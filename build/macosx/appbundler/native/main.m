--- conflicted
+++ resolved
@@ -59,167 +59,6 @@
 int launch(char *);
 
 int main(int argc, char *argv[]) {
-<<<<<<< HEAD
-    NSAutoreleasePool *pool = [[NSAutoreleasePool alloc] init];
-
-    int result;
-    @try {
-        launch(argv[0]);
-        result = 0;
-    } @catch (NSException *exception) {
-        NSAlert *alert = [[NSAlert alloc] init];
-        [alert setAlertStyle:NSCriticalAlertStyle];
-        [alert setMessageText:[exception reason]];
-        [alert runModal];
-
-        result = 1;
-    }
-
-    [pool drain];
-
-    return result;
-}
-
-int launch(char *commandName) {
-    // Get the main bundle
-    NSBundle *mainBundle = [NSBundle mainBundle];
-
-    // Get the main bundle's info dictionary
-    NSDictionary *infoDictionary = [mainBundle infoDictionary];
-    
-    // Set the working directory based on config, defaulting to the user's home directory
-    NSString *workingDir = [infoDictionary objectForKey:@WORKING_DIR];
-    if (workingDir != nil) {
-        workingDir = [workingDir stringByReplacingOccurrencesOfString:@APP_ROOT_PREFIX withString:[mainBundle bundlePath]];
-    } else {
-        workingDir = NSHomeDirectory();
-    }
-    
-    chdir([workingDir UTF8String]);
-           
-    // execute privileged
-    NSString *privileged = [infoDictionary objectForKey:@JVM_RUN_PRIVILEGED];
-    if (privileged != nil && getuid() != 0) {
-        NSDictionary *error = [NSDictionary new];
-        NSString *script =  [NSString stringWithFormat:@"do shell script \"\\\"%@\\\" > /dev/null 2>&1 &\" with administrator privileges", [NSString stringWithCString:commandName encoding:NSASCIIStringEncoding]];
-        NSAppleScript *appleScript = [[NSAppleScript new] initWithSource:script];
-        if ([appleScript executeAndReturnError:&error]) {
-            // This means we successfully elevated the application and can stop in here.
-	    return 0;  // Should this return 'error' instead? [fry]
-        }
-    }
-    
-    // Locate the JLI_Launch() function
-    NSString *runtime = [infoDictionary objectForKey:@JVM_RUNTIME_KEY];
-    
-    const char *libjliPath = NULL;
-    if (runtime != nil) {
-        NSString *runtimePath = [[[NSBundle mainBundle] builtInPlugInsPath] stringByAppendingPathComponent:runtime];
-        libjliPath = [[runtimePath stringByAppendingPathComponent:@"Contents/Home/jre/lib/jli/libjli.dylib"] fileSystemRepresentation];
-    } else {
-        libjliPath = LIBJLI_DYLIB;
-    }
-
-    void *libJLI = dlopen(libjliPath, RTLD_LAZY);
-
-    JLI_Launch_t jli_LaunchFxnPtr = NULL;
-    if (libJLI != NULL) {
-        jli_LaunchFxnPtr = dlsym(libJLI, "JLI_Launch");
-    }
-
-    if (jli_LaunchFxnPtr == NULL) {
-        [[NSException exceptionWithName:@JAVA_LAUNCH_ERROR
-            reason:NSLocalizedString(@"JRELoadError", @UNSPECIFIED_ERROR)
-            userInfo:nil] raise];
-    }
-
-    // Get the main class name
-    NSString *mainClassName = [infoDictionary objectForKey:@JVM_MAIN_CLASS_NAME_KEY];
-    if (mainClassName == nil) {
-        [[NSException exceptionWithName:@JAVA_LAUNCH_ERROR
-            reason:NSLocalizedString(@"MainClassNameRequired", @UNSPECIFIED_ERROR)
-            userInfo:nil] raise];
-    }
-
-    // Set the class path
-    NSString *mainBundlePath = [mainBundle bundlePath];
-    NSString *javaPath = 
-        [mainBundlePath stringByAppendingString:@"/Contents/Java"];
-        // Changed Contents/Java to the old Contents/Resources/Java [fry]
-        //[mainBundlePath stringByAppendingString:@"/Contents/Resources/Java"];
-    // Removed the /Classes, because the P5 compiler (ECJ?) will throw an 
-    // error if it doesn't exist. But it's harmless to leave the root dir, 
-    // since it will always exist, and I guess if you wanted to put .class 
-    // files in there, they'd work. If I knew more Cocoa, I'd just make this
-    // an empty string to start, to be appended a few lines later. [fry]
-    //NSMutableString *classPath = [NSMutableString stringWithFormat:@"-Djava.class.path=%@/Classes", javaPath];
-    NSMutableString *classPath = [NSMutableString stringWithFormat:@"-Djava.class.path=%@", javaPath];
-
-    NSFileManager *defaultFileManager = [NSFileManager defaultManager];
-    NSArray *javaDirectoryContents = 
-        [defaultFileManager contentsOfDirectoryAtPath:javaPath error:nil];
-    if (javaDirectoryContents == nil) {
-        [[NSException exceptionWithName:@JAVA_LAUNCH_ERROR
-            reason:NSLocalizedString(@"JavaDirectoryNotFound", @UNSPECIFIED_ERROR)
-            userInfo:nil] raise];
-    }
-
-    for (NSString *file in javaDirectoryContents) {
-        if ([file hasSuffix:@".jar"]) {
-            [classPath appendFormat:@":%@/%@", javaPath, file];
-        }
-    }
-
-    /*
-    // search the 'lib' subfolder as well [fry]
-    NSString *libPath = 
-      [mainBundlePath stringByAppendingString:@"/Contents/Resources/Java/lib"];
-    NSArray *libDirectoryContents = 
-      [defaultFileManager contentsOfDirectoryAtPath:libPath error:nil];
-    if (libDirectoryContents != nil) {
-      for (NSString *file in libDirectoryContents) {
-        if ([file hasSuffix:@".jar"]) {
-	  [classPath appendFormat:@":%@/%@", libPath, file];
-        }
-      }
-    }
-    */
-
-    // Set the library path
-    NSString *libraryPath = [NSString stringWithFormat:@"-Djava.library.path=:%@/Contents/Java:%@/Contents/MacOS", mainBundlePath, mainBundlePath];
-
-    // Get the VM options
-    NSArray *options = [infoDictionary objectForKey:@JVM_OPTIONS_KEY];
-    if (options == nil) {
-        options = [NSArray array];
-    }
-
-    // Get the application arguments
-    NSArray *arguments = [infoDictionary objectForKey:@JVM_ARGUMENTS_KEY];
-    if (arguments == nil) {
-        arguments = [NSArray array];
-    }
-
-    // Set OSX special folders
-    NSArray *paths = NSSearchPathForDirectoriesInDomains(NSLibraryDirectory,   
-            NSUserDomainMask, YES);                                            
-    NSString *basePath = [paths objectAtIndex:0];                                                                           
-    NSString *libraryDirectory = [NSString stringWithFormat:@"-DLibraryDirectory=%@", basePath];
-
-    paths = NSSearchPathForDirectoriesInDomains(NSDocumentDirectory,           
-            NSUserDomainMask, YES);                                            
-    basePath = [paths objectAtIndex:0];                                                                           
-    NSString *documentsDirectory = [NSString stringWithFormat:@"-DDocumentsDirectory=%@", basePath];
-                                                                               
-    paths = NSSearchPathForDirectoriesInDomains(NSApplicationSupportDirectory, 
-            NSUserDomainMask, YES);                                            
-    basePath = [paths objectAtIndex:0];                                                                           
-    NSString *applicationSupportDirectory = [NSString stringWithFormat:@"-DApplicationSupportDirectory=%@", basePath];
-                                                                               
-    paths = NSSearchPathForDirectoriesInDomains(NSCachesDirectory, 
-            NSUserDomainMask, YES);                                            
-    basePath = [paths objectAtIndex:0];                                                                           
-=======
 
     NSAutoreleasePool *pool = [[NSAutoreleasePool alloc] init];
 
@@ -388,7 +227,6 @@
     paths = NSSearchPathForDirectoriesInDomains(NSCachesDirectory,
             NSUserDomainMask, YES);
     basePath = [paths objectAtIndex:0];
->>>>>>> refs/remotes/upstream/master
     NSString *cachesDirectory = [NSString stringWithFormat:@"-DCachesDirectory=%@", basePath];
 
     NSString *sandboxEnabled = @"true";
