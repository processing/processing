--- conflicted
+++ resolved
@@ -18,12 +18,8 @@
     <cp>lib/pde.jar</cp>
     <cp>core/library/core.jar</cp>
     <cp>lib/jna.jar</cp>
-<<<<<<< HEAD
     <cp>lib/jna-platform.jar</cp>
-    <cp>lib/antlr.jar</cp>
-=======
     <cp>lib/antlr-4.5-complete.jar</cp>
->>>>>>> 6234762c
     <cp>lib/ant.jar</cp>
     <cp>lib/ant-launcher.jar</cp>
     <!-- <cp>%EXEDIR%/java/lib/tools.jar</cp> -->
