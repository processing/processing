--- conflicted
+++ resolved
@@ -70,16 +70,11 @@
   <property name="examples.dir"
             value="../../processing-docs/content/examples" />
 
-<<<<<<< HEAD
-  <property name="jdk.version" value="8" />
-  <property name="jdk.update" value="202" />
-  <property name="jdk.build" value="08" />
-=======
   <property name="jdk.train" value="11" />
   <property name="jdk.version" value="0" />
   <property name="jdk.update" value="1" />
   <property name="jdk.build" value="13" />
->>>>>>> f68fd9ec
+  
   <!-- See https://gist.github.com/P7h/9741922
        or http://stackoverflow.com/q/10268583 -->
   <property name="jdk.hash" value="1961070e4c9b4e26a04e7f5a083f551e" />
