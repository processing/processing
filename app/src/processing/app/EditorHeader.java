--- conflicted
+++ resolved
@@ -28,7 +28,6 @@
 import java.awt.font.FontRenderContext;
 import java.awt.font.TextLayout;
 import java.awt.geom.GeneralPath;
-import java.awt.geom.Rectangle2D;
 import java.util.Arrays;
 
 import javax.swing.*;
@@ -242,13 +241,10 @@
 
     Graphics2D g2 = (Graphics2D) g;
 
-<<<<<<< HEAD
     FontRenderContext frc = g2.getFontRenderContext();
     //fontAscent = (int) new TextLayout("H", font, frc).getAscent();
     fontAscent = (int) new TextLayout("H", font, frc).getBounds().getHeight();
 
-=======
->>>>>>> 3274eec1
     if (Toolkit.highResDisplay()) {
       // scale everything 2x, will be scaled down when drawn to the screen
       g2.scale(2, 2);
