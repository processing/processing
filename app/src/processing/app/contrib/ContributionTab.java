--- conflicted
+++ resolved
@@ -406,24 +406,16 @@
     }
   }
 
-
-<<<<<<< HEAD
-=======
-
-
   protected void setFilterText(String filter) {
     if (filter == null || filter.isEmpty()) {
       filterField.setText("");
-      filterField.showingHint = true;
     } else {
       filterField.setText(filter);
-      filterField.showingHint = false;
     }
     filterField.applyFilter();
   }
 
 
->>>>>>> c4251d78
 //  private JPanel getPlaceholder() {
 //    return contributionListPanel.statusPlaceholder;
 //  }
