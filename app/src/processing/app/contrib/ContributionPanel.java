/* -*- mode: java; c-basic-offset: 2; indent-tabs-mode: nil -*- */

/*
  Part of the Processing project - http://processing.org

  Copyright (c) 2013 The Processing Foundation
  Copyright (c) 2011-12 Ben Fry and Casey Reas

  This program is free software; you can redistribute it and/or modify
  it under the terms of the GNU General Public License version 2
  as published by the Free Software Foundation.

  This program is distributed in the hope that it will be useful,
  but WITHOUT ANY WARRANTY; without even the implied warranty of
  MERCHANTABILITY or FITNESS FOR A PARTICULAR PURPOSE.  See the
  GNU General Public License for more details.

  You should have received a copy of the GNU General Public License along
  with this program; if not, write to the Free Software Foundation, Inc.
  59 Temple Place, Suite 330, Boston, MA  02111-1307  USA
*/
package processing.app.contrib;

import java.awt.*;
import java.awt.event.*;
import java.io.File;
import java.net.MalformedURLException;
import java.net.URL;
import java.util.Iterator;
import java.util.regex.Matcher;
import java.util.regex.Pattern;
import java.util.Date;
import java.text.DateFormat;

import javax.swing.*;
import javax.swing.border.EmptyBorder;
import javax.swing.event.HyperlinkEvent;
import javax.swing.event.HyperlinkListener;
import javax.swing.text.Document;
import javax.swing.text.html.HTMLDocument;
import javax.swing.text.html.StyleSheet;

import processing.app.Base;
import processing.app.Editor;
import processing.app.Toolkit;
import processing.app.Language;


/**
 * Panel that expands and gives a brief overview of a library when clicked.
 */
class ContributionPanel extends JPanel {
  static public final String REMOVE_RESTART_MESSAGE =
    String.format("<i>%s</i>", Language.text("contrib.messages.remove_restart"));

  static public final String INSTALL_RESTART_MESSAGE =
    String.format("<i>%s</i>", Language.text("contrib.messages.install_restart"));

  static public final String UPDATE_RESTART_MESSAGE =
    String.format("<i>%s</i>", Language.text("contrib.messages.update_restart"));

  static public final String PROGRESS_BAR_CONSTRAINT = "Install/Remove Progress Bar Panel";

  static public final String BUTTON_CONSTRAINT = "Install/Remove Button Panel";

  static public final String INCOMPATIBILITY_BLUR = "This contribution is not compatible with "
    + "the current revision of Processing";

  private final ContributionListPanel listPanel;
  private final ContributionListing contribListing = ContributionListing.getInstance();

  static private final int BUTTON_WIDTH = 100;

  /**
   * Should only be set through setContribution(),
   * otherwise UI components will not be updated.
   */
  private Contribution contrib;

  private boolean alreadySelected;
  private boolean enableHyperlinks;
  private HyperlinkListener conditionalHyperlinkOpener;
  private JTextPane descriptionBlock;
//  private JTextPane notificationBlock;
  private JLabel notificationBlock;
  private JButton updateButton;
  private JProgressBar installProgressBar;
  private JButton installRemoveButton;
  private JPopupMenu contextMenu;
  private JMenuItem openFolder;
  private JPanel barButtonCardPane;

//  private HashSet<JTextPane> headerPaneSet;
  private ActionListener removeActionListener;
  private ActionListener installActionListener;
  private ActionListener undoActionListener;

  private boolean isUpdateInProgress;
  private boolean isInstallInProgress;
  private boolean isRemoveInProgress;


  ContributionPanel(ContributionListPanel contributionListPanel) {
    listPanel = contributionListPanel;
    barButtonCardPane = new JPanel();
//    headerPaneSet = new HashSet<JTextPane>();

    enableHyperlinks = false;
    alreadySelected = false;
    conditionalHyperlinkOpener = new HyperlinkListener() {
      @Override
      public void hyperlinkUpdate(HyperlinkEvent e) {
        if (e.getEventType() == HyperlinkEvent.EventType.ACTIVATED) {
          if (enableHyperlinks) {
            if (e.getURL() != null) {
              Base.openURL(e.getURL().toString());
            }
          }
        }
      }
    };

    installActionListener = new ActionListener() {
      @Override
      public void actionPerformed(ActionEvent e) {
        listPanel.contribManager.status.clear();
        isInstallInProgress = true;
        ((CardLayout) barButtonCardPane.getLayout()).show(barButtonCardPane, PROGRESS_BAR_CONSTRAINT);
        if (contrib instanceof AvailableContribution) {
          installContribution((AvailableContribution) contrib);
          contribListing.replaceContribution(contrib, contrib);
        }
      }
    };

    undoActionListener = new ActionListener() {
      @Override
      public void actionPerformed(ActionEvent e) {
        listPanel.contribManager.status.clear();
        if (contrib instanceof LocalContribution) {
          LocalContribution installed = (LocalContribution) contrib;
          installed.setDeletionFlag(false);
          contribListing.replaceContribution(contrib, contrib);  // ??
          Iterator<Contribution> contribsListIter = contribListing.allContributions.iterator();
          boolean toBeRestarted = false;
          while (contribsListIter.hasNext()) {
            Contribution contribElement = contribsListIter.next();
            if (contrib.getType().equals(contribElement.getType())) {
              if (contribElement.isDeletionFlagged() ||
                contribElement.isUpdateFlagged()) {
                toBeRestarted = !toBeRestarted;
                break;
              }
            }
          }
          listPanel.contribManager.restartButton.setVisible(toBeRestarted);
        }
      }
    };

    removeActionListener = new ActionListener() {
      @Override
      public void actionPerformed(ActionEvent arg) {
        listPanel.contribManager.status.clear();
        if (contrib.isInstalled() && contrib instanceof LocalContribution) {
          isRemoveInProgress = true;
          ((CardLayout) barButtonCardPane.getLayout()).show(barButtonCardPane, PROGRESS_BAR_CONSTRAINT);
          updateButton.setEnabled(false);
          installRemoveButton.setEnabled(false);
          installProgressBar.setVisible(true);
          installProgressBar.setIndeterminate(true);

<<<<<<< HEAD
          JProgressMonitor monitor = new JProgressMonitor(installProgressBar) {
            @Override
=======
          ContribProgressBar monitor = new ContribProgressBar(installProgressBar) {
>>>>>>> 78e2d1b0
            public void finishedAction() {
              // Finished uninstalling the library
              resetInstallProgressBarState();
              isRemoveInProgress = false;
              installRemoveButton.setEnabled(true);

              reorganizePaneComponents();
              setSelected(true); // Needed for smooth working. Dunno why, though...
            }

            @Override
            public void cancel() {
              super.cancel();
              resetInstallProgressBarState();
              isRemoveInProgress = false;
              installRemoveButton.setEnabled(true);

              reorganizePaneComponents();
              setSelected(true);

              ContributionManagerDialog manager = listPanel.contribManager;
              boolean isModeActive = false;
              if (contrib.getType() == ContributionType.MODE) {
                ModeContribution m = (ModeContribution) contrib;
                // TODO there's gotta be a cleaner way to do this accessor
                for (Editor e : manager.editor.getBase().getEditors()) {
                //Iterator<Editor> iter = listPanel.contribManager.editor.getBase().getEditors().iterator();
                //while (iter.hasNext()) {
                  //Editor e = iter.next();
                  if (e.getMode().equals(m.getMode())) {
                    isModeActive = true;
                    break;
                  }
                }
              }
              if (isModeActive) {
                updateButton.setEnabled(true);
              } else {
                manager.restartButton.setVisible(true);
              }
            }
          };
          ContributionManagerDialog manager = listPanel.contribManager;
          LocalContribution localContrib = (LocalContribution) contrib;
          localContrib.removeContribution(manager.editor, monitor, manager.status);
        }
      }
    };

    contextMenu = new JPopupMenu();
    openFolder = new JMenuItem("Open Folder");
    openFolder.addActionListener(new ActionListener() {
      @Override
      public void actionPerformed(ActionEvent e) {
        if (contrib instanceof LocalContribution) {
          File folder = ((LocalContribution) contrib).getFolder();
          Base.openFolder(folder);
        }
      }
    });

    setLayout(new BoxLayout(this, BoxLayout.Y_AXIS));

    addPaneComponents();
//    addProgressBarAndButton();

    setBackground(listPanel.getBackground());
    setOpaque(true);
    setSelected(false);

    setExpandListener(this, new MouseAdapter() {
      @Override
      public void mousePressed(MouseEvent e) {
        if (contrib.isCompatible(Base.getRevision()))
          listPanel.setSelectedPanel(ContributionPanel.this);
        else
          listPanel.contribManager.status.setErrorMessage(contrib.getName()
            + " is not compatible with this revision of Processing");
      }
    });
  }


  /**
   * Create the widgets for the header panel which is visible when the
   * library panel is not clicked.
   */
  private void addPaneComponents() {
    setLayout(new BorderLayout());

    descriptionBlock = new JTextPane();
    descriptionBlock.setInheritsPopupMenu(true);
    Insets margin = descriptionBlock.getMargin();
    margin.bottom = 0;
    descriptionBlock.setMargin(margin);
    descriptionBlock.setContentType("text/html");
    setTextStyle(descriptionBlock);
    descriptionBlock.setOpaque(false);
    if (UIManager.getLookAndFeel().getID().equals("Nimbus")) {
      descriptionBlock.setBackground(new Color(0, 0, 0, 0));
    }
//    stripTextSelectionListeners(descriptionBlock);

    descriptionBlock.setBorder(new EmptyBorder(4, 7, 7, 7));
    descriptionBlock.setHighlighter(null);
    add(descriptionBlock, BorderLayout.CENTER);

    JPanel updateBox = new JPanel();  //new BoxLayout(filterPanel, BoxLayout.X_AXIS)
    updateBox.setLayout(new BorderLayout());

    notificationBlock = new JLabel();
    notificationBlock.setInheritsPopupMenu(true);
    notificationBlock.setVisible(false);
    notificationBlock.setOpaque(false);
    // not needed after changing to JLabel
//    notificationBlock.setContentType("text/html");
//    notificationBlock.setHighlighter(null);
//    setTextStyle(notificationBlock);
    notificationBlock.setFont(new Font("Verdana", Font.ITALIC, 10));
//    stripTextSelectionListeners(notificationBlock);

    updateButton = new JButton("Update");
    updateButton.setInheritsPopupMenu(true);
    Dimension updateButtonDimensions = updateButton.getPreferredSize();
    updateButtonDimensions.width = BUTTON_WIDTH;
    updateButton.setMinimumSize(updateButtonDimensions);
    updateButton.setPreferredSize(updateButtonDimensions);
    updateButton.setOpaque(false);
    updateButton.setVisible(false);

    updateButton.addActionListener(new ActionListener() {

      @Override
      public void actionPerformed(ActionEvent e) {
        listPanel.contribManager.status.clear();
        isUpdateInProgress = true;
        if (contrib.getType().requiresRestart()) {
          installRemoveButton.setEnabled(false);
          installProgressBar.setVisible(true);
          installProgressBar.setIndeterminate(true);

<<<<<<< HEAD
          JProgressMonitor progress = new JProgressMonitor(installProgressBar) {
            @Override
=======
          ContribProgressBar progress = new ContribProgressBar(installProgressBar) {
>>>>>>> 78e2d1b0
            public void finishedAction() {
              // Finished uninstalling the library
              resetInstallProgressBarState();
              updateButton.setEnabled(false);
              AvailableContribution ad =
                contribListing.getAvailableContribution(contrib);
              String url = ad.link;
              installContribution(ad, url);
            }

            @Override
            public void cancel() {
              super.cancel();
              resetInstallProgressBarState();
              listPanel.contribManager.status.setMessage("");
              isUpdateInProgress = false;
              installRemoveButton.setEnabled(true);
              if (contrib.isDeletionFlagged()) {
                ((LocalContribution)contrib).setUpdateFlag(true);
                ((LocalContribution)contrib).setDeletionFlag(false);
                contribListing.replaceContribution(contrib,contrib);
              }

              boolean isModeActive = false;
              if (contrib.getType() == ContributionType.MODE) {
                ModeContribution m = (ModeContribution) contrib;
                //Iterator<Editor> iter = listPanel.contribManager.editor.getBase().getEditors().iterator();
                //while (iter.hasNext()) {
                // TODO there's gotta be a cleaner way to do this accessor
                Base base = listPanel.contribManager.editor.getBase();
                for (Editor e : base.getEditors()) {
                  //Editor e = iter.next();
                  if (e.getMode().equals(m.getMode())) {
                    isModeActive = true;
                    break;
                  }
                }
              }
              if (isModeActive) {
                updateButton.setEnabled(true);
              } else {
                listPanel.contribManager.restartButton.setVisible(true);
              }
            }
          };
          ((LocalContribution) contrib)
            .removeContribution(listPanel.contribManager.editor,
                                progress, listPanel.contribManager.status);
        } else {
          updateButton.setEnabled(false);
          installRemoveButton.setEnabled(false);
          AvailableContribution ad = contribListing.getAvailableContribution(contrib);
          String url = ad.link;
          installContribution(ad, url);
        }
      }
    });
//      add(updateButton, c);
//    }
    updateBox.add(updateButton, BorderLayout.EAST);
    updateBox.add(notificationBlock, BorderLayout.WEST);
    updateBox.setBorder(new EmptyBorder(4, 7, 7, 7));
    updateBox.setOpaque(false);
    add(updateBox, BorderLayout.SOUTH);

//  }
//
//
//  private void addProgressBarAndButton() {

//    Box statusBox = Box.createVerticalBox();
//    GridBagConstraints c = new GridBagConstraints();
//    c.gridx = 4;
//    c.gridy = 0;
//    c.weighty = 1;
//    c.gridheight = 3;
//    c.fill = GridBagConstraints.VERTICAL;
//    c.anchor = GridBagConstraints.NORTH;
    JPanel rightPane = new JPanel();
    rightPane.setInheritsPopupMenu(true);
    rightPane.setOpaque(false);
    rightPane.setLayout(new BoxLayout(rightPane, BoxLayout.Y_AXIS));
    rightPane.setMinimumSize(new Dimension(ContributionPanel.BUTTON_WIDTH, 1));
//    add(rightPane, c);
//    statusBox.add(rightPane);
    add(rightPane, BorderLayout.EAST);

    barButtonCardPane.setLayout(new CardLayout());
    barButtonCardPane.setInheritsPopupMenu(true);
    barButtonCardPane.setOpaque(false);
    barButtonCardPane.setMinimumSize(new Dimension(ContributionPanel.BUTTON_WIDTH, 1));

    installProgressBar = new JProgressBar();
    installProgressBar.setInheritsPopupMenu(true);
    installProgressBar.setStringPainted(true);
    resetInstallProgressBarState();
    Dimension d = installProgressBar.getPreferredSize();
    d.width = ContributionPanel.BUTTON_WIDTH;
    installProgressBar.setPreferredSize(d);
    installProgressBar.setMaximumSize(d);
    installProgressBar.setMinimumSize(d);
    installProgressBar.setOpaque(false);
    installProgressBar.setAlignmentX(CENTER_ALIGNMENT);

    installRemoveButton = new JButton(" ");
    installRemoveButton.setInheritsPopupMenu(true);

    Dimension installButtonDimensions = installRemoveButton.getPreferredSize();
    installButtonDimensions.width = ContributionPanel.BUTTON_WIDTH;
    installRemoveButton.setPreferredSize(installButtonDimensions);
    installRemoveButton.setMaximumSize(installButtonDimensions);
    installRemoveButton.setMinimumSize(installButtonDimensions);
    installRemoveButton.setOpaque(false);
    installRemoveButton.setAlignmentX(CENTER_ALIGNMENT);

    JPanel barPane = new JPanel();
    barPane.setOpaque(false);
    barPane.add(installProgressBar);

    JPanel buttonPane = new JPanel();
    buttonPane.setOpaque(false);
    buttonPane.add(installRemoveButton);

    barButtonCardPane.add(buttonPane, BUTTON_CONSTRAINT);
    barButtonCardPane.add(barPane, PROGRESS_BAR_CONSTRAINT);

    ((CardLayout) barButtonCardPane.getLayout()).show(barButtonCardPane, BUTTON_CONSTRAINT);

    rightPane.add(barButtonCardPane);

    // Set the minimum size of this pane to be the sum of the height of the
    // progress bar and install button
    d = installProgressBar.getPreferredSize();
    Dimension d2 = installRemoveButton.getPreferredSize();
    d.width = ContributionPanel.BUTTON_WIDTH;
    d.height = d2.height;//d.height+d2.height;
    rightPane.setMinimumSize(d);
    rightPane.setPreferredSize(d);
  }


  private void reorganizePaneComponents() {
    BorderLayout layout = (BorderLayout) this.getLayout();
    remove(layout.getLayoutComponent(BorderLayout.SOUTH));
    remove(layout.getLayoutComponent(BorderLayout.EAST));

    JPanel updateBox = new JPanel();
    updateBox.setLayout(new BorderLayout());
    updateBox.setInheritsPopupMenu(true);
    updateBox.add(notificationBlock, BorderLayout.WEST);
    updateBox.setBorder(new EmptyBorder(4, 7, 7, 7));
    updateBox.setOpaque(false);
    add(updateBox, BorderLayout.SOUTH);

    JPanel rightPane = new JPanel();
    rightPane.setInheritsPopupMenu(true);
    rightPane.setOpaque(false);
    rightPane.setLayout(new BoxLayout(rightPane, BoxLayout.Y_AXIS));
    rightPane.setMinimumSize(new Dimension(ContributionPanel.BUTTON_WIDTH, 1));
    add(rightPane, BorderLayout.EAST);


    if (updateButton.isVisible() && !isRemoveInProgress && !contrib.isDeletionFlagged()) {
      JPanel updateRemovePanel = new JPanel();
      updateRemovePanel.setLayout(new FlowLayout());
      updateRemovePanel.setOpaque(false);
      updateRemovePanel.add(updateButton);
      updateRemovePanel.setInheritsPopupMenu(true);
      updateRemovePanel.add(installRemoveButton);
      updateBox.add(updateRemovePanel, BorderLayout.EAST);

      JPanel barPane = new JPanel();
      barPane.setOpaque(false);
      barPane.setInheritsPopupMenu(true);
      barPane.add(installProgressBar);
      rightPane.add(barPane);

      if (isUpdateInProgress)
        ((CardLayout) barButtonCardPane.getLayout()).show(barButtonCardPane, PROGRESS_BAR_CONSTRAINT);

    }
    else {
      updateBox.add(updateButton, BorderLayout.EAST);
      barButtonCardPane.removeAll();

      JPanel barPane = new JPanel();
      barPane.setOpaque(false);
      barPane.setInheritsPopupMenu(true);
      barPane.add(installProgressBar);

      JPanel buttonPane = new JPanel();
      buttonPane.setOpaque(false);
      buttonPane.setInheritsPopupMenu(true);
      buttonPane.add(installRemoveButton);

      barButtonCardPane.add(buttonPane, BUTTON_CONSTRAINT);
      barButtonCardPane.add(barPane, PROGRESS_BAR_CONSTRAINT);
      if (isInstallInProgress || isRemoveInProgress || isUpdateInProgress)
        ((CardLayout) barButtonCardPane.getLayout()).show(barButtonCardPane, PROGRESS_BAR_CONSTRAINT);
      else
        ((CardLayout) barButtonCardPane.getLayout()).show(barButtonCardPane, BUTTON_CONSTRAINT);

      rightPane.add(barButtonCardPane);
    }

    Dimension d = installProgressBar.getPreferredSize();
    Dimension d2 = installRemoveButton.getPreferredSize();
    d.width = ContributionPanel.BUTTON_WIDTH;
    d.height = Math.max(d.height,d2.height);
    rightPane.setMinimumSize(d);
    rightPane.setPreferredSize(d);
  }


  private void setExpandListener(Component component,
                                 MouseAdapter expandPanelMouseListener) {
    component.addMouseListener(expandPanelMouseListener);
    if (component instanceof Container) {
      for (Component child : ((Container) component).getComponents()) {
        setExpandListener(child, expandPanelMouseListener);
      }
    }
  }


  private void blurContributionPanel(Component component) {
    component.setFocusable(false);
    component.setEnabled(false);
    if (component instanceof JComponent)
      ((JComponent) component).setToolTipText(INCOMPATIBILITY_BLUR);
    if (component instanceof Container) {
      for (Component child : ((Container) component).getComponents()) {
        blurContributionPanel(child);
      }
    }
  }


  public void setContribution(Contribution contrib) {
    this.contrib = contrib;


    if (contrib.isSpecial()) {
      ImageIcon processingIcon = new ImageIcon(Toolkit.getLibImage("icons/pde-"
        + "48" + ".png"));
      JLabel iconLabel = new JLabel(processingIcon);
      iconLabel.setBorder(new EmptyBorder(4, 7, 7, 7));
      iconLabel.setVerticalAlignment(SwingConstants.TOP);
      add(iconLabel, BorderLayout.WEST);
    }

//    StringBuilder nameText = new StringBuilder();
//    nameText.append("<html><body><b>");
//    if (contrib.getUrl() == null) {
//      nameText.append(contrib.getName());
//    } else {
//      nameText.append("<a href=\"" + contrib.getUrl() + "\">" + contrib.getName() + "</a>");
//    }
//    nameText.append("</b>");
//    String authorList = contrib.getAuthorList();
//    if (authorList != null && !authorList.isEmpty()) {
//      nameText.append(" by ");
//      nameText.append(toHtmlLinks(contrib.getAuthorList()));
//    }
//    nameText.append("</body></html>");
//    headerText.setText(nameText.toString());
//
//    StringBuilder description = new StringBuilder();
//    description.append("<html><body>");
//    boolean isFlagged = contrib.isDeletionFlagged();
//    if (isFlagged) {
//      description.append(ContributionListPanel.DELETION_MESSAGE);
//    } else {
//      String sentence = contrib.getSentence();
//      if (sentence == null || sentence.isEmpty()) {
//        sentence = "<i>Description unavailable.</i>";
//      } else {
//        sentence = sanitizeHtmlTags(sentence);
//        sentence = toHtmlLinks(sentence);
//      }
//      description.append(sentence);
//    }
//    description.append("</body></html>");
//    descriptionText.setText(description.toString());

    StringBuilder description = new StringBuilder();
    description.append("<html><body><b>");
    if (contrib.getUrl() == null) {
      description.append(contrib.getName());
    } else {
      description.append("<a href=\"" + contrib.getUrl() + "\">" + contrib.getName() + "</a>");
    }
    description.append("</b>");
    String authorList = contrib.getAuthorList();
    if (authorList != null && !authorList.isEmpty()) {
      description.append(" by ");
      description.append(toHtmlLinks(contrib.getAuthorList()));
    }
    description.append("<br/>");

    //System.out.println("checking restart flag for " + contrib + " " + contrib.getName() + " and it's " + contrib.isRestartFlagged());
    if (contrib.isDeletionFlagged()) {
      description.append(REMOVE_RESTART_MESSAGE);
    } else if (contrib.isRestartFlagged()) {
      description.append(INSTALL_RESTART_MESSAGE);
    } else if (contrib.isUpdateFlagged()) {
      description.append(UPDATE_RESTART_MESSAGE);
    } else {

      String sentence = contrib.getSentence();
      if (sentence == null || sentence.isEmpty()) {
        sentence = String.format("<i>%s</i>", Language.text("contrib.errors.description_unavailable"));
      } else {
        sentence = sanitizeHtmlTags(sentence);
        sentence = toHtmlLinks(sentence);
      }
      description.append(sentence);
    }

    String version = contrib.getPrettyVersion();

    if (version != null && !version.isEmpty()) {
      description.append("<br/>");
      if (version.toLowerCase().startsWith("build")) // For Python mode
        description.append("v"
            + version.substring(5, version.indexOf(',')).trim());
      else if (version.toLowerCase().startsWith("v")) // For ketai library
        description.append(version);
      else
        description.append("v" + version);
    }

    long lastUpdatedUTC = contrib.getLastUpdated();
    if (lastUpdatedUTC != 0) {
      DateFormat dateFormatter = DateFormat.getDateInstance(DateFormat.MEDIUM);
      Date lastUpdatedDate = new Date(lastUpdatedUTC);
      if (version != null && !version.isEmpty())
        description.append(", ");
      description.append("Last Updated on " + dateFormatter.format(lastUpdatedDate));
    }

    description.append("</body></html>");
    //descriptionText.setText(description.toString());
    descriptionBlock.setText(description.toString());
//    System.out.println(description);

    if (contribListing.hasUpdates(contrib)) {
      StringBuilder versionText = new StringBuilder();
      versionText.append("<html><body><i>");
      if (contrib.isUpdateFlagged() || contrib.isDeletionFlagged()) {
        // Already marked for deletion, see requiresRestart() notes below.
        // versionText.append("To finish an update, reinstall this contribution after restarting.");
        ;
      } else {
        String latestVersion = contribListing.getLatestVersion(contrib);
        if (latestVersion != null)
          versionText.append("New version (" + latestVersion + ") available!");
        else
          versionText.append("New version available!");
//        if (contrib.getType().requiresRestart()) {
//          // If a contribution can't be reinstalled in-place, the user may need
//          // to remove the current version, restart Processing, then install.
//          versionText.append(" To update, first remove the current version.");
//        }
      }
      versionText.append("</i></body></html>");
      notificationBlock.setText(versionText.toString());
      notificationBlock.setVisible(true);
    } else {
      notificationBlock.setText("");
      notificationBlock.setVisible(false);
    }

    updateButton.setEnabled(true);
    if (contrib != null) {
      updateButton.setVisible((contribListing.hasUpdates(contrib) && !contrib.isUpdateFlagged() && !contrib.isDeletionFlagged()) || isUpdateInProgress);
    }

    installRemoveButton.removeActionListener(installActionListener);
    installRemoveButton.removeActionListener(removeActionListener);
    installRemoveButton.removeActionListener(undoActionListener);

    if (contrib.isDeletionFlagged()) {
      installRemoveButton.addActionListener(undoActionListener);
      installRemoveButton.setText(Language.text("contrib.undo"));
    } else if (contrib.isInstalled()) {
      installRemoveButton.addActionListener(removeActionListener);
      installRemoveButton.setText(Language.text("contrib.remove"));
      installRemoveButton.setVisible(true);
      installRemoveButton.setEnabled(!contrib.isUpdateFlagged());
      reorganizePaneComponents();
    } else {
      installRemoveButton.addActionListener(installActionListener);
      installRemoveButton.setText(Language.text("contrib.install"));
    }

    contextMenu.removeAll();

    if (contrib.isInstalled()) {
      contextMenu.add(openFolder);
      setComponentPopupMenu(contextMenu);
    } else {
      setComponentPopupMenu(null);
    }

    if (!contrib.isCompatible(Base.getRevision())) {
      blurContributionPanel(this);
    }
  }

  private void installContribution(AvailableContribution info) {
    if (info.link == null) {
      listPanel.contribManager.status.setErrorMessage(Language.interpolate("contrib.unsupported_operating_system", info.getType()));
    } else {
      installContribution(info, info.link);
    }
  }


  private void installContribution(AvailableContribution ad, String url) {
    installRemoveButton.setEnabled(false);

    try {
      URL downloadUrl = new URL(url);
      installProgressBar.setVisible(true);

<<<<<<< HEAD
      JProgressMonitor downloadProgress = new JProgressMonitor(installProgressBar) {
        @Override
=======
      ContribProgressBar downloadProgress = new ContribProgressBar(installProgressBar) {
>>>>>>> 78e2d1b0
        public void finishedAction() {
          // Finished downloading library
        }

        @Override
        public void cancel() {
          // Finished installing library
          resetInstallProgressBarState();
          installRemoveButton.setEnabled(!contrib.isUpdateFlagged());

          ((CardLayout) barButtonCardPane.getLayout()).show(barButtonCardPane, BUTTON_CONSTRAINT);
          isInstallInProgress = false;
          if(isUpdateInProgress)
            isUpdateInProgress = !isUpdateInProgress;
          updateButton.setVisible(contribListing.hasUpdates(contrib) && !contrib.isUpdateFlagged());
          setSelected(true);
        }
      };

<<<<<<< HEAD
      JProgressMonitor installProgress = new JProgressMonitor(installProgressBar) {
        @Override
=======
      ContribProgressBar installProgress = new ContribProgressBar(installProgressBar) {
>>>>>>> 78e2d1b0
        public void finishedAction() {
          // Finished installing library
          resetInstallProgressBarState();
          installRemoveButton.setEnabled(!contrib.isUpdateFlagged());

          if (isError()) {
            listPanel.contribManager.status.setErrorMessage(Language.text("contrib.download_error"));
          }
          ((CardLayout) barButtonCardPane.getLayout()).show(barButtonCardPane, BUTTON_CONSTRAINT);
          isInstallInProgress = false;
          if(isUpdateInProgress)
            isUpdateInProgress = !isUpdateInProgress;
          updateButton.setVisible(contribListing.hasUpdates(contrib) && !contrib.isUpdateFlagged());
          setSelected(true);
        }

        @Override
        public void cancel() {
          finishedAction();
        }
      };

      ContributionManager.downloadAndInstall(listPanel.contribManager.editor,
                                             downloadUrl, ad,
                                             downloadProgress, installProgress,
                                             listPanel.contribManager.status);

    } catch (MalformedURLException e) {
      Base.showWarning(Language.text("contrib.errors.install_failed"),
                       Language.text("contrib.errors.malformed_url"), e);
      // not sure why we'd re-enable the button if it had an error...
//      installRemoveButton.setEnabled(true);
    }
  }


  // This doesn't actually seem to work?
  /*
  static void stripTextSelectionListeners(JEditorPane editorPane) {
    for (MouseListener listener : editorPane.getMouseListeners()) {
      String className = listener.getClass().getName();
      if (className.endsWith("MutableCaretEvent") ||
          className.endsWith("DragListener") ||
          className.endsWith("BasicCaret")) {
        editorPane.removeMouseListener(listener);
      }
    }
  }
  */


  protected void resetInstallProgressBarState() {
    installProgressBar.setString(Language.text("contrib.progress.starting"));
    installProgressBar.setIndeterminate(false);
    installProgressBar.setValue(0);
    installProgressBar.setVisible(false);
  }


  /**
   * Should be called whenever this component is selected (clicked on)
   * or unselected, even if it is already selected.
   */
  public void setSelected(boolean isSelected) {
    // Only enable hyperlinks if this component is already selected.
    // Why? Because otherwise if the user happened to click on what is
    // now a hyperlink, it will be opened as the mouse is released.
    enableHyperlinks = alreadySelected;

    if (contrib != null) {
      updateButton.setVisible((contribListing.hasUpdates(contrib) && !contrib.isUpdateFlagged() && !contrib.isDeletionFlagged()) || isUpdateInProgress);
      updateButton.setEnabled(!contribListing.hasListDownloadFailed());
    }
    installRemoveButton.setVisible(isSelected() || installRemoveButton.getText().equals(Language.text("contrib.remove")) || isUpdateInProgress);
    installRemoveButton.setEnabled(installRemoveButton.getText().equals(Language.text("contrib.remove")) ||!contribListing.hasListDownloadFailed());
    reorganizePaneComponents();

//    for (JTextPane textPane : headerPaneSet) {
    {
//      JTextPane textPane = headerText;
//      JTextPane textPane = textBlock;
      JEditorPane editorPane = descriptionBlock;  //textPane;

      editorPane.removeHyperlinkListener(ContributionListPanel.nullHyperlinkListener);
      editorPane.removeHyperlinkListener(conditionalHyperlinkOpener);
      if (isSelected()) {
        editorPane.addHyperlinkListener(conditionalHyperlinkOpener);
        editorPane.setEditable(false);
      } else {
        editorPane.addHyperlinkListener(ContributionListPanel.nullHyperlinkListener);
        editorPane.setEditable(true);
      }

      // Update style of hyperlinks
//      setSelectionStyle(textPane, isSelected());
      setSelectionStyle(descriptionBlock, isSelected());
    }
    alreadySelected = isSelected();
  }


  public boolean isSelected() {
    return listPanel.getSelectedPanel() == this;
  }


//  public void setForeground(Color fg) {
//    super.setForeground(fg);
//    System.out.println(contrib.getName());
//  }

//  static int inc;

  @Override
  public void setForeground(Color fg) {
    super.setForeground(fg);

//      PrintWriter writer = PApplet.createWriter(new File("/Users/fry/Desktop/traces/" + PApplet.nf(++inc, 4) + ".txt"));
//      new Exception().printStackTrace(writer);
//      writer.flush();
//      writer.close();

//    if (headerPaneSet != null) {
//      System.out.println(headerPaneSet.size());
////      int rgb = fg.getRGB();
//      for (JTextPane pane : headerPaneSet) {
////        setForegroundStyle(pane, rgb);
//        setForegroundStyle(pane, contrib.isInstalled());
//      }
//    }
    if (contrib != null) {
      boolean installed = contrib.isInstalled();
//      setForegroundStyle(headerText, installed);
//      setForegroundStyle(descriptionText, installed);
      setForegroundStyle(descriptionBlock, installed, isSelected());
    }
  }


  // . . . . . . . . . . . . . . . . . . . . . . . . . . . . . . . . . . . . .


  static String sanitizeHtmlTags(String stringIn) {
    stringIn = stringIn.replaceAll("<", "&lt;");
    stringIn = stringIn.replaceAll(">", "&gt;");
    return stringIn;
  }


  /**
   * This has a [link](http://example.com/) in [it](http://example.org/).
   *
   * Becomes...
   *
   * This has a <a href="http://example.com/">link</a> in <a
   * href="http://example.org/">it</a>.
   */
  static String toHtmlLinks(String stringIn) {
    Pattern p = Pattern.compile("\\[(.*?)\\]\\((.*?)\\)");
    Matcher m = p.matcher(stringIn);

    StringBuilder sb = new StringBuilder();

    int start = 0;
    while (m.find(start)) {
      sb.append(stringIn.substring(start, m.start()));

      String text = m.group(1);
      String url = m.group(2);

      sb.append("<a href=\"");
      sb.append(url);
      sb.append("\">");
      sb.append(text);
      sb.append("</a>");

      start = m.end();
    }
    sb.append(stringIn.substring(start));
    return sb.toString();
  }


  // . . . . . . . . . . . . . . . . . . . . . . . . . . . . . . . . . . . . .


  /**
   * Sets coloring based on whether installed or not;
   * also makes ugly blue HTML links into the specified color (black).
   */
  static void setForegroundStyle(JTextPane textPane, boolean installed, boolean selected) {
    Document doc = textPane.getDocument();
    if (doc instanceof HTMLDocument) {
      HTMLDocument html = (HTMLDocument) doc;
      StyleSheet stylesheet = html.getStyleSheet();

      String c = (installed && !selected) ? "#555555" : "#000000";  // slightly grayed when installed
//      String c = "#000000";  // just make them both black
      stylesheet.addRule("body { color:" + c + "; }");
      stylesheet.addRule("a { color:" + c + "; }");
    }
  }

  static void setTextStyle(JTextPane textPane) {
    Document doc = textPane.getDocument();
    if (doc instanceof HTMLDocument) {
      HTMLDocument html = (HTMLDocument) doc;
      StyleSheet stylesheet = html.getStyleSheet();
      stylesheet.addRule("body { " + "  margin: 0; padding: 0;"
        + "  font-family: Verdana, Geneva, Arial, Helvetica, sans-serif;"
        +
                         "  font-size: 100%;" + "font-size: 0.95em; " +
                         "}");
    }
  }


  static void setSelectionStyle(JTextPane textPane, boolean selected) {
    Document doc = textPane.getDocument();
    if (doc instanceof HTMLDocument) {
      HTMLDocument html = (HTMLDocument) doc;
      StyleSheet styleSheet = html.getStyleSheet();
      if (selected) {
        styleSheet.addRule("a { text-decoration:underline } ");
      } else {
        styleSheet.addRule("a { text-decoration:none }");
      }
    }
  }
}<|MERGE_RESOLUTION|>--- conflicted
+++ resolved
@@ -108,7 +108,6 @@
     enableHyperlinks = false;
     alreadySelected = false;
     conditionalHyperlinkOpener = new HyperlinkListener() {
-      @Override
       public void hyperlinkUpdate(HyperlinkEvent e) {
         if (e.getEventType() == HyperlinkEvent.EventType.ACTIVATED) {
           if (enableHyperlinks) {
@@ -121,7 +120,6 @@
     };
 
     installActionListener = new ActionListener() {
-      @Override
       public void actionPerformed(ActionEvent e) {
         listPanel.contribManager.status.clear();
         isInstallInProgress = true;
@@ -134,7 +132,6 @@
     };
 
     undoActionListener = new ActionListener() {
-      @Override
       public void actionPerformed(ActionEvent e) {
         listPanel.contribManager.status.clear();
         if (contrib instanceof LocalContribution) {
@@ -159,7 +156,6 @@
     };
 
     removeActionListener = new ActionListener() {
-      @Override
       public void actionPerformed(ActionEvent arg) {
         listPanel.contribManager.status.clear();
         if (contrib.isInstalled() && contrib instanceof LocalContribution) {
@@ -170,12 +166,7 @@
           installProgressBar.setVisible(true);
           installProgressBar.setIndeterminate(true);
 
-<<<<<<< HEAD
-          JProgressMonitor monitor = new JProgressMonitor(installProgressBar) {
-            @Override
-=======
           ContribProgressBar monitor = new ContribProgressBar(installProgressBar) {
->>>>>>> 78e2d1b0
             public void finishedAction() {
               // Finished uninstalling the library
               resetInstallProgressBarState();
@@ -186,7 +177,6 @@
               setSelected(true); // Needed for smooth working. Dunno why, though...
             }
 
-            @Override
             public void cancel() {
               super.cancel();
               resetInstallProgressBarState();
@@ -228,7 +218,6 @@
     contextMenu = new JPopupMenu();
     openFolder = new JMenuItem("Open Folder");
     openFolder.addActionListener(new ActionListener() {
-      @Override
       public void actionPerformed(ActionEvent e) {
         if (contrib instanceof LocalContribution) {
           File folder = ((LocalContribution) contrib).getFolder();
@@ -247,7 +236,6 @@
     setSelected(false);
 
     setExpandListener(this, new MouseAdapter() {
-      @Override
       public void mousePressed(MouseEvent e) {
         if (contrib.isCompatible(Base.getRevision()))
           listPanel.setSelectedPanel(ContributionPanel.this);
@@ -308,7 +296,6 @@
 
     updateButton.addActionListener(new ActionListener() {
 
-      @Override
       public void actionPerformed(ActionEvent e) {
         listPanel.contribManager.status.clear();
         isUpdateInProgress = true;
@@ -317,12 +304,7 @@
           installProgressBar.setVisible(true);
           installProgressBar.setIndeterminate(true);
 
-<<<<<<< HEAD
-          JProgressMonitor progress = new JProgressMonitor(installProgressBar) {
-            @Override
-=======
           ContribProgressBar progress = new ContribProgressBar(installProgressBar) {
->>>>>>> 78e2d1b0
             public void finishedAction() {
               // Finished uninstalling the library
               resetInstallProgressBarState();
@@ -749,17 +731,11 @@
       URL downloadUrl = new URL(url);
       installProgressBar.setVisible(true);
 
-<<<<<<< HEAD
-      JProgressMonitor downloadProgress = new JProgressMonitor(installProgressBar) {
-        @Override
-=======
       ContribProgressBar downloadProgress = new ContribProgressBar(installProgressBar) {
->>>>>>> 78e2d1b0
         public void finishedAction() {
           // Finished downloading library
         }
 
-        @Override
         public void cancel() {
           // Finished installing library
           resetInstallProgressBarState();
@@ -774,12 +750,7 @@
         }
       };
 
-<<<<<<< HEAD
-      JProgressMonitor installProgress = new JProgressMonitor(installProgressBar) {
-        @Override
-=======
       ContribProgressBar installProgress = new ContribProgressBar(installProgressBar) {
->>>>>>> 78e2d1b0
         public void finishedAction() {
           // Finished installing library
           resetInstallProgressBarState();
@@ -796,7 +767,6 @@
           setSelected(true);
         }
 
-        @Override
         public void cancel() {
           finishedAction();
         }
@@ -893,7 +863,6 @@
 
 //  static int inc;
 
-  @Override
   public void setForeground(Color fg) {
     super.setForeground(fg);
 
@@ -983,14 +952,15 @@
     }
   }
 
+
   static void setTextStyle(JTextPane textPane) {
     Document doc = textPane.getDocument();
     if (doc instanceof HTMLDocument) {
       HTMLDocument html = (HTMLDocument) doc;
       StyleSheet stylesheet = html.getStyleSheet();
-      stylesheet.addRule("body { " + "  margin: 0; padding: 0;"
-        + "  font-family: Verdana, Geneva, Arial, Helvetica, sans-serif;"
-        +
+      stylesheet.addRule("body { " +
+                         "  margin: 0; padding: 0;" +
+                         "  font-family: Verdana, Geneva, Arial, Helvetica, sans-serif;" +
                          "  font-size: 100%;" + "font-size: 0.95em; " +
                          "}");
     }
