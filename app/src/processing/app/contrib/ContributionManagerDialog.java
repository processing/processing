/* -*- mode: java; c-basic-offset: 2; indent-tabs-mode: nil -*- */

/*
 Part of the Processing project - http://processing.org

 Copyright (c) 2013 The Processing Foundation
 Copyright (c) 2011-12 Ben Fry and Casey Reas

 This program is free software; you can redistribute it and/or modify
 it under the terms of the GNU General Public License version 2
 as published by the Free Software Foundation.

 This program is distributed in the hope that it will be useful,
 but WITHOUT ANY WARRANTY; without even the implied warranty of
 MERCHANTABILITY or FITNESS FOR A PARTICULAR PURPOSE.  See the
 GNU General Public License for more details.

 You should have received a copy of the GNU General Public License along
 with this program; if not, write to the Free Software Foundation, Inc.
 59 Temple Place, Suite 330, Boston, MA  02111-1307  USA
 */
package processing.app.contrib;

import java.awt.GridLayout;
import java.awt.event.ActionEvent;
import java.awt.event.ActionListener;
import java.awt.event.KeyAdapter;
import java.awt.event.KeyEvent;
import java.awt.event.WindowAdapter;
import java.awt.event.WindowEvent;
import java.io.File;
import java.io.IOException;
import java.lang.management.ManagementFactory;
import java.net.SocketTimeoutException;
import java.util.Iterator;

import javax.swing.JButton;
import javax.swing.JFrame;
import javax.swing.JLabel;
import javax.swing.JOptionPane;
import javax.swing.JPanel;
import javax.swing.JTabbedPane;
import javax.swing.KeyStroke;

import processing.app.Base;
import processing.app.Editor;
import processing.app.Language;
import processing.app.Toolkit;

/**
 * 
 * @author akarshit
 * 
 * This class is the main Contribution Manager Dialog.
 * It contains all the contributions tab and the upadate tab.
 *
 */
public class ContributionManagerDialog {
  static final String ANY_CATEGORY = Language.text("contrib.all");

  JFrame dialog;
  JTabbedPane tabbedPane;
  String title;
  JButton restartButton;

  // the calling editor, so updates can be applied
  Editor editor;
  
  //The tabs
  ContributionTab toolsContributionTab;
  ContributionTab librariesContributionTab;
  ContributionTab examplesContributionTab;
  ContributionTab modesContributionTab;
  ContributionTab updatesContributionTab;

  public ContributionManagerDialog() {
    toolsContributionTab = new ContributionTab(ContributionType.TOOL);
    librariesContributionTab = new ContributionTab(ContributionType.LIBRARY);
    modesContributionTab = new ContributionTab(ContributionType.MODE);
    examplesContributionTab = new ContributionTab(ContributionType.EXAMPLES);
    updatesContributionTab = new ContributionTab(null);
  }

  public boolean hasUpdates() {
    return toolsContributionTab.hasUpdates()
      || librariesContributionTab.hasUpdates()
      || examplesContributionTab.hasUpdates()
      || modesContributionTab.hasUpdates();
  }

  public boolean hasUpdates(Base base) {
    return toolsContributionTab.hasUpdates(base)
      || modesContributionTab.hasUpdates(base)
      || librariesContributionTab.hasUpdates(base)
      || examplesContributionTab.hasUpdates(base);
  }

<<<<<<< HEAD
  protected JPanel makeTextPanel(String text) {
    JPanel panel = new JPanel(false);
    JLabel filler = new JLabel(text);
    filler.setHorizontalAlignment(JLabel.CENTER);
    panel.setLayout(new GridLayout(1, 1));
    panel.add(filler);
    return panel;
  }
=======

  public void showFrame(final Editor editor) {
    this.editor = editor;

    if (dialog == null) {
      dialog = new JFrame(title);

      restartButton = new JButton(Language.text("contrib.restart"));
      restartButton.setVisible(false);
      restartButton.addActionListener(new ActionListener() {

        @Override
        public void actionPerformed(ActionEvent arg0) {

          Iterator<Editor> iter = editor.getBase().getEditors().iterator();
          while (iter.hasNext()) {
            Editor ed = iter.next();
            if (ed.getSketch().isModified()) {
              int option = Base
                .showYesNoQuestion(editor, title,
                                   Language.text("contrib.unsaved_changes"),
                                   Language.text("contrib.unsaved_changes.prompt"));

              if (option == JOptionPane.NO_OPTION)
                return;
              else
                break;
            }
          }

          // Why the f*k is this happening here? This is nuts, and likely
          // to cause all kinds of hell across different platforms. [fry]
          // Thanks to http://stackoverflow.com/a/4160543
          StringBuilder cmd = new StringBuilder();
          cmd.append(System.getProperty("java.home") + File.separator + "bin"
            + File.separator + "java ");
          for (String jvmArg : ManagementFactory.getRuntimeMXBean()
            .getInputArguments()) {
            cmd.append(jvmArg + " ");
          }
          cmd.append("-cp ")
            .append(ManagementFactory.getRuntimeMXBean().getClassPath())
            .append(" ");
          cmd.append(Base.class.getName());

          try {
            Runtime.getRuntime().exec(cmd.toString());
            System.exit(0);
          } catch (IOException e) {
            e.printStackTrace();
          }

        }

      });

      retryConnectingButton = new JButton("Retry");
      retryConnectingButton.setVisible(false);
      retryConnectingButton.addActionListener(new ActionListener() {

        @Override
        public void actionPerformed(ActionEvent arg0) {
          // The message is set to null so that every time the retry button is hit
          // no previous error is displayed in the status
          status.setMessage(null);
          downloadAndUpdateContributionListing(editor.getBase());
        }
      });

      progressBar = new JProgressBar();
      progressBar.setVisible(true);

      Toolkit.setIcon(dialog);
      createComponents();
      registerDisposeListeners();

      dialog.pack();
      dialog.setLocationRelativeTo(null);
    }
    dialog.setVisible(true);
    contributionListPanel.grabFocus();
>>>>>>> b67a86c3

  public void showFrame(final Editor editor, ContributionType contributionType) {
    this.editor = editor;

    //Calculating index to switch to the required tab
    int index;
    if (contributionType == ContributionType.TOOL) {
      index = 0;
    } else if (contributionType == ContributionType.LIBRARY) {
      index = 1;
    } else if (contributionType == ContributionType.MODE) {
      index = 2;
    } else if (contributionType == ContributionType.EXAMPLES) {
      index = 3;
    } else {
<<<<<<< HEAD
      index = 4;
    }
    if (dialog == null) {
      makeFrame(editor);
      tabbedPane.setSelectedIndex(index); //done before as downloadAndUpdateContributionListing() requires the current selected tab
      downloadAndUpdateContributionListing();
=======
      downloadAndUpdateContributionListing(editor.getBase());
>>>>>>> b67a86c3
    }
    tabbedPane.setSelectedIndex(index); 
    dialog.setVisible(true);
  }

  public void makeFrame(final Editor editor) {
    dialog = new JFrame(title);
    tabbedPane = new JTabbedPane();

    toolsContributionTab.showFrame(editor);

    tabbedPane.addTab("Tools", null, toolsContributionTab.panel, "Tools");
    tabbedPane.setMnemonicAt(0, KeyEvent.VK_1);

    librariesContributionTab.showFrame(editor);
    tabbedPane.addTab("Libraries", null, librariesContributionTab.panel,
                      "Libraries");
    tabbedPane.setMnemonicAt(1, KeyEvent.VK_2);

    modesContributionTab.showFrame(editor);
    tabbedPane.addTab("Modes", null, modesContributionTab.panel, "Modes");
    tabbedPane.setMnemonicAt(2, KeyEvent.VK_3);

    examplesContributionTab.showFrame(editor);
    tabbedPane.addTab("Examples", null, examplesContributionTab.panel,
                      "Examples");
    tabbedPane.setMnemonicAt(3, KeyEvent.VK_4);

    updatesContributionTab.showFrame(editor);
    tabbedPane.addTab("Updates", null, updatesContributionTab.panel, "Updates");
    tabbedPane.setMnemonicAt(4, KeyEvent.VK_5);

    dialog.add(tabbedPane);

    restartButton = new JButton(Language.text("contrib.restart"));
    restartButton.setVisible(false);
    restartButton.addActionListener(new ActionListener() {

      @Override
      public void actionPerformed(ActionEvent arg0) {

        Iterator<Editor> iter = editor.getBase().getEditors().iterator();
        while (iter.hasNext()) {
          Editor ed = iter.next();
          if (ed.getSketch().isModified()) {
            int option = Base.showYesNoQuestion(editor, title, Language
              .text("contrib.unsaved_changes"), Language
              .text("contrib.unsaved_changes.prompt"));

            if (option == JOptionPane.NO_OPTION)
              return;
            else
              break;
          }
        }

        // Thanks to http://stackoverflow.com/a/4160543
        StringBuilder cmd = new StringBuilder();
        cmd.append(System.getProperty("java.home") + File.separator + "bin"
          + File.separator + "java ");
        for (String jvmArg : ManagementFactory.getRuntimeMXBean()
          .getInputArguments()) {
          cmd.append(jvmArg + " ");
        }
        cmd.append("-cp ")
          .append(ManagementFactory.getRuntimeMXBean().getClassPath())
          .append(" ");
        cmd.append(Base.class.getName());

        try {
          Runtime.getRuntime().exec(cmd.toString());
          System.exit(0);
        } catch (IOException e) {
          e.printStackTrace();
        }

      }

    });

    Toolkit.setIcon(dialog);
    registerDisposeListeners();

    dialog.pack();
    dialog.setLocationRelativeTo(null);
  }

  /**
   * Close the window after an OK or Cancel.
   */
  protected void disposeFrame() {
    dialog.dispose();
    editor = null;
  }

//  /**
//   * Creates and arranges the Swing components in the dialog.
//   * 
//   * @param panel1
//   */
//  private void createComponents(JPanel panel1) {
//    dialog.setResizable(true);
//
//    Container pane = panel1;
////    pane.setLayout(new GridBagLayout());
////
////    { // Shows "Filter by Category" and the combo box for selecting a category
////      GridBagConstraints c = new GridBagConstraints();
////      c.gridx = 0;
////      c.gridy = 0;
//    pane.setLayout(new BorderLayout());
//
//    JPanel filterPanel = new JPanel();
//    filterPanel.setLayout(new BoxLayout(filterPanel, BoxLayout.X_AXIS));
////      pane.add(filterPanel, c);
//    pane.add(filterPanel, BorderLayout.NORTH);
//
//    filterPanel.add(Box.createHorizontalStrut(6));
//
//    JLabel categoryLabel = new JLabel(Language.text("contrib.category"));
//    filterPanel.add(categoryLabel);
//
//    filterPanel.add(Box.createHorizontalStrut(5));
//
//    categoryChooser = new JComboBox<String>();
//    categoryChooser.setMaximumRowCount(20);
//    updateCategoryChooser();
////      filterPanel.add(categoryChooser, c);
//    filterPanel.add(categoryChooser);
//    categoryChooser.addItemListener(new ItemListener() {
//      public void itemStateChanged(ItemEvent e) {
//        category = (String) categoryChooser.getSelectedItem();
//        if (ContributionManagerDialog.ANY_CATEGORY.equals(category)) {
//          category = null;
//        }
//        filterLibraries(category, filterField.filters, isCompatibilityFilter);
//        contributionListPanel.updateColors();
//      }
//    });
//
//    filterPanel.add(Box.createHorizontalStrut(5));
////      filterPanel.add(Box.createHorizontalGlue());
//    filterField = new FilterField();
//    filterPanel.add(filterField);
//
//    filterPanel.add(Box.createHorizontalStrut(5));
//
//    final JCheckBox compatibleContrib = new JCheckBox(compatibleCheckboxLabel);
//    compatibleContrib.addItemListener(new ItemListener() {
//
//      @Override
//      public void itemStateChanged(ItemEvent arg0) {
//        isCompatibilityFilter = compatibleContrib.isSelected();
//        filterLibraries(category, filterField.filters, isCompatibilityFilter);
//        contributionListPanel.updateColors();
//      }
//    });
//    filterPanel.add(compatibleContrib);
////      filterPanel.add(Box.createHorizontalGlue());
////    }
//    //filterPanel.setBorder(new EmptyBorder(13, 13, 13, 13));
//    filterPanel.setBorder(new EmptyBorder(7, 7, 7, 7));
//
////    { // The scroll area containing the contribution listing and the status bar.
////      GridBagConstraints c = new GridBagConstraints();
////      c.fill = GridBagConstraints.BOTH;
////      c.gridx = 0;
////      c.gridy = 1;
////      c.gridwidth = 2;
////      c.weighty = 1;
////      c.weightx = 1;
//
//    scrollPane = new JScrollPane();
//    scrollPane.setPreferredSize(new Dimension(300, 300));
//    scrollPane.setViewportView(contributionListPanel);
////      scrollPane.getViewport().setOpaque(true);
////      scrollPane.getViewport().setBackground(contributionListPanel.getBackground());
//    scrollPane
//      .setVerticalScrollBarPolicy(ScrollPaneConstants.VERTICAL_SCROLLBAR_AS_NEEDED);
//    scrollPane
//      .setHorizontalScrollBarPolicy(ScrollPaneConstants.HORIZONTAL_SCROLLBAR_NEVER);
////      scrollPane.setBorder(new EmptyBorder(0, 7, 0, 7));
//    pane.add(scrollPane, BorderLayout.CENTER);
//
//    pane.add(Box.createHorizontalStrut(10), BorderLayout.WEST);
//    pane.add(Box.createHorizontalStrut(10), BorderLayout.EAST);
//
//    status = new StatusPanel();
////      status.setBorder(new EmptyBorder(7, 7, 7, 7));
//
//    JPanel statusRestartPane = new JPanel();
//    statusRestartPane.setLayout(new BorderLayout());
//
//    statusRestartPane.setBorder(new EmptyBorder(7, 7, 7, 7));
//    statusRestartPane.setOpaque(false);
//
//    statusRestartPane.add(status, BorderLayout.WEST);
//    statusRestartPane.add(progressBar, BorderLayout.LINE_END);
//
//    // Adding both of these to EAST shouldn't pose too much of a problem,
//    // since they can never get added together.
//    statusRestartPane.add(restartButton, BorderLayout.EAST);
//    statusRestartPane.add(retryConnectingButton, BorderLayout.EAST);
//
//    pane.add(statusRestartPane, BorderLayout.SOUTH);
//
////      status = new StatusPanel();
////      status.setBorder(BorderFactory.createEtchedBorder());
//
////      final JLayeredPane layeredPane = new JLayeredPane();
////      layeredPane.add(scrollPane, JLayeredPane.DEFAULT_LAYER);
////      layeredPane.add(status, JLayeredPane.PALETTE_LAYER);
////
////      layeredPane.addComponentListener(new ComponentAdapter() {
////
////        void resizeLayers() {
////          scrollPane.setSize(layeredPane.getSize());
////          scrollPane.updateUI();
////        }
////
////        public void componentShown(ComponentEvent e) {
////          resizeLayers();
////        }
////
////        public void componentResized(ComponentEvent arg0) {
////          resizeLayers();
////        }
////      });
////
////      final JViewport viewport = scrollPane.getViewport();
////      viewport.addComponentListener(new ComponentAdapter() {
////        void resizeLayers() {
////          status.setLocation(0, viewport.getHeight() - 18);
////
////          Dimension d = viewport.getSize();
////          d.height = 20;
////          d.width += 3;
////          status.setSize(d);
////        }
////        public void componentShown(ComponentEvent e) {
////          resizeLayers();
////        }
////        public void componentResized(ComponentEvent e) {
////          resizeLayers();
////        }
////      });
////
////      pane.add(layeredPane, c);
////    }
//
////    { // The filter text area
////      GridBagConstraints c = new GridBagConstraints();
////      c.gridx = 0;
////      c.gridy = 2;
////      c.gridwidth = 2;
////      c.weightx = 1;
////      c.fill = GridBagConstraints.HORIZONTAL;
////      filterField = new FilterField();
////
////      pane.add(filterField, c);
////    }
//
//    dialog.setMinimumSize(new Dimension(450, 400));
//  }

//  private void updateCategoryChooser() {
//    if (categoryChooser != null) {
//      ArrayList<String> categories;
//      categoryChooser.removeAllItems();
//      categories = new ArrayList<String>(contribListing.getCategories(filter));
////      for (int i = 0; i < categories.size(); i++) {
////        System.out.println(i + " category: " + categories.get(i));
////      }
//      Collections.sort(categories);
////    categories.add(0, ContributionManagerDialog.ANY_CATEGORY);
//      boolean categoriesFound = false;
//      categoryChooser.addItem(ContributionManagerDialog.ANY_CATEGORY);
//      for (String s : categories) {
//        categoryChooser.addItem(s);
//        if (!s.equals("Unknown")) {
//          categoriesFound = true;
//        }
//      }
//      categoryChooser.setEnabled(categoriesFound);
//    }
//  }

  private void registerDisposeListeners() {
    dialog.addWindowListener(new WindowAdapter() {
      public void windowClosing(WindowEvent e) {
        disposeFrame();
      }
    });
    // handle window closing commands for ctrl/cmd-W or hitting ESC.
    Toolkit.registerWindowCloseKeys(dialog.getRootPane(), new ActionListener() {
      public void actionPerformed(ActionEvent actionEvent) {
        disposeFrame();
      }
    });

    dialog.getContentPane().addKeyListener(new KeyAdapter() {
      public void keyPressed(KeyEvent e) {
        //System.out.println(e);
        KeyStroke wc = Toolkit.WINDOW_CLOSE_KEYSTROKE;
        if ((e.getKeyCode() == KeyEvent.VK_ESCAPE)
          || (KeyStroke.getKeyStrokeForEvent(e).equals(wc))) {
          disposeFrame();
        }
      }
    });
  }

<<<<<<< HEAD
//  protected void filterLibraries(String category, List<String> filters) {
//    List<Contribution> filteredLibraries = contribListing
//      .getFilteredLibraryList(category, filters);
//    contributionListPanel.filterLibraries(filteredLibraries);
//  }
=======

  protected void filterLibraries(String category, List<String> filters) {
    List<Contribution> filteredLibraries =
      contribListing.getFilteredLibraryList(category, filters);
    contributionListPanel.filterLibraries(filteredLibraries);
  }


  protected void filterLibraries(String category, List<String> filters, boolean isCompatibilityFilter) {
    List<Contribution> filteredLibraries =
      contribListing.getFilteredLibraryList(category, filters);
    filteredLibraries = contribListing.getCompatibleContributionList(filteredLibraries, isCompatibilityFilter);
    contributionListPanel.filterLibraries(filteredLibraries);
  }


  protected void updateContributionListing() {
    if (editor != null) {
      List<Contribution> contributions = new ArrayList<Contribution>();

      List<Library> libraries =
        new ArrayList<Library>(editor.getMode().contribLibraries);
      contributions.addAll(libraries);

      //ArrayList<ToolContribution> tools = editor.contribTools;
      List<ToolContribution> tools = editor.getToolContribs();
      contributions.addAll(tools);

      List<ModeContribution> modes = editor.getBase().getModeContribs();
      contributions.addAll(modes);

      List<ExamplesContribution> examples = editor.getBase().getExampleContribs();
      contributions.addAll(examples);

//    ArrayList<LibraryCompilation> compilations = LibraryCompilation.list(libraries);
>>>>>>> b67a86c3
//
//  protected void filterLibraries(String category, List<String> filters,
//                                 boolean isCompatibilityFilter) {
//    List<Contribution> filteredLibraries = contribListing
//      .getFilteredLibraryList(category, filters);
//    filteredLibraries = contribListing
//      .getCompatibleContributionList(filteredLibraries, isCompatibilityFilter);
//    contributionListPanel.filterLibraries(filteredLibraries);
//  }
//
//  protected void updateContributionListing() {
//    if (editor != null) {
//      ArrayList<Contribution> contributions = new ArrayList<Contribution>();
//
//      ArrayList<Library> libraries = new ArrayList<Library>(
//                                                            editor.getMode().contribLibraries);
//      contributions.addAll(libraries);
//
//      //ArrayList<ToolContribution> tools = editor.contribTools;
//      List<ToolContribution> tools = editor.getToolContribs();
//      contributions.addAll(tools);
//
//      List<ModeContribution> modes = editor.getBase().getModeContribs();
//      contributions.addAll(modes);
//
//      List<ExamplesContribution> examples = editor.getBase()
//        .getExampleContribs();
//      contributions.addAll(examples);
//
////    ArrayList<LibraryCompilation> compilations = LibraryCompilation.list(libraries);
////
////    // Remove libraries from the list that are part of a compilations
////    for (LibraryCompilation compilation : compilations) {
////      Iterator<Library> it = libraries.iterator();
////      while (it.hasNext()) {
////        Library current = it.next();
////        if (compilation.getFolder().equals(current.getFolder().getParentFile())) {
////          it.remove();
////        }
////      }
////    }
//
//      contribListing.updateInstalledList(contributions);
//    }
<<<<<<< HEAD
//  }
//
  protected void downloadAndUpdateContributionListing() {
    
    //activeTab is required now but should be removed
    //as there is only one instance of contribListing and it should be present in this class
    final ContributionTab activeTab = getActiveTab();
    activeTab.retryConnectingButton.setEnabled(false);
    activeTab.status.setMessage(Language
      .text("contrib.status.downloading_list"));
    activeTab.contribListing.downloadAvailableList(new ContribProgressBar(
      activeTab.progressBar) {
=======

      contribListing.updateInstalledList(contributions);
    }
  }


  protected void downloadAndUpdateContributionListing(Base base) {
    if (!UpdateCheck.isAllowed()) {
      // A dialog box seems to in-your-face, but not saying anything seems
      // problematic. This isn't a great option but it'll do for beta 1.
      System.out.println("Cannot update contributions because " +
                         "updates are disabled in preferences.");
      return;  // update checking phones home! IT! PHONES! HOME!
    }

    retryConnectingButton.setEnabled(false);
    status.setMessage(Language.text("contrib.status.downloading_list"));
    contribListing.downloadAvailableList(base, new ContribProgressBar(progressBar) {
>>>>>>> b67a86c3

      @Override
      public void startTask(String name, int maxValue) {
        super.startTask(name, maxValue);
        progressBar.setVisible(true);
        progressBar.setString(null);
      }

      @Override
      public void setProgress(int value) {
        super.setProgress(value);
//        int percent = 100 * value / this.max;
        progressBar.setValue(value);
        progressBar.setStringPainted(true);
        activeTab.status.setMessage(Language
          .text("contrib.status.downloading_list"));
      }

      @Override
      public void finishedAction() {
        progressBar.setVisible(false);
        activeTab.updateContributionListing();
        activeTab.updateCategoryChooser();

        activeTab.retryConnectingButton.setEnabled(true);

        if (error) {
          if (exception instanceof SocketTimeoutException) {
            activeTab.status.setErrorMessage(Language
              .text("contrib.errors.list_download.timeout"));
          } else {
            activeTab.status.setErrorMessage(Language
              .text("contrib.errors.list_download"));
          }
          exception.printStackTrace();
          activeTab.retryConnectingButton.setVisible(true);

        } else {
          activeTab.status.setMessage(Language.text("contrib.status.done"));
          activeTab.retryConnectingButton.setVisible(false);
        }
      }
    });
  }

  /**
   * 
   * @return the currently selected tab
   */
  private ContributionTab getActiveTab() {
    
    switch (tabbedPane.getSelectedIndex()) {
    case 0:
      return toolsContributionTab;
    case 1:
      return librariesContributionTab;
    case 2:
      return modesContributionTab;
    case 3:
      return examplesContributionTab;
    default:
      return updatesContributionTab;
    }
    
  }

//
//  protected void setFilterText(String filter) {
//    if (filter == null || filter.isEmpty()) {
//      filterField.setText("");
//      filterField.showingHint = true;
//    } else {
//      filterField.setText(filter);
//      filterField.showingHint = false;
//    }
//    filterField.applyFilter();
//  }
//
////  private JPanel getPlaceholder() {
////    return contributionListPanel.statusPlaceholder;
////  }
//
//  class FilterField extends JTextField {
//    String filterHint;
//
//    boolean showingHint;
//
//    List<String> filters;
//
//    public FilterField() {
//      super(Language.text("contrib.filter_your_search"));
//      filterHint = Language.text("contrib.filter_your_search");
//
//      showingHint = true;
//      filters = new ArrayList<String>();
//      updateStyle();
//
//      addFocusListener(new FocusListener() {
//        public void focusLost(FocusEvent focusEvent) {
//          if (filterField.getText().isEmpty()) {
//            showingHint = true;
//          }
//          updateStyle();
//        }
//
//        public void focusGained(FocusEvent focusEvent) {
//          if (showingHint) {
//            showingHint = false;
//            filterField.setText("");
//          }
//          updateStyle();
//        }
//      });
//
//      getDocument().addDocumentListener(new DocumentListener() {
//        public void removeUpdate(DocumentEvent e) {
//          applyFilter();
//        }
//
//        public void insertUpdate(DocumentEvent e) {
//          applyFilter();
//        }
//
//        public void changedUpdate(DocumentEvent e) {
//          applyFilter();
//        }
//      });
//    }
//
//    public void applyFilter() {
//      String filter = filterField.getFilterText();
//      filter = filter.toLowerCase();
//
//      // Replace anything but 0-9, a-z, or : with a space
//      filter = filter.replaceAll("[^\\x30-\\x39^\\x61-\\x7a^\\x3a]", " ");
//      filters = Arrays.asList(filter.split(" "));
//      filterLibraries(category, filters, isCompatibilityFilter);
//
//      contributionListPanel.updateColors();
//    }
//
//    public String getFilterText() {
//      return showingHint ? "" : getText();
//    }
//
//    public void updateStyle() {
//      if (showingHint) {
//        setText(filterHint);
//        // setForeground(UIManager.getColor("TextField.light")); // too light
//        setForeground(Color.gray);
//        setFont(getFont().deriveFont(Font.ITALIC));
//      } else {
//        setForeground(UIManager.getColor("TextField.foreground"));
//        setFont(getFont().deriveFont(Font.PLAIN));
//      }
//    }
//  }

  public boolean hasAlreadyBeenOpened() {
    return dialog != null;
  }
}<|MERGE_RESOLUTION|>--- conflicted
+++ resolved
@@ -32,7 +32,9 @@
 import java.io.IOException;
 import java.lang.management.ManagementFactory;
 import java.net.SocketTimeoutException;
+import java.util.ArrayList;
 import java.util.Iterator;
+import java.util.List;
 
 import javax.swing.JButton;
 import javax.swing.JFrame;
@@ -45,6 +47,7 @@
 import processing.app.Base;
 import processing.app.Editor;
 import processing.app.Language;
+import processing.app.Library;
 import processing.app.Toolkit;
 
 /**
@@ -95,7 +98,6 @@
       || examplesContributionTab.hasUpdates(base);
   }
 
-<<<<<<< HEAD
   protected JPanel makeTextPanel(String text) {
     JPanel panel = new JPanel(false);
     JLabel filler = new JLabel(text);
@@ -104,89 +106,6 @@
     panel.add(filler);
     return panel;
   }
-=======
-
-  public void showFrame(final Editor editor) {
-    this.editor = editor;
-
-    if (dialog == null) {
-      dialog = new JFrame(title);
-
-      restartButton = new JButton(Language.text("contrib.restart"));
-      restartButton.setVisible(false);
-      restartButton.addActionListener(new ActionListener() {
-
-        @Override
-        public void actionPerformed(ActionEvent arg0) {
-
-          Iterator<Editor> iter = editor.getBase().getEditors().iterator();
-          while (iter.hasNext()) {
-            Editor ed = iter.next();
-            if (ed.getSketch().isModified()) {
-              int option = Base
-                .showYesNoQuestion(editor, title,
-                                   Language.text("contrib.unsaved_changes"),
-                                   Language.text("contrib.unsaved_changes.prompt"));
-
-              if (option == JOptionPane.NO_OPTION)
-                return;
-              else
-                break;
-            }
-          }
-
-          // Why the f*k is this happening here? This is nuts, and likely
-          // to cause all kinds of hell across different platforms. [fry]
-          // Thanks to http://stackoverflow.com/a/4160543
-          StringBuilder cmd = new StringBuilder();
-          cmd.append(System.getProperty("java.home") + File.separator + "bin"
-            + File.separator + "java ");
-          for (String jvmArg : ManagementFactory.getRuntimeMXBean()
-            .getInputArguments()) {
-            cmd.append(jvmArg + " ");
-          }
-          cmd.append("-cp ")
-            .append(ManagementFactory.getRuntimeMXBean().getClassPath())
-            .append(" ");
-          cmd.append(Base.class.getName());
-
-          try {
-            Runtime.getRuntime().exec(cmd.toString());
-            System.exit(0);
-          } catch (IOException e) {
-            e.printStackTrace();
-          }
-
-        }
-
-      });
-
-      retryConnectingButton = new JButton("Retry");
-      retryConnectingButton.setVisible(false);
-      retryConnectingButton.addActionListener(new ActionListener() {
-
-        @Override
-        public void actionPerformed(ActionEvent arg0) {
-          // The message is set to null so that every time the retry button is hit
-          // no previous error is displayed in the status
-          status.setMessage(null);
-          downloadAndUpdateContributionListing(editor.getBase());
-        }
-      });
-
-      progressBar = new JProgressBar();
-      progressBar.setVisible(true);
-
-      Toolkit.setIcon(dialog);
-      createComponents();
-      registerDisposeListeners();
-
-      dialog.pack();
-      dialog.setLocationRelativeTo(null);
-    }
-    dialog.setVisible(true);
-    contributionListPanel.grabFocus();
->>>>>>> b67a86c3
 
   public void showFrame(final Editor editor, ContributionType contributionType) {
     this.editor = editor;
@@ -202,16 +121,12 @@
     } else if (contributionType == ContributionType.EXAMPLES) {
       index = 3;
     } else {
-<<<<<<< HEAD
       index = 4;
     }
     if (dialog == null) {
       makeFrame(editor);
       tabbedPane.setSelectedIndex(index); //done before as downloadAndUpdateContributionListing() requires the current selected tab
-      downloadAndUpdateContributionListing();
-=======
       downloadAndUpdateContributionListing(editor.getBase());
->>>>>>> b67a86c3
     }
     tabbedPane.setSelectedIndex(index); 
     dialog.setVisible(true);
@@ -242,7 +157,7 @@
 
     updatesContributionTab.showFrame(editor);
     tabbedPane.addTab("Updates", null, updatesContributionTab.panel, "Updates");
-    tabbedPane.setMnemonicAt(4, KeyEvent.VK_5);
+    tabbedPane.setMnemonicAt(3, KeyEvent.VK_5);
 
     dialog.add(tabbedPane);
 
@@ -307,198 +222,198 @@
     editor = null;
   }
 
-//  /**
-//   * Creates and arranges the Swing components in the dialog.
-//   * 
-//   * @param panel1
-//   */
-//  private void createComponents(JPanel panel1) {
-//    dialog.setResizable(true);
-//
-//    Container pane = panel1;
-////    pane.setLayout(new GridBagLayout());
-////
-////    { // Shows "Filter by Category" and the combo box for selecting a category
-////      GridBagConstraints c = new GridBagConstraints();
-////      c.gridx = 0;
-////      c.gridy = 0;
-//    pane.setLayout(new BorderLayout());
-//
-//    JPanel filterPanel = new JPanel();
-//    filterPanel.setLayout(new BoxLayout(filterPanel, BoxLayout.X_AXIS));
-////      pane.add(filterPanel, c);
-//    pane.add(filterPanel, BorderLayout.NORTH);
-//
-//    filterPanel.add(Box.createHorizontalStrut(6));
-//
-//    JLabel categoryLabel = new JLabel(Language.text("contrib.category"));
-//    filterPanel.add(categoryLabel);
-//
-//    filterPanel.add(Box.createHorizontalStrut(5));
-//
-//    categoryChooser = new JComboBox<String>();
-//    categoryChooser.setMaximumRowCount(20);
-//    updateCategoryChooser();
-////      filterPanel.add(categoryChooser, c);
-//    filterPanel.add(categoryChooser);
-//    categoryChooser.addItemListener(new ItemListener() {
-//      public void itemStateChanged(ItemEvent e) {
-//        category = (String) categoryChooser.getSelectedItem();
-//        if (ContributionManagerDialog.ANY_CATEGORY.equals(category)) {
-//          category = null;
+/*  *//**
+   * Creates and arranges the Swing components in the dialog.
+   * 
+   * @param panel1
+   *//*
+  private void createComponents(JPanel panel1) {
+    dialog.setResizable(true);
+
+    Container pane = panel1;
+//    pane.setLayout(new GridBagLayout());
+//
+//    { // Shows "Filter by Category" and the combo box for selecting a category
+//      GridBagConstraints c = new GridBagConstraints();
+//      c.gridx = 0;
+//      c.gridy = 0;
+    pane.setLayout(new BorderLayout());
+
+    JPanel filterPanel = new JPanel();
+    filterPanel.setLayout(new BoxLayout(filterPanel, BoxLayout.X_AXIS));
+//      pane.add(filterPanel, c);
+    pane.add(filterPanel, BorderLayout.NORTH);
+
+    filterPanel.add(Box.createHorizontalStrut(6));
+
+    JLabel categoryLabel = new JLabel(Language.text("contrib.category"));
+    filterPanel.add(categoryLabel);
+
+    filterPanel.add(Box.createHorizontalStrut(5));
+
+    categoryChooser = new JComboBox<String>();
+    categoryChooser.setMaximumRowCount(20);
+    updateCategoryChooser();
+//      filterPanel.add(categoryChooser, c);
+    filterPanel.add(categoryChooser);
+    categoryChooser.addItemListener(new ItemListener() {
+      public void itemStateChanged(ItemEvent e) {
+        category = (String) categoryChooser.getSelectedItem();
+        if (ContributionManagerDialog.ANY_CATEGORY.equals(category)) {
+          category = null;
+        }
+        filterLibraries(category, filterField.filters, isCompatibilityFilter);
+        contributionListPanel.updateColors();
+      }
+    });
+
+    filterPanel.add(Box.createHorizontalStrut(5));
+//      filterPanel.add(Box.createHorizontalGlue());
+    filterField = new FilterField();
+    filterPanel.add(filterField);
+
+    filterPanel.add(Box.createHorizontalStrut(5));
+
+    final JCheckBox compatibleContrib = new JCheckBox(compatibleCheckboxLabel);
+    compatibleContrib.addItemListener(new ItemListener() {
+
+      @Override
+      public void itemStateChanged(ItemEvent arg0) {
+        isCompatibilityFilter = compatibleContrib.isSelected();
+        filterLibraries(category, filterField.filters, isCompatibilityFilter);
+        contributionListPanel.updateColors();
+      }
+    });
+    filterPanel.add(compatibleContrib);
+//      filterPanel.add(Box.createHorizontalGlue());
+//    }
+    //filterPanel.setBorder(new EmptyBorder(13, 13, 13, 13));
+    filterPanel.setBorder(new EmptyBorder(7, 7, 7, 7));
+
+//    { // The scroll area containing the contribution listing and the status bar.
+//      GridBagConstraints c = new GridBagConstraints();
+//      c.fill = GridBagConstraints.BOTH;
+//      c.gridx = 0;
+//      c.gridy = 1;
+//      c.gridwidth = 2;
+//      c.weighty = 1;
+//      c.weightx = 1;
+
+    scrollPane = new JScrollPane();
+    scrollPane.setPreferredSize(new Dimension(300, 300));
+    scrollPane.setViewportView(contributionListPanel);
+//      scrollPane.getViewport().setOpaque(true);
+//      scrollPane.getViewport().setBackground(contributionListPanel.getBackground());
+    scrollPane
+      .setVerticalScrollBarPolicy(ScrollPaneConstants.VERTICAL_SCROLLBAR_AS_NEEDED);
+    scrollPane
+      .setHorizontalScrollBarPolicy(ScrollPaneConstants.HORIZONTAL_SCROLLBAR_NEVER);
+//      scrollPane.setBorder(new EmptyBorder(0, 7, 0, 7));
+    pane.add(scrollPane, BorderLayout.CENTER);
+
+    pane.add(Box.createHorizontalStrut(10), BorderLayout.WEST);
+    pane.add(Box.createHorizontalStrut(10), BorderLayout.EAST);
+
+    status = new StatusPanel();
+//      status.setBorder(new EmptyBorder(7, 7, 7, 7));
+
+    JPanel statusRestartPane = new JPanel();
+    statusRestartPane.setLayout(new BorderLayout());
+
+    statusRestartPane.setBorder(new EmptyBorder(7, 7, 7, 7));
+    statusRestartPane.setOpaque(false);
+
+    statusRestartPane.add(status, BorderLayout.WEST);
+    statusRestartPane.add(progressBar, BorderLayout.LINE_END);
+
+     Adding both of these to EAST shouldn't pose too much of a problem,
+    // since they can never get added together.
+    statusRestartPane.add(restartButton, BorderLayout.EAST);
+    statusRestartPane.add(retryConnectingButton, BorderLayout.EAST);
+
+    pane.add(statusRestartPane, BorderLayout.SOUTH);
+
+//      status = new StatusPanel();
+//      status.setBorder(BorderFactory.createEtchedBorder());
+
+//      final JLayeredPane layeredPane = new JLayeredPane();
+//      layeredPane.add(scrollPane, JLayeredPane.DEFAULT_LAYER);
+//      layeredPane.add(status, JLayeredPane.PALETTE_LAYER);
+//
+//      layeredPane.addComponentListener(new ComponentAdapter() {
+//
+//        void resizeLayers() {
+//          scrollPane.setSize(layeredPane.getSize());
+//          scrollPane.updateUI();
 //        }
-//        filterLibraries(category, filterField.filters, isCompatibilityFilter);
-//        contributionListPanel.updateColors();
+//
+//        public void componentShown(ComponentEvent e) {
+//          resizeLayers();
+//        }
+//
+//        public void componentResized(ComponentEvent arg0) {
+//          resizeLayers();
+//        }
+//      });
+//
+//      final JViewport viewport = scrollPane.getViewport();
+//      viewport.addComponentListener(new ComponentAdapter() {
+//        void resizeLayers() {
+//          status.setLocation(0, viewport.getHeight() - 18);
+//
+//          Dimension d = viewport.getSize();
+//          d.height = 20;
+//          d.width += 3;
+//          status.setSize(d);
+//        }
+//        public void componentShown(ComponentEvent e) {
+//          resizeLayers();
+//        }
+//        public void componentResized(ComponentEvent e) {
+//          resizeLayers();
+//        }
+//      });
+//
+//      pane.add(layeredPane, c);
+//    }
+
+//    { // The filter text area
+//      GridBagConstraints c = new GridBagConstraints();
+//      c.gridx = 0;
+//      c.gridy = 2;
+//      c.gridwidth = 2;
+//      c.weightx = 1;
+//      c.fill = GridBagConstraints.HORIZONTAL;
+//      filterField = new FilterField();
+//
+//      pane.add(filterField, c);
+//    }
+
+    dialog.setMinimumSize(new Dimension(450, 400));
+  }
+
+  private void updateCategoryChooser() {
+    if (categoryChooser != null) {
+      ArrayList<String> categories;
+      categoryChooser.removeAllItems();
+      categories = new ArrayList<String>(contribListing.getCategories(filter));
+//      for (int i = 0; i < categories.size(); i++) {
+//        System.out.println(i + " category: " + categories.get(i));
 //      }
-//    });
-//
-//    filterPanel.add(Box.createHorizontalStrut(5));
-////      filterPanel.add(Box.createHorizontalGlue());
-//    filterField = new FilterField();
-//    filterPanel.add(filterField);
-//
-//    filterPanel.add(Box.createHorizontalStrut(5));
-//
-//    final JCheckBox compatibleContrib = new JCheckBox(compatibleCheckboxLabel);
-//    compatibleContrib.addItemListener(new ItemListener() {
-//
-//      @Override
-//      public void itemStateChanged(ItemEvent arg0) {
-//        isCompatibilityFilter = compatibleContrib.isSelected();
-//        filterLibraries(category, filterField.filters, isCompatibilityFilter);
-//        contributionListPanel.updateColors();
-//      }
-//    });
-//    filterPanel.add(compatibleContrib);
-////      filterPanel.add(Box.createHorizontalGlue());
-////    }
-//    //filterPanel.setBorder(new EmptyBorder(13, 13, 13, 13));
-//    filterPanel.setBorder(new EmptyBorder(7, 7, 7, 7));
-//
-////    { // The scroll area containing the contribution listing and the status bar.
-////      GridBagConstraints c = new GridBagConstraints();
-////      c.fill = GridBagConstraints.BOTH;
-////      c.gridx = 0;
-////      c.gridy = 1;
-////      c.gridwidth = 2;
-////      c.weighty = 1;
-////      c.weightx = 1;
-//
-//    scrollPane = new JScrollPane();
-//    scrollPane.setPreferredSize(new Dimension(300, 300));
-//    scrollPane.setViewportView(contributionListPanel);
-////      scrollPane.getViewport().setOpaque(true);
-////      scrollPane.getViewport().setBackground(contributionListPanel.getBackground());
-//    scrollPane
-//      .setVerticalScrollBarPolicy(ScrollPaneConstants.VERTICAL_SCROLLBAR_AS_NEEDED);
-//    scrollPane
-//      .setHorizontalScrollBarPolicy(ScrollPaneConstants.HORIZONTAL_SCROLLBAR_NEVER);
-////      scrollPane.setBorder(new EmptyBorder(0, 7, 0, 7));
-//    pane.add(scrollPane, BorderLayout.CENTER);
-//
-//    pane.add(Box.createHorizontalStrut(10), BorderLayout.WEST);
-//    pane.add(Box.createHorizontalStrut(10), BorderLayout.EAST);
-//
-//    status = new StatusPanel();
-////      status.setBorder(new EmptyBorder(7, 7, 7, 7));
-//
-//    JPanel statusRestartPane = new JPanel();
-//    statusRestartPane.setLayout(new BorderLayout());
-//
-//    statusRestartPane.setBorder(new EmptyBorder(7, 7, 7, 7));
-//    statusRestartPane.setOpaque(false);
-//
-//    statusRestartPane.add(status, BorderLayout.WEST);
-//    statusRestartPane.add(progressBar, BorderLayout.LINE_END);
-//
-//    // Adding both of these to EAST shouldn't pose too much of a problem,
-//    // since they can never get added together.
-//    statusRestartPane.add(restartButton, BorderLayout.EAST);
-//    statusRestartPane.add(retryConnectingButton, BorderLayout.EAST);
-//
-//    pane.add(statusRestartPane, BorderLayout.SOUTH);
-//
-////      status = new StatusPanel();
-////      status.setBorder(BorderFactory.createEtchedBorder());
-//
-////      final JLayeredPane layeredPane = new JLayeredPane();
-////      layeredPane.add(scrollPane, JLayeredPane.DEFAULT_LAYER);
-////      layeredPane.add(status, JLayeredPane.PALETTE_LAYER);
-////
-////      layeredPane.addComponentListener(new ComponentAdapter() {
-////
-////        void resizeLayers() {
-////          scrollPane.setSize(layeredPane.getSize());
-////          scrollPane.updateUI();
-////        }
-////
-////        public void componentShown(ComponentEvent e) {
-////          resizeLayers();
-////        }
-////
-////        public void componentResized(ComponentEvent arg0) {
-////          resizeLayers();
-////        }
-////      });
-////
-////      final JViewport viewport = scrollPane.getViewport();
-////      viewport.addComponentListener(new ComponentAdapter() {
-////        void resizeLayers() {
-////          status.setLocation(0, viewport.getHeight() - 18);
-////
-////          Dimension d = viewport.getSize();
-////          d.height = 20;
-////          d.width += 3;
-////          status.setSize(d);
-////        }
-////        public void componentShown(ComponentEvent e) {
-////          resizeLayers();
-////        }
-////        public void componentResized(ComponentEvent e) {
-////          resizeLayers();
-////        }
-////      });
-////
-////      pane.add(layeredPane, c);
-////    }
-//
-////    { // The filter text area
-////      GridBagConstraints c = new GridBagConstraints();
-////      c.gridx = 0;
-////      c.gridy = 2;
-////      c.gridwidth = 2;
-////      c.weightx = 1;
-////      c.fill = GridBagConstraints.HORIZONTAL;
-////      filterField = new FilterField();
-////
-////      pane.add(filterField, c);
-////    }
-//
-//    dialog.setMinimumSize(new Dimension(450, 400));
-//  }
-
-//  private void updateCategoryChooser() {
-//    if (categoryChooser != null) {
-//      ArrayList<String> categories;
-//      categoryChooser.removeAllItems();
-//      categories = new ArrayList<String>(contribListing.getCategories(filter));
-////      for (int i = 0; i < categories.size(); i++) {
-////        System.out.println(i + " category: " + categories.get(i));
-////      }
-//      Collections.sort(categories);
-////    categories.add(0, ContributionManagerDialog.ANY_CATEGORY);
-//      boolean categoriesFound = false;
-//      categoryChooser.addItem(ContributionManagerDialog.ANY_CATEGORY);
-//      for (String s : categories) {
-//        categoryChooser.addItem(s);
-//        if (!s.equals("Unknown")) {
-//          categoriesFound = true;
-//        }
-//      }
-//      categoryChooser.setEnabled(categoriesFound);
-//    }
-//  }
-
+      Collections.sort(categories);
+//    categories.add(0, ContributionManagerDialog.ANY_CATEGORY);
+      boolean categoriesFound = false;
+      categoryChooser.addItem(ContributionManagerDialog.ANY_CATEGORY);
+      for (String s : categories) {
+        categoryChooser.addItem(s);
+        if (!s.equals("Unknown")) {
+          categoriesFound = true;
+        }
+      }
+      categoryChooser.setEnabled(categoriesFound);
+    }
+  }
+*/
   private void registerDisposeListeners() {
     dialog.addWindowListener(new WindowAdapter() {
       public void windowClosing(WindowEvent e) {
@@ -524,35 +439,27 @@
     });
   }
 
-<<<<<<< HEAD
-//  protected void filterLibraries(String category, List<String> filters) {
-//    List<Contribution> filteredLibraries = contribListing
-//      .getFilteredLibraryList(category, filters);
-//    contributionListPanel.filterLibraries(filteredLibraries);
-//  }
-=======
-
-  protected void filterLibraries(String category, List<String> filters) {
-    List<Contribution> filteredLibraries =
-      contribListing.getFilteredLibraryList(category, filters);
+  /*protected void filterLibraries(String category, List<String> filters) {
+    List<Contribution> filteredLibraries = contribListing
+      .getFilteredLibraryList(category, filters);
     contributionListPanel.filterLibraries(filteredLibraries);
   }
 
-
-  protected void filterLibraries(String category, List<String> filters, boolean isCompatibilityFilter) {
-    List<Contribution> filteredLibraries =
-      contribListing.getFilteredLibraryList(category, filters);
-    filteredLibraries = contribListing.getCompatibleContributionList(filteredLibraries, isCompatibilityFilter);
+  protected void filterLibraries(String category, List<String> filters,
+                                 boolean isCompatibilityFilter) {
+    List<Contribution> filteredLibraries = contribListing
+      .getFilteredLibraryList(category, filters);
+    filteredLibraries = contribListing
+      .getCompatibleContributionList(filteredLibraries, isCompatibilityFilter);
     contributionListPanel.filterLibraries(filteredLibraries);
   }
-
-
-  protected void updateContributionListing() {
+*/
+  /*protected void updateContributionListing() {
     if (editor != null) {
-      List<Contribution> contributions = new ArrayList<Contribution>();
-
-      List<Library> libraries =
-        new ArrayList<Library>(editor.getMode().contribLibraries);
+      ArrayList<Contribution> contributions = new ArrayList<Contribution>();
+
+      ArrayList<Library> libraries = new ArrayList<Library>(
+                                                            editor.getMode().contribLibraries);
       contributions.addAll(libraries);
 
       //ArrayList<ToolContribution> tools = editor.contribTools;
@@ -562,59 +469,28 @@
       List<ModeContribution> modes = editor.getBase().getModeContribs();
       contributions.addAll(modes);
 
-      List<ExamplesContribution> examples = editor.getBase().getExampleContribs();
+      List<ExamplesContribution> examples = editor.getBase()
+        .getExampleContribs();
       contributions.addAll(examples);
 
 //    ArrayList<LibraryCompilation> compilations = LibraryCompilation.list(libraries);
->>>>>>> b67a86c3
-//
-//  protected void filterLibraries(String category, List<String> filters,
-//                                 boolean isCompatibilityFilter) {
-//    List<Contribution> filteredLibraries = contribListing
-//      .getFilteredLibraryList(category, filters);
-//    filteredLibraries = contribListing
-//      .getCompatibleContributionList(filteredLibraries, isCompatibilityFilter);
-//    contributionListPanel.filterLibraries(filteredLibraries);
-//  }
-//
-//  protected void updateContributionListing() {
-//    if (editor != null) {
-//      ArrayList<Contribution> contributions = new ArrayList<Contribution>();
-//
-//      ArrayList<Library> libraries = new ArrayList<Library>(
-//                                                            editor.getMode().contribLibraries);
-//      contributions.addAll(libraries);
-//
-//      //ArrayList<ToolContribution> tools = editor.contribTools;
-//      List<ToolContribution> tools = editor.getToolContribs();
-//      contributions.addAll(tools);
-//
-//      List<ModeContribution> modes = editor.getBase().getModeContribs();
-//      contributions.addAll(modes);
-//
-//      List<ExamplesContribution> examples = editor.getBase()
-//        .getExampleContribs();
-//      contributions.addAll(examples);
-//
-////    ArrayList<LibraryCompilation> compilations = LibraryCompilation.list(libraries);
-////
-////    // Remove libraries from the list that are part of a compilations
-////    for (LibraryCompilation compilation : compilations) {
-////      Iterator<Library> it = libraries.iterator();
-////      while (it.hasNext()) {
-////        Library current = it.next();
-////        if (compilation.getFolder().equals(current.getFolder().getParentFile())) {
-////          it.remove();
-////        }
-////      }
-////    }
-//
-//      contribListing.updateInstalledList(contributions);
+//
+//    // Remove libraries from the list that are part of a compilations
+//    for (LibraryCompilation compilation : compilations) {
+//      Iterator<Library> it = libraries.iterator();
+//      while (it.hasNext()) {
+//        Library current = it.next();
+//        if (compilation.getFolder().equals(current.getFolder().getParentFile())) {
+//          it.remove();
+//        }
+//      }
 //    }
-<<<<<<< HEAD
-//  }
-//
-  protected void downloadAndUpdateContributionListing() {
+
+      contribListing.updateInstalledList(contributions);
+    }
+  }
+*/
+  protected void downloadAndUpdateContributionListing(Base base) {
     
     //activeTab is required now but should be removed
     //as there is only one instance of contribListing and it should be present in this class
@@ -622,28 +498,8 @@
     activeTab.retryConnectingButton.setEnabled(false);
     activeTab.status.setMessage(Language
       .text("contrib.status.downloading_list"));
-    activeTab.contribListing.downloadAvailableList(new ContribProgressBar(
+    activeTab.contribListing.downloadAvailableList(base, new ContribProgressBar(
       activeTab.progressBar) {
-=======
-
-      contribListing.updateInstalledList(contributions);
-    }
-  }
-
-
-  protected void downloadAndUpdateContributionListing(Base base) {
-    if (!UpdateCheck.isAllowed()) {
-      // A dialog box seems to in-your-face, but not saying anything seems
-      // problematic. This isn't a great option but it'll do for beta 1.
-      System.out.println("Cannot update contributions because " +
-                         "updates are disabled in preferences.");
-      return;  // update checking phones home! IT! PHONES! HOME!
-    }
-
-    retryConnectingButton.setEnabled(false);
-    status.setMessage(Language.text("contrib.status.downloading_list"));
-    contribListing.downloadAvailableList(base, new ContribProgressBar(progressBar) {
->>>>>>> b67a86c3
 
       @Override
       public void startTask(String name, int maxValue) {
@@ -710,97 +566,97 @@
     
   }
 
-//
-//  protected void setFilterText(String filter) {
-//    if (filter == null || filter.isEmpty()) {
-//      filterField.setText("");
-//      filterField.showingHint = true;
-//    } else {
-//      filterField.setText(filter);
-//      filterField.showingHint = false;
-//    }
-//    filterField.applyFilter();
+/*
+  protected void setFilterText(String filter) {
+    if (filter == null || filter.isEmpty()) {
+      filterField.setText("");
+      filterField.showingHint = true;
+    } else {
+      filterField.setText(filter);
+      filterField.showingHint = false;
+    }
+    filterField.applyFilter();
+  }
+
+//  private JPanel getPlaceholder() {
+//    return contributionListPanel.statusPlaceholder;
 //  }
-//
-////  private JPanel getPlaceholder() {
-////    return contributionListPanel.statusPlaceholder;
-////  }
-//
-//  class FilterField extends JTextField {
-//    String filterHint;
-//
-//    boolean showingHint;
-//
-//    List<String> filters;
-//
-//    public FilterField() {
-//      super(Language.text("contrib.filter_your_search"));
-//      filterHint = Language.text("contrib.filter_your_search");
-//
-//      showingHint = true;
-//      filters = new ArrayList<String>();
-//      updateStyle();
-//
-//      addFocusListener(new FocusListener() {
-//        public void focusLost(FocusEvent focusEvent) {
-//          if (filterField.getText().isEmpty()) {
-//            showingHint = true;
-//          }
-//          updateStyle();
-//        }
-//
-//        public void focusGained(FocusEvent focusEvent) {
-//          if (showingHint) {
-//            showingHint = false;
-//            filterField.setText("");
-//          }
-//          updateStyle();
-//        }
-//      });
-//
-//      getDocument().addDocumentListener(new DocumentListener() {
-//        public void removeUpdate(DocumentEvent e) {
-//          applyFilter();
-//        }
-//
-//        public void insertUpdate(DocumentEvent e) {
-//          applyFilter();
-//        }
-//
-//        public void changedUpdate(DocumentEvent e) {
-//          applyFilter();
-//        }
-//      });
-//    }
-//
-//    public void applyFilter() {
-//      String filter = filterField.getFilterText();
-//      filter = filter.toLowerCase();
-//
-//      // Replace anything but 0-9, a-z, or : with a space
-//      filter = filter.replaceAll("[^\\x30-\\x39^\\x61-\\x7a^\\x3a]", " ");
-//      filters = Arrays.asList(filter.split(" "));
-//      filterLibraries(category, filters, isCompatibilityFilter);
-//
-//      contributionListPanel.updateColors();
-//    }
-//
-//    public String getFilterText() {
-//      return showingHint ? "" : getText();
-//    }
-//
-//    public void updateStyle() {
-//      if (showingHint) {
-//        setText(filterHint);
-//        // setForeground(UIManager.getColor("TextField.light")); // too light
-//        setForeground(Color.gray);
-//        setFont(getFont().deriveFont(Font.ITALIC));
-//      } else {
-//        setForeground(UIManager.getColor("TextField.foreground"));
-//        setFont(getFont().deriveFont(Font.PLAIN));
-//      }
-//    }
-//  }
+
+  class FilterField extends JTextField {
+    String filterHint;
+
+    boolean showingHint;
+
+    List<String> filters;
+
+    public FilterField() {
+      super(Language.text("contrib.filter_your_search"));
+      filterHint = Language.text("contrib.filter_your_search");
+
+      showingHint = true;
+      filters = new ArrayList<String>();
+      updateStyle();
+
+      addFocusListener(new FocusListener() {
+        public void focusLost(FocusEvent focusEvent) {
+          if (filterField.getText().isEmpty()) {
+            showingHint = true;
+          }
+          updateStyle();
+        }
+
+        public void focusGained(FocusEvent focusEvent) {
+          if (showingHint) {
+            showingHint = false;
+            filterField.setText("");
+          }
+          updateStyle();
+        }
+      });
+
+      getDocument().addDocumentListener(new DocumentListener() {
+        public void removeUpdate(DocumentEvent e) {
+          applyFilter();
+        }
+
+        public void insertUpdate(DocumentEvent e) {
+          applyFilter();
+        }
+
+        public void changedUpdate(DocumentEvent e) {
+          applyFilter();
+        }
+      });
+    }
+
+    public void applyFilter() {
+      String filter = filterField.getFilterText();
+      filter = filter.toLowerCase();
+
+      // Replace anything but 0-9, a-z, or : with a space
+      filter = filter.replaceAll("[^\\x30-\\x39^\\x61-\\x7a^\\x3a]", " ");
+      filters = Arrays.asList(filter.split(" "));
+      filterLibraries(category, filters, isCompatibilityFilter);
+
+      contributionListPanel.updateColors();
+    }
+
+    public String getFilterText() {
+      return showingHint ? "" : getText();
+    }
+
+    public void updateStyle() {
+      if (showingHint) {
+        setText(filterHint);
+        // setForeground(UIManager.getColor("TextField.light")); // too light
+        setForeground(Color.gray);
+        setFont(getFont().deriveFont(Font.ITALIC));
+      } else {
+        setForeground(UIManager.getColor("TextField.foreground"));
+        setFont(getFont().deriveFont(Font.PLAIN));
+      }
+    }
+  }*/
 
   public boolean hasAlreadyBeenOpened() {
     return dialog != null;
