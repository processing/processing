/* -*- mode: java; c-basic-offset: 2; indent-tabs-mode: nil -*- */

/*
 Part of the Processing project - http://processing.org

 Copyright (c) 2013 The Processing Foundation
 Copyright (c) 2011-12 Ben Fry and Casey Reas

 This program is free software; you can redistribute it and/or modify
 it under the terms of the GNU General Public License version 2
 as published by the Free Software Foundation.

 This program is distributed in the hope that it will be useful,
 but WITHOUT ANY WARRANTY; without even the implied warranty of
 MERCHANTABILITY or FITNESS FOR A PARTICULAR PURPOSE.  See the
 GNU General Public License for more details.

 You should have received a copy of the GNU General Public License along
 with this program; if not, write to the Free Software Foundation, Inc.
 59 Temple Place, Suite 330, Boston, MA  02111-1307  USA
 */
package processing.app.contrib;

import java.awt.*;
import java.awt.event.*;
import java.io.File;
import java.io.IOException;
import java.lang.management.ManagementFactory;
import java.net.SocketTimeoutException;
import java.util.*;

import javax.swing.*;
import javax.swing.event.ChangeEvent;
import javax.swing.event.ChangeListener;
import javax.swing.plaf.basic.BasicTabbedPaneUI;

import processing.app.*;
import processing.app.ui.Editor;
import processing.app.ui.Toolkit;

/**
 *
 * @author akarshit
 *
 * This class is the main Contribution Manager Dialog.
 * It contains all the contributions tab and the update tab.
 *
 */
public class ContributionManagerDialog {
  static final String ANY_CATEGORY = Language.text("contrib.all");

  JFrame dialog;
  JTabbedPane tabbedPane;
  String title;
  JButton restartButton;


  // the calling editor, so updates can be applied
  Editor editor;

  //The tabs
  ContributionTab toolsContributionTab;
  ContributionTab librariesContributionTab;
  ContributionTab examplesContributionTab;
  ContributionTab modesContributionTab;
<<<<<<< HEAD
  UpdateContributionTab updatesContributionTab;
  
=======
  ContributionTab updatesContributionTab;

>>>>>>> cd2c0643
  JLabel numberLabel;

  ContributionListing contributionListing = ContributionListing.getInstance();

  public ContributionManagerDialog() {
    numberLabel = new JLabel();
    toolsContributionTab = new ContributionTab(ContributionType.TOOL, this);
    librariesContributionTab = new ContributionTab(ContributionType.LIBRARY, this);
    modesContributionTab = new ContributionTab(ContributionType.MODE, this);
    examplesContributionTab = new ContributionTab(ContributionType.EXAMPLES, this);
    updatesContributionTab = new UpdateContributionTab(null, this);
  }

  public boolean hasUpdates() {
    return toolsContributionTab.hasUpdates()
      || librariesContributionTab.hasUpdates()
      || examplesContributionTab.hasUpdates()
      || modesContributionTab.hasUpdates();
  }

  public boolean hasUpdates(Base base) {
    return toolsContributionTab.hasUpdates(base)
      || modesContributionTab.hasUpdates(base)
      || librariesContributionTab.hasUpdates(base)
      || examplesContributionTab.hasUpdates(base);
  }

  public void showFrame(final Editor editor, ContributionType contributionType) {
    this.editor = editor;

    //Calculating index to switch to the required tab
    int index;
    if (contributionType == ContributionType.TOOL) {
      index = 0;
    } else if (contributionType == ContributionType.LIBRARY) {
      index = 1;
    } else if (contributionType == ContributionType.MODE) {
      index = 2;
    } else if (contributionType == ContributionType.EXAMPLES) {
      index = 3;
    } else {
      index = 4;
    }
    if (dialog == null) {
      makeFrame(editor);
      tabbedPane.setSelectedIndex(index); //done before as downloadAndUpdateContributionListing() requires the current selected tab
      downloadAndUpdateContributionListing(editor.getBase());
    }
    tabbedPane.setSelectedIndex(index);
    dialog.setVisible(true);
  }

  public void makeFrame(final Editor editor) {
    dialog = new JFrame(title);
    String[] tabTitles = { "Tools","Libraries","Modes","Examples","Updates"};
    tabbedPane = new JTabbedPane();

    makeAndShowTab(false, true);

    tabbedPane.addTab("Tools", null, toolsContributionTab.panel, "Tools");
    tabbedPane.setMnemonicAt(0, KeyEvent.VK_1);

    tabbedPane.addTab("Libraries", null, librariesContributionTab.panel,
                      "Libraries");
    tabbedPane.setMnemonicAt(1, KeyEvent.VK_2);

    tabbedPane.addTab("Modes", null, modesContributionTab.panel, "Modes");
    tabbedPane.setMnemonicAt(2, KeyEvent.VK_3);

    tabbedPane.addTab("Examples", null, examplesContributionTab.panel,
                      "Examples");
    tabbedPane.setMnemonicAt(3, KeyEvent.VK_4);

    tabbedPane.addTab("Updates", null, updatesContributionTab.panel, "Updates");
    tabbedPane.setMnemonicAt(3, KeyEvent.VK_5);
    tabbedPane.setUI(new SpacedTabbedPaneUI());
    tabbedPane.setBackground(Color.WHITE);
    tabbedPane.setOpaque(true);
    tabbedPane.setBorder(BorderFactory.createLineBorder(Color.BLACK, 2));


    JPanel updateTabPanel = new JPanel(true);
    numberLabel.setOpaque(false);
    numberLabel.setBorder(BorderFactory.createEmptyBorder(0, 6, 0, 0));
    JLabel numberBackground = new JLabel(Toolkit.getLibIcon("manager/notification.png"));
    JLabel updateTabLabel = new JLabel("Update");
    updateTabPanel.setOpaque(false);
    updateTabPanel.setBorder(BorderFactory.createCompoundBorder(BorderFactory
      .createMatteBorder(0, 2, 0, 0, Color.BLACK), BorderFactory
      .createEmptyBorder(4, 4, 4, 4)));
    tabbedPane.setTabComponentAt(4, updateTabPanel);

    JLabel tabLabels[] = new JLabel[4];
    for(int i = 0 ; i < tabLabels.length;i++){
      tabLabels[i] = new JLabel(tabTitles[i]);
      tabLabels[i]
        .setBorder(BorderFactory.createCompoundBorder(BorderFactory
          .createMatteBorder(0, (i == 0 ? 0 : 2), 0, (i == 3 ? 2 : 0),
                             Color.BLACK), BorderFactory
          .createEmptyBorder(4, 4, 4, 4)));
      tabbedPane.setTabComponentAt(i, tabLabels[i]);
    }

    GroupLayout tabLayout = new GroupLayout(updateTabPanel);
    tabLayout.setAutoCreateGaps(true);
    updateTabPanel.setLayout(tabLayout);
    tabLayout.setHorizontalGroup(tabLayout
      .createSequentialGroup()
      .addGroup(tabLayout.createParallelGroup().addComponent(numberLabel)
                  .addComponent(numberBackground)).addComponent(updateTabLabel));
    tabLayout.setVerticalGroup(tabLayout.createParallelGroup(GroupLayout.Alignment.CENTER)
      .addComponent(numberBackground).addComponent(numberLabel)
      .addComponent(updateTabLabel));

    tabbedPane.addChangeListener(new ChangeListener() {

      @Override
      public void stateChanged(ChangeEvent e) {
//        // When the tab is changed update status to the current selected panel
//        ContributionPanel currentPanel = getActiveTab().contributionListPanel
//          .getSelectedPanel();
//        if (currentPanel != null) {
//          getActiveTab().contributionListPanel.setSelectedPanel(currentPanel);
//        }
      }
    });


//    tabbedPane.setSize(450, 400);
    setLayout();

    restartButton = new JButton(Language.text("contrib.restart"));
    restartButton.setVisible(false);
    restartButton.addActionListener(new ActionListener() {

      @Override
      public void actionPerformed(ActionEvent arg0) {

        Iterator<Editor> iter = editor.getBase().getEditors().iterator();
        while (iter.hasNext()) {
          Editor ed = iter.next();
          if (ed.getSketch().isModified()) {
            int option = Base.showYesNoQuestion(editor, title, Language
              .text("contrib.unsaved_changes"), Language
              .text("contrib.unsaved_changes.prompt"));

            if (option == JOptionPane.NO_OPTION)
              return;
            else
              break;
          }
        }

        // Thanks to http://stackoverflow.com/a/4160543
        StringBuilder cmd = new StringBuilder();
        cmd.append(System.getProperty("java.home") + File.separator + "bin"
          + File.separator + "java ");
        for (String jvmArg : ManagementFactory.getRuntimeMXBean()
          .getInputArguments()) {
          cmd.append(jvmArg + " ");
        }
        cmd.append("-cp ")
          .append(ManagementFactory.getRuntimeMXBean().getClassPath())
          .append(" ");
        cmd.append(Base.class.getName());

        try {
          Runtime.getRuntime().exec(cmd.toString());
          System.exit(0);
        } catch (IOException e) {
          e.printStackTrace();
        }

      }

    });

    Toolkit.setIcon(dialog);
    registerDisposeListeners();

    dialog.pack();
    dialog.setLocationRelativeTo(null);
  }

  public class SpacedTabbedPaneUI extends BasicTabbedPaneUI {


    @Override
    protected void installDefaults() {
      UIManager.put("TabbedPane.selected", Color.WHITE);
      super.installDefaults();
      highlight = Color.WHITE;
      lightHighlight = Color.WHITE;
      shadow = Color.WHITE;
      darkShadow = Color.WHITE;
      focus = Color.LIGHT_GRAY;
      tabInsets = new Insets(0, 0, 0, 0);
      contentBorderInsets = new Insets(0, 0, 0, 0);
      tabAreaInsets = new Insets(0, 0, 0, 0);
      selectedTabPadInsets = new Insets(0, 0, 0, 0);
    }

    @Override
    protected LayoutManager createLayoutManager() {
      return new BasicTabbedPaneUI.TabbedPaneLayout() {

        @Override
        public void addLayoutComponent(String name, Component comp) {
          // TODO Auto-generated method stub
          super.addLayoutComponent(name, comp);
        }
        @Override
        protected void calculateTabRects(int tabPlacement, int tabCount) {
          super.calculateTabRects(tabPlacement, tabCount);
          for (int i = 0; i < rects.length; i++) {
            rects[i].y -= 10;
            rects[i].height += 15;
            if (i == 4) {
              rects[i].x = tabbedPane.getWidth() - rects[i].width - 2;
            }
          }
        }
      };
    }
  }

  private void setLayout() {
    GroupLayout layout = new GroupLayout(dialog.getContentPane());
    dialog.getContentPane().setLayout(layout);
    dialog.setResizable(true);
    layout.setAutoCreateContainerGaps(true);
    layout.setHorizontalGroup(layout.createParallelGroup()
                              .addComponent(tabbedPane));
    layout.setVerticalGroup(layout
      .createParallelGroup()
      .addComponent(tabbedPane));
    layout.setHonorsVisibility(tabbedPane, true);
    dialog.getContentPane().setBackground(Color.WHITE);
    dialog.validate();
    dialog.repaint();
  }




  /**
   * Close the window after an OK or Cancel.
   */
  protected void disposeFrame() {
    dialog.dispose();
    editor = null;
  }

/*  *//**
   * Creates and arranges the Swing components in the dialog.
   *
   * @param panel1
   *//*
  private void createComponents(JPanel panel1) {
    dialog.setResizable(true);

    Container pane = panel1;
//    pane.setLayout(new GridBagLayout());
//
//    { // Shows "Filter by Category" and the combo box for selecting a category
//      GridBagConstraints c = new GridBagConstraints();
//      c.gridx = 0;
//      c.gridy = 0;
    pane.setLayout(new BorderLayout());

    JPanel filterPanel = new JPanel();
    filterPanel.setLayout(new BoxLayout(filterPanel, BoxLayout.X_AXIS));
//      pane.add(filterPanel, c);
    pane.add(filterPanel, BorderLayout.NORTH);

    filterPanel.add(Box.createHorizontalStrut(6));

    JLabel categoryLabel = new JLabel(Language.text("contrib.category"));
    filterPanel.add(categoryLabel);

    filterPanel.add(Box.createHorizontalStrut(5));

    categoryChooser = new JComboBox<String>();
    categoryChooser.setMaximumRowCount(20);
    updateCategoryChooser();
//      filterPanel.add(categoryChooser, c);
    filterPanel.add(categoryChooser);
    categoryChooser.addItemListener(new ItemListener() {
      public void itemStateChanged(ItemEvent e) {
        category = (String) categoryChooser.getSelectedItem();
        if (ContributionManagerDialog.ANY_CATEGORY.equals(category)) {
          category = null;
        }
        filterLibraries(category, filterField.filters, isCompatibilityFilter);
        contributionListPanel.updateColors();
      }
    });

    filterPanel.add(Box.createHorizontalStrut(5));
//      filterPanel.add(Box.createHorizontalGlue());
    filterField = new FilterField();
    filterPanel.add(filterField);

    filterPanel.add(Box.createHorizontalStrut(5));

    final JCheckBox compatibleContrib = new JCheckBox(compatibleCheckboxLabel);
    compatibleContrib.addItemListener(new ItemListener() {

      @Override
      public void itemStateChanged(ItemEvent arg0) {
        isCompatibilityFilter = compatibleContrib.isSelected();
        filterLibraries(category, filterField.filters, isCompatibilityFilter);
        contributionListPanel.updateColors();
      }
    });
    filterPanel.add(compatibleContrib);
//      filterPanel.add(Box.createHorizontalGlue());
//    }
    //filterPanel.setBorder(new EmptyBorder(13, 13, 13, 13));
    filterPanel.setBorder(new EmptyBorder(7, 7, 7, 7));

//    { // The scroll area containing the contribution listing and the status bar.
//      GridBagConstraints c = new GridBagConstraints();
//      c.fill = GridBagConstraints.BOTH;
//      c.gridx = 0;
//      c.gridy = 1;
//      c.gridwidth = 2;
//      c.weighty = 1;
//      c.weightx = 1;

    scrollPane = new JScrollPane();
    scrollPane.setPreferredSize(new Dimension(300, 300));
    scrollPane.setViewportView(contributionListPanel);
//      scrollPane.getViewport().setOpaque(true);
//      scrollPane.getViewport().setBackground(contributionListPanel.getBackground());
    scrollPane
      .setVerticalScrollBarPolicy(ScrollPaneConstants.VERTICAL_SCROLLBAR_AS_NEEDED);
    scrollPane
      .setHorizontalScrollBarPolicy(ScrollPaneConstants.HORIZONTAL_SCROLLBAR_NEVER);
//      scrollPane.setBorder(new EmptyBorder(0, 7, 0, 7));
    pane.add(scrollPane, BorderLayout.CENTER);

    pane.add(Box.createHorizontalStrut(10), BorderLayout.WEST);
    pane.add(Box.createHorizontalStrut(10), BorderLayout.EAST);

    status = new StatusPanel();
//      status.setBorder(new EmptyBorder(7, 7, 7, 7));

    JPanel statusRestartPane = new JPanel();
    statusRestartPane.setLayout(new BorderLayout());

    statusRestartPane.setBorder(new EmptyBorder(7, 7, 7, 7));
    statusRestartPane.setOpaque(false);

    statusRestartPane.add(status, BorderLayout.WEST);
    statusRestartPane.add(progressBar, BorderLayout.LINE_END);

     Adding both of these to EAST shouldn't pose too much of a problem,
    // since they can never get added together.
    statusRestartPane.add(restartButton, BorderLayout.EAST);
    statusRestartPane.add(retryConnectingButton, BorderLayout.EAST);

    pane.add(statusRestartPane, BorderLayout.SOUTH);

//      status = new StatusPanel();
//      status.setBorder(BorderFactory.createEtchedBorder());

//      final JLayeredPane layeredPane = new JLayeredPane();
//      layeredPane.add(scrollPane, JLayeredPane.DEFAULT_LAYER);
//      layeredPane.add(status, JLayeredPane.PALETTE_LAYER);
//
//      layeredPane.addComponentListener(new ComponentAdapter() {
//
//        void resizeLayers() {
//          scrollPane.setSize(layeredPane.getSize());
//          scrollPane.updateUI();
//        }
//
//        public void componentShown(ComponentEvent e) {
//          resizeLayers();
//        }
//
//        public void componentResized(ComponentEvent arg0) {
//          resizeLayers();
//        }
//      });
//
//      final JViewport viewport = scrollPane.getViewport();
//      viewport.addComponentListener(new ComponentAdapter() {
//        void resizeLayers() {
//          status.setLocation(0, viewport.getHeight() - 18);
//
//          Dimension d = viewport.getSize();
//          d.height = 20;
//          d.width += 3;
//          status.setSize(d);
//        }
//        public void componentShown(ComponentEvent e) {
//          resizeLayers();
//        }
//        public void componentResized(ComponentEvent e) {
//          resizeLayers();
//        }
//      });
//
//      pane.add(layeredPane, c);
//    }

//    { // The filter text area
//      GridBagConstraints c = new GridBagConstraints();
//      c.gridx = 0;
//      c.gridy = 2;
//      c.gridwidth = 2;
//      c.weightx = 1;
//      c.fill = GridBagConstraints.HORIZONTAL;
//      filterField = new FilterField();
//
//      pane.add(filterField, c);
//    }

    dialog.setMinimumSize(new Dimension(450, 400));
  }

  private void updateCategoryChooser() {
    if (categoryChooser != null) {
      ArrayList<String> categories;
      categoryChooser.removeAllItems();
      categories = new ArrayList<String>(contribListing.getCategories(filter));
//      for (int i = 0; i < categories.size(); i++) {
//        System.out.println(i + " category: " + categories.get(i));
//      }
      Collections.sort(categories);
//    categories.add(0, ContributionManagerDialog.ANY_CATEGORY);
      boolean categoriesFound = false;
      categoryChooser.addItem(ContributionManagerDialog.ANY_CATEGORY);
      for (String s : categories) {
        categoryChooser.addItem(s);
        if (!s.equals("Unknown")) {
          categoriesFound = true;
        }
      }
      categoryChooser.setEnabled(categoriesFound);
    }
  }
*/
  private void registerDisposeListeners() {
    dialog.addWindowListener(new WindowAdapter() {
      public void windowClosing(WindowEvent e) {
        disposeFrame();
      }
    });
    // handle window closing commands for ctrl/cmd-W or hitting ESC.
    Toolkit.registerWindowCloseKeys(dialog.getRootPane(), new ActionListener() {
      public void actionPerformed(ActionEvent actionEvent) {
        disposeFrame();
      }
    });

    dialog.getContentPane().addKeyListener(new KeyAdapter() {
      public void keyPressed(KeyEvent e) {
        //System.out.println(e);
        KeyStroke wc = Toolkit.WINDOW_CLOSE_KEYSTROKE;
        if ((e.getKeyCode() == KeyEvent.VK_ESCAPE)
          || (KeyStroke.getKeyStrokeForEvent(e).equals(wc))) {
          disposeFrame();
        }
      }
    });
  }

  /*protected void filterLibraries(String category, List<String> filters) {
    List<Contribution> filteredLibraries = contribListing
      .getFilteredLibraryList(category, filters);
    contributionListPanel.filterLibraries(filteredLibraries);
  }

  protected void filterLibraries(String category, List<String> filters,
                                 boolean isCompatibilityFilter) {
    List<Contribution> filteredLibraries = contribListing
      .getFilteredLibraryList(category, filters);
    filteredLibraries = contribListing
      .getCompatibleContributionList(filteredLibraries, isCompatibilityFilter);
    contributionListPanel.filterLibraries(filteredLibraries);
  }
*/
  /*protected void updateContributionListing() {
    if (editor != null) {
      ArrayList<Contribution> contributions = new ArrayList<Contribution>();

      ArrayList<Library> libraries = new ArrayList<Library>(
                                                            editor.getMode().contribLibraries);
      contributions.addAll(libraries);

      //ArrayList<ToolContribution> tools = editor.contribTools;
      List<ToolContribution> tools = editor.getToolContribs();
      contributions.addAll(tools);

      List<ModeContribution> modes = editor.getBase().getModeContribs();
      contributions.addAll(modes);

      List<ExamplesContribution> examples = editor.getBase()
        .getExampleContribs();
      contributions.addAll(examples);

//    ArrayList<LibraryCompilation> compilations = LibraryCompilation.list(libraries);
//
//    // Remove libraries from the list that are part of a compilations
//    for (LibraryCompilation compilation : compilations) {
//      Iterator<Library> it = libraries.iterator();
//      while (it.hasNext()) {
//        Library current = it.next();
//        if (compilation.getFolder().equals(current.getFolder().getParentFile())) {
//          it.remove();
//        }
//      }
//    }

      contribListing.updateInstalledList(contributions);
    }
  }
*/
  protected void downloadAndUpdateContributionListing(Base base) {

    //activeTab is required now but should be removed
    //as there is only one instance of contribListing and it should be present in this class
    final ContributionTab activeTab = getActiveTab();
    activeTab.statusPanel.setMessage(Language
      .text("contrib.status.downloading_list"));
    activeTab.contribListing.downloadAvailableList(base, new ContribProgressBar(
      activeTab.progressBar) {

      @Override
      public void startTask(String name, int maxValue) {
        super.startTask(name, maxValue);
        progressBar.setVisible(true);
        progressBar.setString(null);
      }

      @Override
      public void setProgress(int value) {
        super.setProgress(value);
//        int percent = 100 * value / this.max;
        progressBar.setValue(value);
        progressBar.setStringPainted(true);
        activeTab.statusPanel.setMessage(Language
          .text("contrib.status.downloading_list"));
      }

      @Override
      public void finishedAction() {
        progressBar.setVisible(false);
        activeTab.updateContributionListing();
        activeTab.updateCategoryChooser();


        if (error) {
          if (exception instanceof SocketTimeoutException) {
            activeTab.statusPanel.setErrorMessage(Language
              .text("contrib.errors.list_download.timeout"));
          } else {
            activeTab.statusPanel.setErrorMessage(Language
              .text("contrib.errors.list_download"));
          }
          exception.printStackTrace();
          makeAndShowTab(true,false);
        } else {
          makeAndShowTab(false, false);
          activeTab.statusPanel.setMessage(Language.text("contrib.status.done"));
        }
      }



    });
  }

  void makeAndShowTab(boolean activateErrorPanel, boolean isLoading) {
    toolsContributionTab.showFrame(editor, activateErrorPanel, isLoading);
    librariesContributionTab.showFrame(editor, activateErrorPanel, isLoading);
    modesContributionTab.showFrame(editor, activateErrorPanel, isLoading);
    examplesContributionTab.showFrame(editor, activateErrorPanel, isLoading);
    updatesContributionTab.showFrame(editor, activateErrorPanel, isLoading);
  }

  /**
   *
   * @return the currently selected tab
   */
  public ContributionTab getActiveTab() {

    switch (tabbedPane.getSelectedIndex()) {
    case 0:
      return toolsContributionTab;
    case 1:
      return librariesContributionTab;
    case 2:
      return modesContributionTab;
    case 3:
      return examplesContributionTab;
    default:
      return updatesContributionTab;
    }

  }

/*
  protected void setFilterText(String filter) {
    if (filter == null || filter.isEmpty()) {
      filterField.setText("");
      filterField.showingHint = true;
    } else {
      filterField.setText(filter);
      filterField.showingHint = false;
    }
    filterField.applyFilter();
  }

//  private JPanel getPlaceholder() {
//    return contributionListPanel.statusPlaceholder;
//  }

  class FilterField extends JTextField {
    String filterHint;

    boolean showingHint;

    List<String> filters;

    public FilterField() {
      super(Language.text("contrib.filter_your_search"));
      filterHint = Language.text("contrib.filter_your_search");

      showingHint = true;
      filters = new ArrayList<String>();
      updateStyle();

      addFocusListener(new FocusListener() {
        public void focusLost(FocusEvent focusEvent) {
          if (filterField.getText().isEmpty()) {
            showingHint = true;
          }
          updateStyle();
        }

        public void focusGained(FocusEvent focusEvent) {
          if (showingHint) {
            showingHint = false;
            filterField.setText("");
          }
          updateStyle();
        }
      });

      getDocument().addDocumentListener(new DocumentListener() {
        public void removeUpdate(DocumentEvent e) {
          applyFilter();
        }

        public void insertUpdate(DocumentEvent e) {
          applyFilter();
        }

        public void changedUpdate(DocumentEvent e) {
          applyFilter();
        }
      });
    }

    public void applyFilter() {
      String filter = filterField.getFilterText();
      filter = filter.toLowerCase();

      // Replace anything but 0-9, a-z, or : with a space
      filter = filter.replaceAll("[^\\x30-\\x39^\\x61-\\x7a^\\x3a]", " ");
      filters = Arrays.asList(filter.split(" "));
      filterLibraries(category, filters, isCompatibilityFilter);

      contributionListPanel.updateColors();
    }

    public String getFilterText() {
      return showingHint ? "" : getText();
    }

    public void updateStyle() {
      if (showingHint) {
        setText(filterHint);
        // setForeground(UIManager.getColor("TextField.light")); // too light
        setForeground(Color.gray);
        setFont(getFont().deriveFont(Font.ITALIC));
      } else {
        setForeground(UIManager.getColor("TextField.foreground"));
        setFont(getFont().deriveFont(Font.PLAIN));
      }
    }
  }*/

  public boolean hasAlreadyBeenOpened() {
    return dialog != null;
  }
}<|MERGE_RESOLUTION|>--- conflicted
+++ resolved
@@ -63,13 +63,7 @@
   ContributionTab librariesContributionTab;
   ContributionTab examplesContributionTab;
   ContributionTab modesContributionTab;
-<<<<<<< HEAD
   UpdateContributionTab updatesContributionTab;
-  
-=======
-  ContributionTab updatesContributionTab;
-
->>>>>>> cd2c0643
   JLabel numberLabel;
 
   ContributionListing contributionListing = ContributionListing.getInstance();
