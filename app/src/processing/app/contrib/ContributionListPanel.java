--- conflicted
+++ resolved
@@ -59,11 +59,8 @@
   protected ContributionListing contribListing = ContributionListing.getInstance();
   protected JTable table;
   DefaultTableModel dtm;
-<<<<<<< HEAD
   JScrollPane scrollPane;
   Font myFont;
-=======
->>>>>>> b4475aca
 
   public ContributionListPanel() {
     // TODO Auto-generated constructor stub
