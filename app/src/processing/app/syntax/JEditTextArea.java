/* -*- mode: java; c-basic-offset: 2; indent-tabs-mode: nil -*- */

/*
 * JEditTextArea.java - jEdit's text component
 * Copyright (C) 1999 Slava Pestov
 *
 * You may use and modify this package for any purpose. Redistribution is
 * permitted, in both source and binary form, provided that this notice
 * remains intact in all source distributions of this package.
 */

package processing.app.syntax;

import processing.app.*;

import java.awt.*;
import java.awt.datatransfer.*;
import java.awt.event.*;
import java.util.Arrays;
import java.util.Enumeration;
import java.util.Vector;

import javax.swing.event.*;
import javax.swing.text.*;
import javax.swing.undo.*;
import javax.swing.*;

import java.awt.im.InputMethodRequests;
import java.awt.print.Printable;

import processing.app.syntax.im.InputMethodSupport;
import processing.core.PApplet;

/**
 * The text area component from the JEdit Syntax (syntax.jedit.org) project.
 * This is a very early version of what later was completely rewritten and
 * become jEdit (jedit.org). Over the years we've also added minor features
 * for use with Processing (notably mouse wheel support and copyAsHTML). [fry]
 * <p>
 * jEdit's text area component. It is more suited for editing program
 * source code than JEditorPane, because it drops the unnecessary features
 * (images, variable-width lines, and so on) and adds a whole bunch of
 * useful goodies such as:
 * <ul>
 * <li>More flexible key binding scheme
 * <li>Supports macro recorders
 * <li>Rectangular selection
 * <li>Bracket highlighting
 * <li>Syntax highlighting
 * <li>Command repetition
 * <li>Block caret can be enabled
 * </ul>
 * It is also faster and doesn't have as many problems. It can be used
 * in other applications; the only other part of jEdit it depends on is
 * the syntax package.
 * <p>
 * To use it in your app, treat it like any other component, for example:
 * <pre>JEditTextArea ta = new JEditTextArea();
 * ta.setTokenMarker(new JavaTokenMarker());
 * ta.setText("public class Test {\n"
 *     + "    public static void main(String[] args) {\n"
 *     + "        System.out.println(\"Hello World\");\n"
 *     + "    }\n"
 *     + "}");</pre>
 *
 * @author Slava Pestov
 */
public class JEditTextArea extends JComponent
{
  /**
   * Adding components with this name to the text area will place
   * them left of the horizontal scroll bar. In jEdit, the status
   * bar is added this way.
   */
  public static String LEFT_OF_SCROLLBAR = "los";

  /** The size of the offset between the leftmost padding and the code */
  public static final int leftHandGutter = 6;

  private InputMethodSupport inputMethodSupport;

  private TextAreaDefaults defaults;

  private Brackets bracketHelper = new Brackets();


  /**
   * Creates a new JEditTextArea with the specified settings.
   * @param defaults The default settings
   */
  public JEditTextArea(TextAreaDefaults defaults, InputHandler inputHandler) {
    this.defaults = defaults;

    // Enable the necessary events
    enableEvents(AWTEvent.KEY_EVENT_MASK);

    if (!DISABLE_CARET) {
      caretTimer = new Timer(500, new ActionListener() {
        public void actionPerformed(ActionEvent e) {
          if (hasFocus()) {
            blinkCaret();
          }
        }
      });
      caretTimer.setInitialDelay(500);
      caretTimer.start();
    }

    // Initialize some misc. stuff
    painter = createPainter(defaults);
    documentHandler = new DocumentHandler();
    eventListenerList = new EventListenerList();
    caretEvent = new MutableCaretEvent();
    lineSegment = new Segment();
    bracketLine = bracketPosition = -1;
    blink = true;

    // Initialize the GUI
    setLayout(new ScrollLayout());
    add(CENTER, painter);
    add(RIGHT, vertical = new JScrollBar(Adjustable.VERTICAL));
    add(BOTTOM, horizontal = new JScrollBar(Adjustable.HORIZONTAL));

    // Add some event listeners
    vertical.addAdjustmentListener(new AdjustHandler());
    horizontal.addAdjustmentListener(new AdjustHandler());
    painter.addComponentListener(new ComponentHandler());
    painter.addMouseListener(new MouseHandler());
    painter.addMouseMotionListener(new DragHandler());
    addFocusListener(new FocusHandler());
    // send tab keys through to the text area
    // http://dev.processing.org/bugs/show_bug.cgi?id=1267
    setFocusTraversalKeysEnabled(false);

    // Load the defaults
    setInputHandler(inputHandler);
    setDocument(defaults.document);
//    editable = defaults.editable;
    caretVisible = defaults.caretVisible;
    caretBlinks = defaults.caretBlinks;
    electricScroll = defaults.electricScroll;

    // We don't seem to get the initial focus event?
//    focusedComponent = this;

    addMouseWheelListener(new MouseWheelListener() {

      @Override
      public void mouseWheelMoved(MouseWheelEvent e) {
        if (scrollBarsInitialized) {
          if (e.getScrollType() == MouseWheelEvent.WHEEL_UNIT_SCROLL) {
            int scrollAmount = e.getUnitsToScroll();
//            System.out.println("rot/amt = " + e.getWheelRotation() + " " + amt);
//            int max = vertical.getMaximum();
//            System.out.println("UNIT SCROLL of " + amt + " at value " + vertical.getValue() + " and max " + max);
//            System.out.println("  get wheel rotation is " + e.getWheelRotation());
//            int ex = e.getModifiersEx();
//            String mods = InputEvent.getModifiersExText(ex);
//            if (ex != 0) {
//              System.out.println("  3 2         1         0");
//              System.out.println("  10987654321098765432109876543210");
//              System.out.println("  " + PApplet.binary(e.getModifiersEx()));
////            if (mods.length() > 0) {
//              System.out.println("  mods extext = " + mods + " " + mods.length() + " " + PApplet.hex(mods.charAt(0)));
//            }
//            System.out.println("  " + e);

            // inertia scrolling on OS X will fire several shift-wheel events
            // that are negative values.. this makes the scrolling area jump.
            boolean isHorizontal = Platform.isMacOS() && e.isShiftDown();
            if (isHorizontal) {
              horizontal.setValue(horizontal.getValue() + scrollAmount);
            }else{
              vertical.setValue(vertical.getValue() + scrollAmount);
            }
          }
        }
      }
    });
  }


  /**
   * Override this to provide your own painter for this {@link JEditTextArea}.
   * @param defaults
   * @return a newly constructed {@link TextAreaPainter}.
   */
  protected TextAreaPainter createPainter(final TextAreaDefaults defaults) {
    return new TextAreaPainter(this, defaults);
  }


  /**
   * Inline Input Method Support for Japanese.
   */
  public InputMethodRequests getInputMethodRequests() {
    if (Preferences.getBoolean("editor.input_method_support")) {
      if (inputMethodSupport == null) {
        inputMethodSupport = new InputMethodSupport(this);
      }
      return inputMethodSupport;
    }
    return null;
  }


  /**
   * Get current position of the vertical scroll bar. [fry]
   * @deprecated Use {@link #getVerticalScrollPosition()}.
   */
  public int getScrollPosition() {
    return getVerticalScrollPosition();
  }


  /**
   * Set position of the vertical scroll bar. [fry]
   * @deprecated Use {@link #setVerticalScrollPosition(int)}.
   */
  public void setScrollPosition(int what) {
    setVerticalScrollPosition(what);
  }


  /**
   * Get current position of the vertical scroll bar.
   */
  public int getVerticalScrollPosition() {
    return vertical.getValue();
  }


  /**
   * Set position of the vertical scroll bar.
   */
  public void setVerticalScrollPosition(int what) {
    vertical.setValue(what);
  }


  /**
   * Get current position of the horizontal scroll bar.
   */
  public int getHorizontalScrollPosition() {
    return horizontal.getValue();
  }


  /**
   * Set position of the horizontal scroll bar.
   */
  public void setHorizontalScrollPosition(int what) {
    horizontal.setValue(what);
  }


  /**
   * Returns the object responsible for painting this text area.
   */
  public final TextAreaPainter getPainter() {
    return painter;
  }


<<<<<<< HEAD
  public final Printable getPrintable() {
    return painter.getPrintable();
  }


  public TextAreaDefaults getDefaults() {
    return defaults;
  }


=======
>>>>>>> d46e1b60
  /**
   * Returns the input handler.
   */
  public final InputHandler getInputHandler() {
    return inputHandler;
  }


  /**
   * Sets the input handler.
   * @param inputHandler The new input handler
   */
  public void setInputHandler(InputHandler inputHandler) {
    this.inputHandler = inputHandler;
  }


  /**
   * Returns true if the caret is blinking, false otherwise.
   */
  public final boolean isCaretBlinkEnabled() {
    return caretBlinks;
  }


  /**
   * Toggles caret blinking.
   * @param caretBlinks True if the caret should blink, false otherwise
   */
  public void setCaretBlinkEnabled(boolean caretBlinks) {
    this.caretBlinks = caretBlinks;
    if (!caretBlinks) {
      blink = false;
    }
    painter.invalidateSelectedLines();
  }


  /**
   * Returns true if the caret is visible, false otherwise.
   */
  public final boolean isCaretVisible() {
    return (!caretBlinks || blink) && caretVisible;
  }


  /**
   * Sets if the caret should be visible.
   * @param caretVisible True if the caret should be visible, false
   * otherwise
   */
  public void setCaretVisible(boolean caretVisible) {
    this.caretVisible = caretVisible;
    blink = true;

    painter.invalidateSelectedLines();
  }


  /**
   * Blinks the caret.
   */
  public final void blinkCaret() {
    if (caretBlinks)  {
      blink = !blink;
      painter.invalidateSelectedLines();
    } else {
      blink = true;
    }
  }


  /**
   * Returns the number of lines from the top and button of the
   * text area that are always visible.
   */
  public final int getElectricScroll() {
    return electricScroll;
  }


  /**
   * Sets the number of lines from the top and bottom of the text
   * area that are always visible
   * @param electricScroll The number of lines always visible from
   * the top or bottom
   */
  public final void setElectricScroll(int electricScroll) {
    this.electricScroll = electricScroll;
  }


  /**
   * Updates the state of the scroll bars. This should be called
   * if the number of lines in the document changes, or when the
   * size of the text area changes.
   */
  public void updateScrollBars() {
    if (vertical != null && visibleLines != 0) {
      vertical.setValues(firstLine,visibleLines,0,getLineCount());
      vertical.setUnitIncrement(2);
      vertical.setBlockIncrement(visibleLines);
    }

    //if (horizontal != null && width != 0) {
    if ((horizontal != null) && (painter.getWidth() != 0)) {
      //int value = horizontal.getValue();
      //System.out.println("updateScrollBars");
      //int width = painter.getWidth();
      int lineCount = getLineCount();
      int maxLineLength = 0;
      for (int i = 0; i < lineCount; i++) {
        int lineLength = getLineLength(i);
        if (lineLength > maxLineLength) {
          maxLineLength = lineLength;
        }
      }
      int charWidth = painter.getFontMetrics().charWidth('w');
      int width = maxLineLength * charWidth;
      int painterWidth = painter.getScrollWidth();

      // Update to how horizontal scrolling is handled
      // http://code.google.com/p/processing/issues/detail?id=280
      // http://code.google.com/p/processing/issues/detail?id=316
      //setValues(int newValue, int newExtent, int newMin, int newMax)
      if (horizontalOffset < 0) {
        horizontal.setValues(-horizontalOffset, painterWidth, -leftHandGutter, width);
      } else {
        horizontal.setValues(-leftHandGutter, painterWidth, -leftHandGutter, width);
      }

      //horizontal.setUnitIncrement(painter.getFontMetrics().charWidth('w'));
      horizontal.setUnitIncrement(charWidth);
      horizontal.setBlockIncrement(width / 2);
    }
  }


  /**
   * Returns the line displayed at the text area's origin.
   */
  public final int getFirstLine() {
    return firstLine;
  }


  /**
   * Sets the line displayed at the text area's origin without
   * updating the scroll bars.
   */
  public void setFirstLine(int firstLine) {
    if(firstLine < 0 || firstLine > getLineCount()) {
      throw new IllegalArgumentException("First line out of range: "
        + firstLine + " [0, " + getLineCount() + "]");
    }

    if (firstLine == this.firstLine) return;

    this.firstLine = firstLine;
    if (firstLine != vertical.getValue()) {
      updateScrollBars();
    }
    painter.repaint();
  }


  /**
   * Convenience for checking what's on-screen. [fry]
   */
  public final int getLastLine() {
    return getFirstLine() + getVisibleLines();
  }


  /**
   * Returns the number of lines visible in this text area.
   */
  public final int getVisibleLines() {
    return visibleLines;
  }


  /**
   * Recalculates the number of visible lines. This should not
   * be called directly.
   */
  public final void recalculateVisibleLines() {
    if (painter == null) return;

    int height = painter.getHeight();
    int lineHeight = painter.getFontMetrics().getHeight();
    visibleLines = height / lineHeight;
    updateScrollBars();
  }


  /**
   * Returns the horizontal offset of drawn lines.
   */
  public final int getHorizontalOffset() {
    return horizontalOffset;
  }


  /**
   * Sets the horizontal offset of drawn lines. This can be used to
   * implement horizontal scrolling.
   * @param horizontalOffset offset The new horizontal offset
   */
  public void setHorizontalOffset(int horizontalOffset) {
    if (horizontalOffset == this.horizontalOffset) {
      return;
    }
    this.horizontalOffset = horizontalOffset;
    if (horizontalOffset != horizontal.getValue()) {
      updateScrollBars();
    }
    painter.repaint();
  }


  /**
   * A fast way of changing both the first line and horizontal
   * offset.
   * @param firstLine The new first line
   * @param horizontalOffset The new horizontal offset
   * @return True if any of the values were changed, false otherwise
   */
  public boolean setOrigin(int firstLine, int horizontalOffset) {
    boolean changed = false;

    if (horizontalOffset != this.horizontalOffset) {
      this.horizontalOffset = horizontalOffset;
      changed = true;
    }

    if (firstLine != this.firstLine) {
      this.firstLine = firstLine;
      changed = true;
    }

    if (changed) {
      updateScrollBars();
      painter.repaint();
    }
    return changed;
  }


  /**
   * Ensures that the caret is visible by scrolling the text area if
   * necessary.
   * @return True if scrolling was actually performed, false if the
   * caret was already visible
   */
  public boolean scrollToCaret() {
    int line = getCaretLine();
    int lineStart = getLineStartOffset(line);
    int offset = Math.max(0,Math.min(getLineLength(line) - 1,
        getCaretPosition() - lineStart));

    return scrollTo(line,offset);
  }


  /**
   * Ensures that the specified line and offset is visible by scrolling
   * the text area if necessary.
   * @param line The line to scroll to
   * @param offset The offset in the line to scroll to
   * @return True if scrolling was actually performed, false if the
   * line and offset was already visible
   */
  public boolean scrollTo(int line, int offset) {
    // visibleLines == 0 before the component is realized
    // we can't do any proper scrolling then, so we have
    // this hack...
    if (visibleLines == 0) {
      setFirstLine(Math.max(0,line - electricScroll));
      return true;
    }

    int newFirstLine = firstLine;
    int newHorizontalOffset = horizontalOffset;

    if(line < firstLine + electricScroll) {
      newFirstLine = Math.max(0,line - electricScroll);

    } else if(line + electricScroll >= firstLine + visibleLines) {
      newFirstLine = (line - visibleLines) + electricScroll + 1;
      if(newFirstLine + visibleLines >= getLineCount())
        newFirstLine = getLineCount() - visibleLines;
      if(newFirstLine < 0)
        newFirstLine = 0;
    }

    int x = _offsetToX(line,offset);
    int width = painter.getFontMetrics().charWidth('w');

    if(x < 0) {
      newHorizontalOffset = Math.max(0,horizontalOffset - x + width + 5);
    } else if(x + width >= painter.getWidth()) {
      newHorizontalOffset = horizontalOffset +
      (painter.getWidth() - x) - width - 5;
    }

    return setOrigin(newFirstLine,newHorizontalOffset);
  }


  /**
   * Converts a line index to a y co-ordinate.
   * @param line The line
   */
  public int lineToY(int line) {
    FontMetrics fm = painter.getFontMetrics();
    return (line - firstLine) * fm.getHeight()
    - (fm.getLeading() + fm.getMaxDescent());
  }


  /**
   * Converts a y co-ordinate to a line index.
   * @param y The y co-ordinate
   */
  public int yToLine(int y) {
    FontMetrics fm = painter.getFontMetrics();
    int height = fm.getHeight();
    return Math.max(0,Math.min(getLineCount() - 1,
        y / height + firstLine));
  }


  /**
   * Converts an offset in a line into an x co-ordinate. This is a
   * slow version that can be used any time.
   * @param line The line
   * @param offset The offset, from the start of the line
   */
  public final int offsetToX(int line, int offset) {
    // don't use cached tokens
    painter.currentLineTokens = null;
    return _offsetToX(line,offset);
  }


  /**
   * Converts an offset in a line into an x coordinate. This is a
   * fast version that should only be used if no changes were made
   * to the text since the last repaint.
   * @param line The line
   * @param offset The offset, from the start of the line
   */
  public int _offsetToX(int line, int offset) {
    TokenMarker tokenMarker = getTokenMarker();

    // Use painter's cached info for speed
    FontMetrics fm = painter.getFontMetrics();

    getLineText(line, lineSegment);

    int segmentOffset = lineSegment.offset;
    int x = horizontalOffset;

    // If syntax coloring is disabled, do simple translation
    if (tokenMarker == null) {
      lineSegment.count = offset;
      return x + Utilities.getTabbedTextWidth(lineSegment, fm, x, painter, 0);

    } else {
      // If syntax coloring is enabled, we have to do this
      // because tokens can vary in width
      Token tokens;
      if (painter.currentLineIndex == line && painter.currentLineTokens != null) {
        tokens = painter.currentLineTokens;
      } else {
        painter.currentLineIndex = line;
        tokens = painter.currentLineTokens = tokenMarker.markTokens(lineSegment, line);
      }

//      Font defaultFont = painter.getFont();
      SyntaxStyle[] styles = painter.getStyles();

      for (;;) {
        byte id = tokens.id;
        if (id == Token.END) {
          return x;
        }

        if (id == Token.NULL) {
          fm = painter.getFontMetrics();
        } else {
          //fm = styles[id].getFontMetrics(defaultFont, this);
          fm = painter.getFontMetrics(styles[id]);
        }

        int length = tokens.length;
        if (offset + segmentOffset < lineSegment.offset + length) {
          lineSegment.count = offset - (lineSegment.offset - segmentOffset);
          return x + Utilities.getTabbedTextWidth(lineSegment, fm, x, painter, 0);
        } else {
          lineSegment.count = length;
          x += Utilities.getTabbedTextWidth(lineSegment, fm, x, painter, 0);
          lineSegment.offset += length;
        }
        tokens = tokens.next;
      }
    }
  }

  /**
   * Converts an x co-ordinate to an offset within a line.
   * @param line The line
   * @param x The x co-ordinate
   */
  public int xToOffset(int line, int x) {
    TokenMarker tokenMarker = getTokenMarker();

    /* Use painter's cached info for speed */
    FontMetrics fm = painter.getFontMetrics();
//    System.out.println("metrics: " + fm);

    getLineText(line,lineSegment);

    char[] segmentArray = lineSegment.array;
    int segmentOffset = lineSegment.offset;
    int segmentCount = lineSegment.count;

    int width = horizontalOffset;

    if(tokenMarker == null)
    {
      for(int i = 0; i < segmentCount; i++)
      {
        char c = segmentArray[i + segmentOffset];
        int charWidth;
        if(c == '\t')
          charWidth = (int)painter.nextTabStop(width,i)
          - width;
        else
          charWidth = fm.charWidth(c);

        if(painter.isBlockCaretEnabled())
        {
          if(x - charWidth <= width)
            return i;
        }
        else
        {
          if(x - charWidth / 2 <= width)
            return i;
        }

        width += charWidth;
      }
      return segmentCount;

    } else {
      Token tokens;
      if (painter.currentLineIndex == line &&
          painter.currentLineTokens != null) {
        tokens = painter.currentLineTokens;
      } else {
        painter.currentLineIndex = line;
        tokens = painter.currentLineTokens = tokenMarker.markTokens(lineSegment,line);
      }

      int offset = 0;
//      Font defaultFont = painter.getFont();
      SyntaxStyle[] styles = painter.getStyles();
//      System.out.println("painter is " + painter + ", doc is " + document);

      for (;;) {
        byte id = tokens.id;
        if(id == Token.END)
          return offset;

        if (id == Token.NULL) {
          fm = painter.getFontMetrics();
        } else {
          //fm = styles[id].getFontMetrics(defaultFont, this);
          fm = painter.getFontMetrics(styles[id]);
        }

        int length = tokens.length;

        for (int i = 0; i < length; i++) {
//          System.out.println("segmentOffset = " + segmentOffset +
//                             ", offset = " + offset +
//                             ", i = " + i +
//                             ", length = " + length +
//                             ", array len = " + segmentArray.length);
          if (segmentOffset + offset + i >= segmentArray.length) {
            return segmentArray.length - segmentOffset - 1;
          }
          char c = segmentArray[segmentOffset + offset + i];
          int charWidth;
          if (c == '\t') {
            charWidth = (int)painter.nextTabStop(width,offset + i) - width;
          } else {
            charWidth = fm.charWidth(c);
          }

          if (painter.isBlockCaretEnabled()) {
            if (x - charWidth <= width) {
              return offset + i;
            }
          } else {
            if (x - charWidth / 2 <= width) {
              return offset + i;
            }
          }

          width += charWidth;
        }

        offset += length;
        tokens = tokens.next;
      }
    }
  }


  /**
   * Converts a point to an offset, from the start of the text.
   * @param x The x co-ordinate of the point
   * @param y The y co-ordinate of the point
   */
  public int xyToOffset(int x, int y) {
    int line = yToLine(y);
    int start = getLineStartOffset(line);
    return start + xToOffset(line,x);
  }


  /**
   * Returns the document this text area is editing.
   */
  public final SyntaxDocument getDocument() {
    return document;
  }


  /**
   * Sets the document this text area is editing.
   * @param document The document
   */
  public void setDocument(SyntaxDocument document) {
    if (this.document == document)
      return;
    if (this.document != null)
      this.document.removeDocumentListener(documentHandler);
    this.document = document;

    document.addDocumentListener(documentHandler);

    bracketHelper.invalidate();
    select(0, 0);
    updateScrollBars();
    painter.repaint();
  }


  /**
   * Set document with a twist, includes the old caret
   * and scroll positions, added for p5. [fry]
   */
  public void setDocument(SyntaxDocument document,
                          int start, int stop, int scroll) {
    if (this.document == document)
      return;
    if (this.document != null)
      this.document.removeDocumentListener(documentHandler);
    this.document = document;

    document.addDocumentListener(documentHandler);

    bracketHelper.invalidate();
    select(start, stop);
    updateScrollBars();
    setVerticalScrollPosition(scroll);
    painter.repaint();
  }


  /**
   * Returns the document's token marker. Equivalent to calling
   * <code>getDocument().getTokenMarker()</code>.
   */
  public final TokenMarker getTokenMarker() {
    return document.getTokenMarker();
  }


  /**
   * Sets the document's token marker. Equivalent to caling
   * <code>getDocument().setTokenMarker()</code>.
   * @param tokenMarker The token marker
   */
  public final void setTokenMarker(TokenMarker tokenMarker) {
    document.setTokenMarker(tokenMarker);
  }


  /**
   * Returns the length of the document. Equivalent to calling
   * <code>getDocument().getLength()</code>.
   */
  public final int getDocumentLength() {
    return document.getLength();
  }


  /**
   * Returns the number of lines in the document.
   */
  public final int getLineCount() {
    return document.getDefaultRootElement().getElementCount();
  }


  /**
   * Returns the line containing the specified offset.
   * @param offset The offset
   */
  public final int getLineOfOffset(int offset) {
    return document.getDefaultRootElement().getElementIndex(offset);
  }


  /**
   * Returns the start offset of the specified line.
   * @param line The line
   * @return The start offset of the specified line, or -1 if the line is
   * invalid
   */
  public int getLineStartOffset(int line) {
    Element lineElement = document.getDefaultRootElement().getElement(line);
    return (lineElement == null) ? -1 : lineElement.getStartOffset();
  }


  public int getLineStartNonWhiteSpaceOffset(int line) {
    int offset = getLineStartOffset(line);
    int length = getLineLength(line);
    String str = getText(offset, length);

    for(int i = 0; i < str.length(); i++) {
      if(!Character.isWhitespace(str.charAt(i))) {
        return offset + i;
      }
    }
    return offset + length;
  }


  /**
   * Returns the end offset of the specified line.
   * @param line The line
   * @return The end offset of the specified line, or -1 if the line is
   * invalid.
   */
  public int getLineStopOffset(int line) {
    Element lineElement = document.getDefaultRootElement().getElement(line);
    return (lineElement == null) ? -1 : lineElement.getEndOffset();
  }


  public int getLineStopNonWhiteSpaceOffset(int line) {
    int offset = getLineStopOffset(line);
    int length = getLineLength(line);
    String str = getText(offset - length - 1, length);

    for (int i = 0; i < length; i++) {
      if(!Character.isWhitespace(str.charAt(length - i - 1))) {
        return offset - i;
      }
    }
    return offset - length;
  }


  /**
   * Returns the start offset of the line after this line, or the end of
   * this line if there is no next line.
   * @param line The line
   * @return The end offset of the specified line, or -1 if the line is
   * invalid.
   */
  public int getLineSelectionStopOffset(int line) {
    Element lineElement = document.getDefaultRootElement().getElement(line);
    return (lineElement == null) ? -1 :
      Math.min(lineElement.getEndOffset(), getDocumentLength());
  }


  /**
   * Returns the length of the specified line.
   * @param line The line
   */
  public int getLineLength(int line) {
    Element lineElement = document.getDefaultRootElement().getElement(line);
    return (lineElement == null) ? -1 :
      lineElement.getEndOffset() - lineElement.getStartOffset() - 1;
  }


  /**
   * Returns the entire text of this text area.
   */
  public String getText() {
    try {
      return document.getText(0,document.getLength());

    } catch(BadLocationException bl) {
      bl.printStackTrace();
      return null;
    }
  }


  /**
   * Sets the entire text of this text area.
   */
  public void setText(String text) {
    try {
      document.beginCompoundEdit();
      document.remove(0,document.getLength());
      document.insertString(0,text,null);

    } catch (BadLocationException bl) {
      bl.printStackTrace();

    } finally {
      document.endCompoundEdit();
    }
  }


  /**
   * Returns the specified substring of the document.
   * @param start The start offset
   * @param len The length of the substring
   * @return The substring, or null if the offsets are invalid
   */
  public final String getText(int start, int len) {
    try {
      return document.getText(start,len);

    } catch(BadLocationException bl) {
      bl.printStackTrace();
      return null;
    }
  }


  /**
   * Copies the specified substring of the document into a segment.
   * If the offsets are invalid, the segment will contain a null string.
   * @param start The start offset
   * @param len The length of the substring
   * @param segment The segment
   */
  public final void getText(int start, int len, Segment segment) {
    try {
      document.getText(start,len,segment);

    } catch(BadLocationException bl) {
      bl.printStackTrace();
      segment.offset = segment.count = 0;
    }
  }


  /**
   * Returns the text on the specified line.
   * @param lineIndex The line
   * @return The text, or null if the line is invalid
   */
  public final String getLineText(int lineIndex) {
    int start = getLineStartOffset(lineIndex);
    return getText(start,getLineStopOffset(lineIndex) - start - 1);
  }


  /**
   * Copies the text on the specified line into a segment. If the line
   * is invalid, the segment will contain a null string.
   * @param lineIndex The line
   */
  public final void getLineText(int lineIndex, Segment segment) {
    int start = getLineStartOffset(lineIndex);
    getText(start,getLineStopOffset(lineIndex) - start - 1,segment);
  }


  /**
   * Returns the selection start offset.
   */
  public final int getSelectionStart() {
    return selectionStart;
  }


  /**
   * Returns the offset where the selection starts on the specified
   * line.
   */
  public int getSelectionStart(int line)
  {
    if (line == selectionStartLine)
      return selectionStart;
    else
      return getLineStartOffset(line);
  }

  /**
   * Returns the selection start line.
   */
  public final int getSelectionStartLine()
  {
    return selectionStartLine;
  }

  /**
   * Sets the selection start. The new selection will be the new
   * selection start and the old selection end.
   * @param selectionStart The selection start
   * @see #select(int,int)
   */
  public final void setSelectionStart(int selectionStart)
  {
    select(selectionStart,selectionEnd);
  }

  /**
   * Returns the selection end offset.
   */
  public final int getSelectionStop()
  {
    return selectionEnd;
  }

  /**
   * Returns the offset where the selection ends on the specified
   * line.
   */
  public int getSelectionStop(int line)
  {
    if (line == selectionEndLine)
      return selectionEnd;
    else
      return getLineStopOffset(line) - 1;
  }

  /**
   * Returns the selection end line.
   */
  public final int getSelectionStopLine()
  {
    return selectionEndLine;
  }

  /**
   * Sets the selection end. The new selection will be the old
   * selection start and the bew selection end.
   * @param selectionEnd The selection end
   * @see #select(int,int)
   */
  public final void setSelectionEnd(int selectionEnd)
  {
    select(selectionStart,selectionEnd);
  }


  public final boolean isSelectionActive()
  {
    return(selectionStart != selectionEnd);
  }

  /**
   * Returns the caret position. This will either be the selection
   * start or the selection end, depending on which direction the
   * selection was made in.
   */
  public final int getCaretPosition()
  {
    return (biasLeft ? selectionStart : selectionEnd);
  }

  /**
   * Returns the caret line.
   */
  public final int getCaretLine()
  {
    return (biasLeft ? selectionStartLine : selectionEndLine);
  }

  /**
   * Returns the mark position. This will be the opposite selection
   * bound to the caret position.
   * @see #getCaretPosition()
   */
  public final int getMarkPosition()
  {
    return (biasLeft ? selectionEnd : selectionStart);
  }

  /**
   * Returns the mark line.
   */
  public final int getMarkLine()
  {
    return (biasLeft ? selectionEndLine : selectionStartLine);
  }

  /**
   * Sets the caret position. The new selection will consist of the
   * caret position only (hence no text will be selected)
   * @param caret The caret position
   * @see #select(int,int)
   */
  public final void setCaretPosition(int caret)
  {
    select(caret,caret);
  }

  /**
   * Selects all text in the document.
   */
  public final void selectAll()
  {
    select(0,getDocumentLength());
  }

  /**
   * Moves the mark to the caret position.
   */
  public final void selectNone()
  {
    select(getCaretPosition(),getCaretPosition());
  }

  /**
   * Selects from the start offset to the end offset. This is the
   * general selection method used by all other selecting methods.
   * The caret position will be start if start &lt; end, and end
   * if end &gt; start.
   * @param start The start offset
   * @param end The end offset
   */
  public void select(int start, int end)
  {
    int newStart, newEnd;
    boolean newBias;
    if(start <= end)
    {
      newStart = start;
      newEnd = end;
      newBias = false;
    }
    else
    {
      newStart = end;
      newEnd = start;
      newBias = true;
    }

    if((newStart < 0 || newEnd > getDocumentLength()) && start != end)
    {
      throw new IllegalArgumentException("Bounds out of"
          + " range: " + newStart + "," +
          newEnd + " [" + getDocumentLength() + "]");
    }

    // If the new position is the same as the old, we don't
    // do all this crap, however we still do the stuff at
    // the end (clearing magic position, scrolling)
    if(newStart != selectionStart || newEnd != selectionEnd
        || newBias != biasLeft)
    {
      int newStartLine = getLineOfOffset(newStart);
      int newEndLine = getLineOfOffset(newEnd);

      if(painter.isBracketHighlightEnabled())
      {
        if(bracketLine != -1)
          painter.invalidateLine(bracketLine);
        updateBracketHighlight(end);
        if(bracketLine != -1)
          painter.invalidateLine(bracketLine);
      }

      painter.invalidateLineRange(selectionStartLine,selectionEndLine);
      painter.invalidateLineRange(newStartLine,newEndLine);

      document.addUndoableEdit(new CaretUndo(selectionStart,selectionEnd));

      selectionStart = newStart;
      selectionEnd = newEnd;
      selectionStartLine = newStartLine;
      selectionEndLine = newEndLine;
      biasLeft = newBias;

      fireCaretEvent();
    }

    // When the user is typing, etc, we don't want the caret to blink
    blink = true;
    if (!DISABLE_CARET) {
      caretTimer.restart();
    }

    // Clear the `magic' caret position used by up/down
    magicCaret = -1;

    scrollToCaret();

//    // notify the line number feller
//    if (editorLineStatus != null) {
//      editorLineStatus.set(selectionStartLine, selectionEndLine);
//      //System.out.println("why " + selectionStartLine + " " + selectionEndLine);
//      //System.out.println(getLineOfOffset(start) + " " +
//      //                 getLineOfOffset(end));
//    }
  }

  private enum CharacterKinds {
      Word,
      Whitespace,
      Other
  }

  private CharacterKinds CharacterKind( char ch, String noWordSep )
  {
    if ( Character.isLetterOrDigit(ch) || ch=='_' || noWordSep.indexOf(ch) != -1 )
      return CharacterKinds.Word;
    else if ( Character.isWhitespace(ch) )
      return CharacterKinds.Whitespace;
    else
      return CharacterKinds.Other;
  }

  protected void setNewSelectionWord( int line, int offset )
  {
    if (getLineLength(line) == 0) {
      newSelectionStart = getLineStartOffset(line);
      newSelectionEnd = newSelectionStart;
      return;
    }

    String noWordSep = (String)document.getProperty("noWordSep");
    if(noWordSep == null)
      noWordSep = "";

    String lineText = getLineText(line);

    int wordStart = 0;
    int wordEnd = lineText.length();

    int charPos = PApplet.constrain(offset - 1, 0, lineText.length() - 1);
    char ch = lineText.charAt(charPos);

    CharacterKinds thisWord = CharacterKind(ch,noWordSep);

    for(int i = offset - 1; i >= 0; i--) {
      ch = lineText.charAt(i);
      if(CharacterKind(ch,noWordSep) != thisWord) {
        wordStart = i + 1;
        break;
      }
    }

    for(int i = offset; i < lineText.length(); i++) {
      ch = lineText.charAt(i);
      if(CharacterKind(ch,noWordSep) != thisWord) {
        wordEnd = i;
        break;
      }
    }
    int lineStart = getLineStartOffset(line);

    newSelectionStart = lineStart + wordStart;
    newSelectionEnd = lineStart + wordEnd;
  }


  /**
   * Returns the selected text, or null if no selection is active.
   */
  public final String getSelectedText()
  {
    if (selectionStart == selectionEnd) {
      return null;
    } else {
      return getText(selectionStart, selectionEnd - selectionStart);
    }
  }

  /**
   * Replaces the selection with the specified text.
   * @param selectedText The replacement text for the selection
   */
  public void setSelectedText(String selectedText) {
    setSelectedText(selectedText, false);
  }


  /**
   * Replaces the selection with the specified text.
   * @param selectedText The replacement text for the selection
   * @param recordCompoundEdit Whether the replacement should be
   * recorded as a compound edit
   */
  public void setSelectedText(String selectedText, boolean recordCompoundEdit) {
    if (!editable) {
      throw new InternalError("Text component read only");
    }

    if (recordCompoundEdit) {
      document.beginCompoundEdit();
    }

    try {
      document.remove(selectionStart, selectionEnd - selectionStart);
      if (selectedText != null) {
        document.insertString(selectionStart, selectedText,null);
      }
    } catch (BadLocationException bl) {
      bl.printStackTrace();
      throw new InternalError("Cannot replace selection");

    } finally {
      // No matter what happens... stops us from leaving document in a bad state
      // (provided this has to be recorded as a compound edit, of course...)
      if (recordCompoundEdit) {
        document.endCompoundEdit();
      }
    }
    setCaretPosition(selectionEnd);
  }


  /**
   * Returns true if this text area is editable, false otherwise.
   */
  public final boolean isEditable() {
    return editable;
  }


  /**
   * Sets if this component is editable.
   * @param editable True if this text area should be editable,
   * false otherwise
   */
  public final void setEditable(boolean editable) {
    this.editable = editable;
  }


  /**
   * Returns the right click popup menu.
   */
  public final JPopupMenu getRightClickPopup() {
    return popup;
  }


  /**
   * Sets the right click popup menu.
   * @param popup The popup
   */
  public final void setRightClickPopup(JPopupMenu popup) {
    this.popup = popup;
  }


  /**
   * Returns the 'magic' caret position. This can be used to preserve
   * the column position when moving up and down lines.
   */
  public final int getMagicCaretPosition() {
    return magicCaret;
  }


  /**
   * Sets the 'magic' caret position. This can be used to preserve
   * the column position when moving up and down lines.
   * @param magicCaret The magic caret position
   */
  public final void setMagicCaretPosition(int magicCaret) {
    this.magicCaret = magicCaret;
  }


  /**
   * Similar to <code>setSelectedText()</code>, but overstrikes the
   * appropriate number of characters if overwrite mode is enabled.
   * @param str The string
   * @see #setSelectedText(String)
   * @see #isOverwriteEnabled()
   */
  public void overwriteSetSelectedText(String str)
  {
    // Don't overstrike if there is a selection
    if(!overwrite || selectionStart != selectionEnd)
    {
      // record the whole operation as a compound edit if
      // selected text is being replaced
      boolean isSelectAndReplaceOp = (selectionStart != selectionEnd);
      setSelectedText(str, isSelectAndReplaceOp);
      return;
    }

    // Don't overstrike if we're on the end of
    // the line
    int caret = getCaretPosition();
    int caretLineEnd = getLineStopOffset(getCaretLine());
    if(caretLineEnd - caret <= str.length())
    {
      setSelectedText(str, false);
      return;
    }

    try
    {
      document.remove(caret,str.length());
      document.insertString(caret,str,null);
    }
    catch(BadLocationException bl)
    {
      bl.printStackTrace();
    }
  }

  /**
   * Returns true if overwrite mode is enabled, false otherwise.
   */
  public final boolean isOverwriteEnabled()
  {
    return overwrite;
  }

  /**
   * Sets if overwrite mode should be enabled.
   * @param overwrite True if overwrite mode should be enabled,
   * false otherwise.
   */
  public final void setOverwriteEnabled(boolean overwrite)
  {
    this.overwrite = overwrite;
    painter.invalidateSelectedLines();
  }


  /**
   * Returns the position of the highlighted bracket (the bracket
   * matching the one before the caret)
   */
  public final int getBracketPosition()
  {
    return bracketPosition;
  }

  /**
   * Returns the line of the highlighted bracket (the bracket
   * matching the one before the caret)
   */
  public final int getBracketLine()
  {
    return bracketLine;
  }

  /**
   * Adds a caret change listener to this text area.
   * @param listener The listener
   */
  public final void addCaretListener(CaretListener listener)
  {
    eventListenerList.add(CaretListener.class,listener);
  }

  /**
   * Removes a caret change listener from this text area.
   * @param listener The listener
   */
  public final void removeCaretListener(CaretListener listener)
  {
    eventListenerList.remove(CaretListener.class,listener);
  }


  /**
   * Deletes the selected text from the text area and places it
   * into the clipboard.
   */
  public void cut() {
    if (editable) {
      copy();
      setSelectedText("");
    }
  }


  /**
   * Places the selected text into the clipboard.
   */
  public void copy() {
    if (selectionStart != selectionEnd) {
      Clipboard clipboard = getToolkit().getSystemClipboard();

      String selection = getSelectedText();

      int repeatCount = inputHandler.getRepeatCount();
      StringBuilder sb = new StringBuilder();
      for(int i = 0; i < repeatCount; i++)
        sb.append(selection);

      clipboard.setContents(new StringSelection(sb.toString()), null);
    }
  }


  /**
   * Copy the current selection as HTML, formerly "Format for Discourse".
   * <p/>
   * Original code by <A HREF="http://usuarios.iponet.es/imoreta">owd</A>.
   * <p/>
   * Revised and updated for revision 0108 by Ben Fry (10 March 2006).
   * <p/>
   * Updated for 0122 to simply copy the code directly to the clipboard,
   * rather than opening a new window.
   * <p/>
   * Updated for 0144 to only format the selected lines.
   * <p/>
   * Updated for 0185 to incorporate the HTML changes from the Arduino project,
   * and set the formatter to always use HTML (disabling, but not removing the
   * YaBB version of the code) and also fixing it for the Tools API.
   * <p/>
   * Updated for 0190 to simply be part of JEditTextArea, removed YaBB code.
   * Simplest and most sensible to have it live here, since it's no longer
   * specific to any language or version of the PDE.
   */
  public void copyAsHTML() {
    HtmlSelection formatted = new HtmlSelection("<html><body><pre>\n"
        + getTextAsHtml(null) + "\n</pre></body></html>");

    Clipboard clipboard = processing.app.ui.Toolkit.getSystemClipboard();
    clipboard.setContents(formatted, new ClipboardOwner() {
      public void lostOwnership(Clipboard clipboard, Transferable contents) {
        // I don't care about ownership
      }
    });
  }


  /**
   * Guts of copyAsHTML, minus the pre, body, and html blocks surrounding.
   * @param doc If null, read only the selection if any, and use the active
   *            document. Otherwise, the whole of doc is used.
   */
  public String getTextAsHtml(SyntaxDocument doc) {
    StringBuilder cf = new StringBuilder();

    int selStart = getSelectionStart();
    int selStop = getSelectionStop();

    int startLine = getSelectionStartLine();
    int stopLine = getSelectionStopLine();

    if (doc != null) {
      startLine = 0;
      stopLine = doc.getDefaultRootElement().getElementCount() - 1;
    }
    // If no selection, convert all the lines
    else if (selStart == selStop) {
      startLine = 0;
      stopLine = getLineCount() - 1;
    } else {
      // Make sure the selection doesn't end at the beginning of the last line
      if (getLineStartOffset(stopLine) == selStop) {
        stopLine--;
      }
    }
    if (doc == null) {
      doc = getDocument();
    }

    // Read the code line by line
    for (int i = startLine; i <= stopLine; i++) {
      emitAsHTML(cf, i, doc);
    }

    return cf.toString();
  }


  private void emitAsHTML(StringBuilder cf, int line, SyntaxDocument doc) {
    // Almost static; only needs the painter for a color scheme.
    Segment segment = new Segment();
    try {
      Element element = doc.getDefaultRootElement().getElement(line);
      int start = element.getStartOffset();
      int stop  = element.getEndOffset();
      doc.getText(start, stop - start - 1, segment);
    } catch (BadLocationException e) { return; }

    char[] segmentArray = segment.array;
    int limit = segment.getEndIndex();
    int segmentOffset = segment.offset;
    int segmentCount = segment.count;

    TokenMarker tokenMarker = doc.getTokenMarker();
    // If syntax coloring is disabled, do simple translation
    if (tokenMarker == null) {
      for (int j = 0; j < segmentCount; j++) {
        char c = segmentArray[j + segmentOffset];
        appendAsHTML(cf, c);
      }
    } else {
      // If syntax coloring is enabled, we have to do this
      // because tokens can vary in width
      Token tokens = tokenMarker.markTokens(segment, line);

      int offset = 0;
      SyntaxStyle[] styles = painter.getStyles();

      for (;;) {
        byte id = tokens.id;
        if (id == Token.END) {
          if (segmentOffset + offset < limit) {
            appendAsHTML(cf, segmentArray[segmentOffset + offset]);
          } else {
            cf.append('\n');
          }
          return; // cf.toString();
        }
        if (id != Token.NULL) {
          cf.append("<span style=\"color: #");
          cf.append(PApplet.hex(styles[id].getColor().getRGB() & 0xFFFFFF, 6));
          cf.append(";\">");

          if (styles[id].isBold())
            cf.append("<b>");
        }
        int length = tokens.length;

        for (int j = 0; j < length; j++) {
          char c = segmentArray[segmentOffset + offset + j];
          if (offset == 0 && c == ' ') {
            // Force spaces at the beginning of the line
            cf.append("&nbsp;");
          } else {
            appendAsHTML(cf, c);
          }
          // Place close tags [/]
          if (j == (length - 1) && id != Token.NULL && styles[id].isBold())
            cf.append("</b>");
          if (j == (length - 1) && id != Token.NULL)
            cf.append("</span>");
        }
        offset += length;
        tokens = tokens.next;
      }
    }
  }


  /**
   * Handle encoding HTML entities for lt, gt, and anything non-ASCII.
   */
  private void appendAsHTML(StringBuilder buffer, char c) {
    if (c == '<') {
      buffer.append("&lt;");
    } else if (c == '>') {
      buffer.append("&gt;");
    } else if (c == '&') {
      buffer.append("&amp;");
    } else if (c == '\'') {
      buffer.append("&apos;");
    } else if (c == '"') {
      buffer.append("&quot;");
    } else if (c > 127) {
      buffer.append("&#" + ((int) c) + ";");  // use unicode entity
    } else {
      buffer.append(c);  // normal character
    }
  }


  /**
   * Inserts the clipboard contents into the text.
   */
  public void paste() {
//    System.out.println("focus owner is: " + isFocusOwner());
    if (editable) {
      Clipboard clipboard = getToolkit().getSystemClipboard();
      try {
        String selection =
          ((String) clipboard.getContents(this).getTransferData(DataFlavor.stringFlavor));

        if (selection.contains("\r\n")) {
          selection = selection.replaceAll("\r\n", "\n");

        } else if (selection.contains("\r")) {
          // The Mac OS MRJ doesn't convert \r to \n, so do it here
          selection = selection.replace('\r','\n');
        }

        // Remove tabs and replace with spaces
        // http://code.google.com/p/processing/issues/detail?id=69
        if (selection.contains("\t")) {
          int tabSize = Preferences.getInteger("editor.tabs.size");
          char[] c = new char[tabSize];
          Arrays.fill(c, ' ');
          String tabString = new String(c);
          selection = selection.replaceAll("\t", tabString);
        }

        // Replace unicode x00A0 (non-breaking space) with just a plain space.
        // Seen often on Mac OS X when pasting from Safari. [fry 030929]
        selection = selection.replace('\u00A0', ' ');

        // Remove ASCII NUL characters. Reported when pasting from
        // Acrobat Reader and PDF documents. [fry 130719]
        // https://github.com/processing/processing/issues/1973
        if (selection.indexOf('\0') != -1) {
          //System.out.println("found NUL charaacters");
          //int before = selection.length();
          selection = selection.replaceAll("\0", "");
          //int after = selection.length();
          //System.out.println(before + " " + after);
        }

        int repeatCount = inputHandler.getRepeatCount();
        StringBuilder sb = new StringBuilder();
        for (int i = 0; i < repeatCount; i++) {
          sb.append(selection);
        }
        selection = sb.toString();
        setSelectedText(selection);

      } catch (Exception e) {
        getToolkit().beep();
        System.err.println("Clipboard does not contain a string");
        DataFlavor[] flavors = clipboard.getAvailableDataFlavors();
        for (DataFlavor f : flavors) {
          try {
            Object o = clipboard.getContents(this).getTransferData(f);
            System.out.println(f + " = " + o);
          } catch (Exception ex) {
            ex.printStackTrace();
          }
        }

      }
    }
  }

  /**
   * Called by the AWT when this component is removed from it's parent.
   * This stops clears the currently focused component.
   */
  public void removeNotify() {
    super.removeNotify();
//    if(focusedComponent == this)
//      focusedComponent = null;
    if (!DISABLE_CARET) {
      caretTimer.stop();
    }
  }

//  /**
//   * The component that tracks the current line number.
//   */
//  public EditorLineStatus editorLineStatus;


  /*
  public void processKeyEvent(KeyEvent evt) {
    // this had to be added in Processing 007X, because the menu key
    // events weren't making it up to the frame.
    super.processKeyEvent(evt);

    //System.out.println("jedittextarea: " + evt);
    //System.out.println();
    if (inputHandler == null) return;

    switch(evt.getID()) {
    case KeyEvent.KEY_TYPED:
      if ((editorListener == null) || !editorListener.keyTyped(evt)) {
        inputHandler.keyTyped(evt);
      }
      break;
    case KeyEvent.KEY_PRESSED:
      if ((editorListener == null) || !editorListener.keyPressed(evt)) {
        inputHandler.keyPressed(evt);
      }
      break;
    case KeyEvent.KEY_RELEASED:
      inputHandler.keyReleased(evt);
      break;
    }
  }
   */


  public void processKeyEvent(KeyEvent event) {
    // this had to be added in Processing 007X, because the menu key
    // events weren't making it up to the frame.
    super.processKeyEvent(event);

    if (inputHandler != null) {
      switch (event.getID()) {
      case KeyEvent.KEY_TYPED:
        inputHandler.keyTyped(event);
        break;
      case KeyEvent.KEY_PRESSED:
        inputHandler.keyPressed(event);
        break;
      case KeyEvent.KEY_RELEASED:
        inputHandler.keyReleased(event);
        break;
      }
    }
  }


  // protected members
  protected static String CENTER = "center";
  protected static String RIGHT = "right";
  protected static String BOTTOM = "bottom";

  protected Timer caretTimer;
  static private final boolean DISABLE_CARET = false;

  protected TextAreaPainter painter;

  protected JPopupMenu popup;

  protected EventListenerList eventListenerList;
  protected MutableCaretEvent caretEvent;

  protected boolean caretBlinks;
  protected boolean caretVisible;
  protected boolean blink;

  protected boolean editable = true;

  protected int firstLine;
  protected int visibleLines;
  protected int electricScroll;

  protected int horizontalOffset;

  protected JScrollBar vertical;
  protected JScrollBar horizontal;
  protected boolean scrollBarsInitialized;

  protected InputHandler inputHandler;
  protected SyntaxDocument document;
  protected DocumentHandler documentHandler;

  protected Segment lineSegment;

  protected int selectionStart;
  protected int selectionStartLine;
  protected int selectionEnd;
  protected int selectionEndLine;
  protected boolean biasLeft;

  protected int newSelectionStart; // hack to get around lack of multiple returns in Java
  protected int newSelectionEnd;

  protected boolean selectWord;
  protected boolean selectLine;
  protected int selectionAncorStart;
  protected int selectionAncorEnd;

  protected int bracketPosition;
  protected int bracketLine;

  protected int magicCaret;
  protected boolean overwrite;


  protected void fireCaretEvent()
  {
    Object[] listeners = eventListenerList.getListenerList();
    for(int i = listeners.length - 2; i >= 0; i--)
    {
      if(listeners[i] == CaretListener.class)
      {
        ((CaretListener)listeners[i+1]).caretUpdate(caretEvent);
      }
    }
  }

  protected void updateBracketHighlight(int newCaretPosition)
  {
    if(newCaretPosition == 0)
    {
      bracketPosition = bracketLine = -1;
      return;
    }

    try
    {
      int offset = bracketHelper.findMatchingBracket(document.getText(0,
          document.getLength()), newCaretPosition - 1);
      if(offset != -1)
      {
        bracketLine = getLineOfOffset(offset);
        bracketPosition = offset - getLineStartOffset(bracketLine);
        return;
      }
    }
    catch(BadLocationException bl)
    {
      bl.printStackTrace();
    }

    bracketLine = bracketPosition = -1;
  }

  protected void documentChanged(DocumentEvent evt)
  {
    bracketHelper.invalidate();

    DocumentEvent.ElementChange ch =
      evt.getChange(document.getDefaultRootElement());

    int count;
    if(ch == null)
      count = 0;
    else
      count = ch.getChildrenAdded().length -
      ch.getChildrenRemoved().length;

    int line = getLineOfOffset(evt.getOffset());
    if(count == 0)
    {
      painter.invalidateLine(line);
    }
    // do magic stuff
    else if(line < firstLine)
    {
      setFirstLine(line);
    }
    // end of magic stuff
    else
    {
      painter.invalidateLineRange(line,firstLine + visibleLines);
      updateScrollBars();
    }
  }

  class ScrollLayout implements LayoutManager
  {
    //final int LEFT_EXTRA = 5;

    public void addLayoutComponent(String name, Component comp)
    {
      if(name.equals(CENTER))
        center = comp;
      else if(name.equals(RIGHT))
        right = comp;
      else if(name.equals(BOTTOM))
        bottom = comp;
      else if(name.equals(LEFT_OF_SCROLLBAR))
        leftOfScrollBar.addElement(comp);
    }

    public void removeLayoutComponent(Component comp)
    {
      if(center == comp)
        center = null;
      if(right == comp)
        right = null;
      if(bottom == comp)
        bottom = null;
      else
        leftOfScrollBar.removeElement(comp);
    }

    public Dimension preferredLayoutSize(Container parent)
    {
      Dimension dim = new Dimension();
      Insets insets = getInsets();
      dim.width = insets.left + insets.right;
      dim.height = insets.top + insets.bottom;

      Dimension centerPref = center.getPreferredSize();
      dim.width += centerPref.width;
      dim.height += centerPref.height;
      Dimension rightPref = right.getPreferredSize();
      dim.width += rightPref.width;
      Dimension bottomPref = bottom.getPreferredSize();
      dim.height += bottomPref.height;

      return dim;
    }

    public Dimension minimumLayoutSize(Container parent)
    {
      Dimension dim = new Dimension();
      Insets insets = getInsets();
      dim.width = insets.left + insets.right;
      dim.height = insets.top + insets.bottom;

      Dimension centerPref = center.getMinimumSize();
      dim.width += centerPref.width;
      dim.height += centerPref.height;
      Dimension rightPref = right.getMinimumSize();
      dim.width += rightPref.width;
      Dimension bottomPref = bottom.getMinimumSize();
      dim.height += bottomPref.height;

      dim.height += 5;

      return dim;
    }

    public void layoutContainer(Container parent)
    {
      Dimension size = parent.getSize();
      Insets insets = parent.getInsets();
      int itop = insets.top;
      int ileft = insets.left;
      int ibottom = insets.bottom;
      int iright = insets.right;

      int rightWidth = right.getPreferredSize().width;
      int bottomHeight = bottom.getPreferredSize().height;
      int centerWidth = size.width - rightWidth - ileft - iright;
      int centerHeight = size.height - bottomHeight - itop - ibottom;

      center.setBounds(ileft, // + LEFT_EXTRA,
          itop,
          centerWidth, // - LEFT_EXTRA,
          centerHeight);

      right.setBounds(ileft + centerWidth,
          itop,
          rightWidth,
          centerHeight);

      // Lay out all status components, in order
      Enumeration status = leftOfScrollBar.elements();
      while (status.hasMoreElements()) {
        Component comp = (Component)status.nextElement();
        Dimension dim = comp.getPreferredSize();
        comp.setBounds(ileft,
            itop + centerHeight,
            dim.width,
            bottomHeight);
        ileft += dim.width;
      }

      bottom.setBounds(ileft,
          itop + centerHeight,
          size.width - rightWidth - ileft - iright,
          bottomHeight);
    }

    // private members
    private Component center;
    private Component right;
    private Component bottom;
    private Vector leftOfScrollBar = new Vector();
  }

//  static class CaretBlinker implements ActionListener
//  {
//    public void actionPerformed(ActionEvent evt)
//    {
//      if(focusedComponent != null
//          && focusedComponent.hasFocus())
//        focusedComponent.blinkCaret();
//    }
//  }

  class MutableCaretEvent extends CaretEvent
  {
    MutableCaretEvent()
    {
      super(JEditTextArea.this);
    }

    public int getDot()
    {
      return getCaretPosition();
    }

    public int getMark()
    {
      return getMarkPosition();
    }
  }

  class AdjustHandler implements AdjustmentListener
  {
    public void adjustmentValueChanged(final AdjustmentEvent evt)
    {
      if(!scrollBarsInitialized)
        return;

      // If this is not done, mousePressed events accumulate
      // and the result is that scrolling doesn't stop after
      // the mouse is released
      SwingUtilities.invokeLater(new Runnable() {
        public void run()
        {
          if (evt.getAdjustable() == vertical) {
            setFirstLine(vertical.getValue());
          } else {
            setHorizontalOffset(-horizontal.getValue());
          }
        }
      });
    }
  }

  class ComponentHandler extends ComponentAdapter
  {
    public void componentResized(ComponentEvent evt)
    {
      recalculateVisibleLines();
      scrollBarsInitialized = true;
    }
  }

  class DocumentHandler implements DocumentListener
  {
    public void insertUpdate(DocumentEvent evt)
    {
      documentChanged(evt);

      int offset = evt.getOffset();
      int length = evt.getLength();

      int newStart;
      int newEnd;

      if (selectionStart > offset ||
          (selectionStart == selectionEnd && selectionStart == offset))
        newStart = selectionStart + length;
      else
        newStart = selectionStart;

      if(selectionEnd >= offset)
        newEnd = selectionEnd + length;
      else
        newEnd = selectionEnd;

      select(newStart,newEnd);
    }

    public void removeUpdate(DocumentEvent evt)
    {
      documentChanged(evt);

      int offset = evt.getOffset();
      int length = evt.getLength();

      int newStart;
      int newEnd;

      if(selectionStart > offset)
      {
        if(selectionStart > offset + length)
          newStart = selectionStart - length;
        else
          newStart = offset;
      }
      else
        newStart = selectionStart;

      if(selectionEnd > offset)
      {
        if(selectionEnd > offset + length)
          newEnd = selectionEnd - length;
        else
          newEnd = offset;
      }
      else
        newEnd = selectionEnd;

      select(newStart,newEnd);
    }

    public void changedUpdate(DocumentEvent evt)
    {
    }
  }


  class DragHandler implements MouseMotionListener
  {
    public void mouseDragged(MouseEvent evt) {
      if (popup != null && popup.isVisible()) return;

      if (!selectWord && !selectLine) {
        try {
          select(getMarkPosition(), xyToOffset(evt.getX(), evt.getY()));
        } catch (ArrayIndexOutOfBoundsException e) {
          Messages.loge("xToOffset problem", e);
        }
      } else {
        int line = yToLine(evt.getY());
        if ( selectWord ) {
          setNewSelectionWord( line, xToOffset(line,evt.getX()) );
        } else {
          newSelectionStart = getLineStartOffset(line);
          newSelectionEnd = getLineSelectionStopOffset(line);
        }
        if ( newSelectionStart < selectionAncorStart ) {
          select(newSelectionStart,selectionAncorEnd);
        } else if ( newSelectionEnd > selectionAncorEnd ) {
          select(selectionAncorStart,newSelectionEnd);
        } else {
          select(newSelectionStart,newSelectionEnd);
        }
      }
    }

    public void mouseMoved(MouseEvent evt) {}
  }


  class FocusHandler implements FocusListener {

    public void focusGained(FocusEvent evt) {
      setCaretVisible(true);
    }

    public void focusLost(FocusEvent evt) {
      setCaretVisible(false);
    }
  }


  class MouseHandler extends MouseAdapter {

    public void mousePressed(MouseEvent event) {
//      try {
//      requestFocus();
//      // Focus events not fired sometimes?
//      setCaretVisible(true);
//      focusedComponent = JEditTextArea.this;
        // Here be dragons: for release 0195, this fixes a problem where the
        // line segment data from the previous window was being used for
        // selections, causing an exception when the window you're clicking to
        // was not full of text. Simply ignoring clicks when not focused fixes
        // the problem, though it's not clear why the wrong Document data was
        // being using regardless of the focusedComponent.
//        if (focusedComponent != JEditTextArea.this) return;
      if (!hasFocus()) {
//          System.out.println("requesting focus in window");
        // The following condition check fixes #3649 [manindra, 08/20/15]
        if(!requestFocusInWindow()) {
          return;
        }
      }

      // isPopupTrigger() is handled differently across platforms,
      // so it may fire during release, or during the press.
      // http://docs.oracle.com/javase/7/docs/api/java/awt/event/MouseEvent.html#isPopupTrigger()
      // However, we have to exit out of this method if it's a right-click
      // anyway, because otherwise it'll de-select the current word.
      // As a result, better to just check for BUTTON3 now, indicating that
      // isPopupTrigger() is going to fire on the release anyway.
      boolean windowsRightClick =
        Platform.isWindows() && (event.getButton() == MouseEvent.BUTTON3);
      if ((event.isPopupTrigger() || windowsRightClick) && (popup != null)) {
//      // Windows fires the popup trigger on release (see mouseReleased() below)(
//      if (!Base.isWindows()) {
//        if (event.isPopupTrigger() && (popup != null)) {

        // If user right-clicked inside the selection, preserve it;
        // move caret to click offset otherwise
        int offset = xyToOffset(event.getX(), event.getY());
        int selectionStart = getSelectionStart();
        int selectionStop = getSelectionStop();
        if (offset < selectionStart || offset >= selectionStop) {
          select(offset, offset);
        }

        popup.show(painter, event.getX(), event.getY());
        return;
//        }
      }

      int line = yToLine(event.getY());
      int offset = xToOffset(line, event.getX());
      int dot = getLineStartOffset(line) + offset;

      selectLine = false;
      selectWord = false;

      switch (event.getClickCount()) {

      case 1:
        doSingleClick(event,line,offset,dot);
        break;

      case 2:
        // It uses the bracket matching stuff, so it can throw a BLE
        try {
          doDoubleClick(event, line, offset, dot);
        } catch (BadLocationException bl) {
          bl.printStackTrace();
        }
        break;

      case 3:
        doTripleClick(event,line,offset,dot);
        break;
      }
//      } catch (ArrayIndexOutOfBoundsException aioobe) {
//        aioobe.printStackTrace();
//        int line = yToLine(evt.getY());
//        System.out.println("line is " + line + ", line count is " + getLineCount());
//      }
    }


    /*
    // Because isPopupTrigger() is handled differently across platforms,
    // it may fire during release, or during the press.
    // http://docs.oracle.com/javase/7/docs/api/java/awt/event/MouseEvent.html#isPopupTrigger()
    public void mouseReleased(MouseEvent event) {
      if (event.isPopupTrigger() && (popup != null)) {
        popup.show(painter, event.getX(), event.getY());
      }
    }
    */


    private void doSingleClick(MouseEvent evt, int line, int offset, int dot) {
      if ((evt.getModifiers() & InputEvent.SHIFT_MASK) != 0) {
        select(getMarkPosition(),dot);
      } else {
        setCaretPosition(dot);
      }
    }


    private void doDoubleClick(MouseEvent evt, int line, int offset,
                               int dot) throws BadLocationException {
      // Ignore empty lines
      if (getLineLength(line) != 0) {
        try {
          String text = document.getText(0, document.getLength());
          int bracket = bracketHelper.findMatchingBracket(text, Math.max(0, dot - 1));
          if (bracket != -1) {
            int mark = getMarkPosition();
            // Hack
            if (bracket > mark) {
              bracket++;
              mark--;
            }
            select(mark,bracket);
            return;
          }
        } catch(BadLocationException bl) {
          bl.printStackTrace();
        }

        setNewSelectionWord( line, offset );
        select(newSelectionStart,newSelectionEnd);
        selectWord = true;
        selectionAncorStart = selectionStart;
        selectionAncorEnd = selectionEnd;

      /*
        String lineText = getLineText(line);
        String noWordSep = (String)document.getProperty("noWordSep");
        int wordStart = TextUtilities.findWordStart(lineText,offset,noWordSep);
        int wordEnd = TextUtilities.findWordEnd(lineText,offset,noWordSep);

        int lineStart = getLineStartOffset(line);
        select(lineStart + wordStart,lineStart + wordEnd);
       */
      }
    }


    private void doTripleClick(MouseEvent evt, int line, int offset, int dot) {
      selectLine = true;
      select(getLineStartOffset(line),getLineSelectionStopOffset(line));
      selectionAncorStart = selectionStart;
      selectionAncorEnd = selectionEnd;
    }
  }


  class CaretUndo extends AbstractUndoableEdit {
    private int start;
    private int end;

    CaretUndo(int start, int end) {
      this.start = start;
      this.end = end;
    }

    public boolean isSignificant() {
      return false;
    }

    public String getPresentationName() {
      return "caret move";
    }

    public void undo() throws CannotUndoException {
      super.undo();
      select(start,end);
    }

    public void redo() throws CannotRedoException {
      super.redo();
      select(start,end);
    }

    public boolean addEdit(UndoableEdit edit) {
      if (edit instanceof CaretUndo) {
        CaretUndo cedit = (CaretUndo)edit;
        start = cedit.start;
        end = cedit.end;
        cedit.die();
        return true;
      }
      return false;
    }
  }
}<|MERGE_RESOLUTION|>--- conflicted
+++ resolved
@@ -262,7 +262,6 @@
   }
 
 
-<<<<<<< HEAD
   public final Printable getPrintable() {
     return painter.getPrintable();
   }
@@ -273,8 +272,6 @@
   }
 
 
-=======
->>>>>>> d46e1b60
   /**
    * Returns the input handler.
    */
