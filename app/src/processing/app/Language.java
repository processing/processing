--- conflicted
+++ resolved
@@ -174,13 +174,7 @@
       "tr", // Turkish
       "zh"  // Chinese
     };
-<<<<<<< HEAD
     Arrays.sort(SUPPORTED);
-    
-=======
-
-    Arrays.sort(SUPPORTED);
->>>>>>> 4261bbec
     return SUPPORTED;
 
     /*
