/* -*- mode: java; c-basic-offset: 2; indent-tabs-mode: nil -*- */

/*
  Part of the Processing project - http://processing.org

  Copyright (c) 2004-12 Ben Fry and Casey Reas
  Copyright (c) 2001-04 Massachusetts Institute of Technology

  This program is free software; you can redistribute it and/or modify
  it under the terms of the GNU General Public License version 2
  as published by the Free Software Foundation.

  This program is distributed in the hope that it will be useful,
  but WITHOUT ANY WARRANTY; without even the implied warranty of
  MERCHANTABILITY or FITNESS FOR A PARTICULAR PURPOSE.  See the
  GNU General Public License for more details.

  You should have received a copy of the GNU General Public License
  along with this program; if not, write to the Free Software Foundation,
  Inc., 59 Temple Place, Suite 330, Boston, MA  02111-1307  USA
*/

package processing.app;

import processing.app.contrib.ToolContribution;
import processing.app.syntax.*;
import processing.app.tools.*;
import processing.core.*;

import java.awt.*;
import java.awt.datatransfer.*;
import java.awt.event.*;
import java.awt.print.*;
import java.io.*;
import java.nio.file.*;
import java.util.*;
import java.util.List;
import java.util.Timer;

import javax.swing.*;
import javax.swing.event.*;
import javax.swing.text.*;
import javax.swing.undo.*;

/**
 * Main editor panel for the Processing Development Environment.
 */
public abstract class Editor extends JFrame implements RunnerListener {
  protected Base base;
  protected EditorState state;
  protected Mode mode;

  // otherwise, if the window is resized with the message label
  // set to blank, it's preferredSize() will be fukered
  static protected final String EMPTY =
    "                                                                     " +
    "                                                                     " +
    "                                                                     ";

  /**
   * true if this file has not yet been given a name by the user
   */
//  private boolean untitled;

  private PageFormat pageFormat;
  private PrinterJob printerJob;

  // file and sketch menus for re-inserting items
  private JMenu fileMenu;
//  private JMenuItem saveMenuItem;
//  private JMenuItem saveAsMenuItem;

  private JMenu sketchMenu;

  protected EditorHeader header;
  protected EditorToolbar toolbar;
  protected JEditTextArea textarea;
  protected EditorStatus status;
  protected JSplitPane splitPane;
  protected JPanel consolePanel;
  protected EditorConsole console;
  protected EditorLineStatus lineStatus;

  // currently opened program
  protected Sketch sketch;

  // runtime information and window placement
  private Point sketchWindowLocation;

  // undo fellers
  private JMenuItem undoItem, redoItem;
  protected UndoAction undoAction;
  protected RedoAction redoAction;
  /** the currently selected tab's undo manager */
  private UndoManager undo;
  // used internally for every edit. Groups hotkey-event text manipulations and
  // groups  multi-character inputs into a single undos.
  private CompoundEdit compoundEdit;
  // timer to decide when to group characters into an undo
  private Timer timer;
  private TimerTask endUndoEvent;
  // true if inserting text, false if removing text
  private boolean isInserting;
  // maintain caret position during undo operations
  private final Stack<Integer> caretUndoStack = new Stack<Integer>();
  private final Stack<Integer> caretRedoStack = new Stack<Integer>();

  private FindReplace find;
  JMenu toolsMenu;
  JMenu modeMenu;

  ArrayList<ToolContribution> coreTools;
  public ArrayList<ToolContribution> contribTools;


//  protected Editor(final Base base, String path, int[] location, final Mode mode) {
  protected Editor(final Base base, String path, EditorState state, final Mode mode) {
    super("Processing", state.checkConfig());
    this.base = base;
    this.state = state;
    this.mode = mode;

    Toolkit.setIcon(this);  // TODO should this be per-mode?

    // Install default actions for Run, Present, etc.
//    resetHandlers();

    // add listener to handle window close box hit event
    addWindowListener(new WindowAdapter() {
        public void windowClosing(WindowEvent e) {
          base.handleClose(Editor.this, false);
        }
      });
    // don't close the window when clicked, the app will take care
    // of that via the handleQuitInternal() methods
    // http://dev.processing.org/bugs/show_bug.cgi?id=440
    setDefaultCloseOperation(WindowConstants.DO_NOTHING_ON_CLOSE);

    // When bringing a window to front, let the Base know
    addWindowListener(new WindowAdapter() {
        public void windowActivated(WindowEvent e) {
//          EditorConsole.systemOut.println("editor window activated");
          base.handleActivated(Editor.this);
//          mode.handleActivated(Editor.this);
          fileMenu.insert(base.getSketchbookMenu(), 2);
          fileMenu.insert(base.getRecentMenu(), 3);
//          fileMenu.insert(mode.getExamplesMenu(), 3);
          sketchMenu.insert(mode.getImportMenu(), 4);
          mode.insertToolbarRecentMenu();
        }

        // added for 1.0.5
        // http://dev.processing.org/bugs/show_bug.cgi?id=1260
        public void windowDeactivated(WindowEvent e) {
//          EditorConsole.systemErr.println("editor window deactivated");
//          mode.handleDeactivated(Editor.this);
          fileMenu.remove(base.getSketchbookMenu());
          fileMenu.remove(base.getRecentMenu());
//          fileMenu.remove(mode.getExamplesMenu());
          sketchMenu.remove(mode.getImportMenu());
          mode.removeToolbarRecentMenu();
        }
      });

    timer = new Timer();

    buildMenuBar();

    Container contentPain = getContentPane();
    contentPain.setLayout(new BorderLayout());
    JPanel pain = new JPanel();
    pain.setLayout(new BorderLayout());
    contentPain.add(pain, BorderLayout.CENTER);

    Box box = Box.createVerticalBox();
    Box upper = Box.createVerticalBox();

    initModeMenu();
    toolbar = createToolbar();
    upper.add(toolbar);

    header = new EditorHeader(this);
    upper.add(header);

    textarea = createTextArea();
    textarea.setRightClickPopup(new TextAreaPopup());
    textarea.setHorizontalOffset(JEditTextArea.leftHandGutter);

    // assemble console panel, consisting of status area and the console itself
    consolePanel = new JPanel();
    consolePanel.setLayout(new BorderLayout());

    status = new EditorStatus(this);
    consolePanel.add(status, BorderLayout.NORTH);

    console = new EditorConsole(this);
    // windows puts an ugly border on this guy
    console.setBorder(null);
    consolePanel.add(console, BorderLayout.CENTER);

    lineStatus = new EditorLineStatus(this);
    consolePanel.add(lineStatus, BorderLayout.SOUTH);

    upper.add(textarea);

    // alternate spot for status, but ugly
//    status = new EditorStatus(this);
//    upper.add(status);

    splitPane = new JSplitPane(JSplitPane.VERTICAL_SPLIT, upper, consolePanel);

    // disable this because it hides the message area, which is essential (issue #745)
    splitPane.setOneTouchExpandable(false);
    // repaint child panes while resizing
    splitPane.setContinuousLayout(true);
    // if window increases in size, give all of increase to
    // the textarea in the upper pane
    splitPane.setResizeWeight(1D);

    // to fix ugliness.. normally macosx java 1.3 puts an
    // ugly white border around this object, so turn it off.
    splitPane.setBorder(null);

    // the default size on windows is too small and kinda ugly
    int dividerSize = Preferences.getInteger("editor.divider.size");
    if (dividerSize != 0) {
      splitPane.setDividerSize(dividerSize);
    }

    box.add(splitPane);

    pain.add(box);

    // get shift down/up events so we can show the alt version of toolbar buttons
    textarea.addKeyListener(toolbar);

    // end an undo-chunk any time the caret moves unless it's when text is edited
    textarea.addCaretListener(new CaretListener() {
      String lastText = textarea.getText();
      public void caretUpdate(CaretEvent e) {
        String newText = textarea.getText();
        if (lastText.equals(newText) && isDirectEdit()) {
          endTextEditHistory();
        }
        lastText = newText;
      }
    });

    pain.setTransferHandler(new FileDropHandler());

    // Finish preparing Editor (formerly found in Base)
    pack();

    // Set the window bounds and the divider location before setting it visible
    state.apply(this);

    // Set the minimum size for the editor window
    setMinimumSize(new Dimension(Preferences.getInteger("editor.window.width.min"),
                                 Preferences.getInteger("editor.window.height.min")));

    // Bring back the general options for the editor
    applyPreferences();

    // Make textField get the focus whenever frame is activated.
    // http://download.oracle.com/javase/tutorial/uiswing/misc/focus.html
    // May not be necessary, but helps avoid random situations with
    // the editor not being able to request its own focus.
    addWindowFocusListener(new WindowAdapter() {
      public void windowGainedFocus(WindowEvent e) {
        textarea.requestFocusInWindow();
      }

//      public void windowLostFocus(WindowEvent e) {
//        System.out.println("lost focus, should we tell the text area?");
//      }
    });

    // Open the document that was passed in
    boolean loaded = handleOpenInternal(path);
    if (!loaded) {
      sketch = null;
    }
  }


  /**
   * Broken out to get modes working for GSOC, but this needs a longer-term
   * solution where the listeners are handled properly.
   */
  protected JEditTextArea createTextArea() {
    return new JEditTextArea(new PdeTextAreaDefaults(mode));
  }


  public EditorState getEditorState() {
    return state;
  }


  public void removeRecent() {
    base.removeRecent(this);
  }


  public void addRecent() {
    base.handleRecent(this);
  }


  /**
   * Handles files dragged & dropped from the desktop and into the editor
   * window. Dragging files into the editor window is the same as using
   * "Sketch &rarr; Add File" for each file.
   */
  class FileDropHandler extends TransferHandler {
    public boolean canImport(JComponent dest, DataFlavor[] flavors) {
      return true;
    }

    @SuppressWarnings("unchecked")
    public boolean importData(JComponent src, Transferable transferable) {
      int successful = 0;

      try {
        DataFlavor uriListFlavor =
          new DataFlavor("text/uri-list;class=java.lang.String");

        if (transferable.isDataFlavorSupported(DataFlavor.javaFileListFlavor)) {
          java.util.List list = (java.util.List)
            transferable.getTransferData(DataFlavor.javaFileListFlavor);
          for (int i = 0; i < list.size(); i++) {
            File file = (File) list.get(i);
            if (sketch.addFile(file)) {
              successful++;
            }
          }
        } else if (transferable.isDataFlavorSupported(uriListFlavor)) {
          // Some platforms (Mac OS X and Linux, when this began) preferred
          // this method of moving files.
          String data = (String)transferable.getTransferData(uriListFlavor);
          String[] pieces = PApplet.splitTokens(data, "\r\n");
          for (int i = 0; i < pieces.length; i++) {
            if (pieces[i].startsWith("#")) continue;

            String path = null;
            if (pieces[i].startsWith("file:///")) {
              path = pieces[i].substring(7);
            } else if (pieces[i].startsWith("file:/")) {
              path = pieces[i].substring(5);
            }
            if (sketch.addFile(new File(path))) {
              successful++;
            }
          }
        }
      } catch (Exception e) {
        Base.showWarning("Drag & Drop Problem",
                         "An error occurred while trying to add files to the sketch.", e);
        return false;
      }

      if (successful == 0) {
        statusError("No files were added to the sketch.");

      } else if (successful == 1) {
        statusNotice("One file added to the sketch.");

      } else {
        statusNotice(successful + " files added to the sketch.");
      }
      return true;
    }
  }


  public Base getBase() {
    return base;
  }


  public Mode getMode() {
    return mode;
  }


  protected void initModeMenu() {
    modeMenu = new JMenu();
    ButtonGroup modeGroup = new ButtonGroup();
    for (final Mode m : base.getModeList()) {
      JRadioButtonMenuItem item = new JRadioButtonMenuItem(m.getTitle());
      item.addActionListener(new ActionListener() {
        public void actionPerformed(ActionEvent e) {
          base.changeMode(m);
        }
      });
      modeMenu.add(item);
      modeGroup.add(item);
      if (mode == m) {
        item.setSelected(true);
      }
    }

    modeMenu.addSeparator();
    JMenuItem addLib = new JMenuItem("Add Mode...");
    addLib.addActionListener(new ActionListener() {
      public void actionPerformed(ActionEvent e) {
        base.handleOpenModeManager();
      }
    });
    modeMenu.add(addLib);
  }


  public JMenu getModeMenu() {
    return modeMenu;
  }



//  public Settings getTheme() {
//    return mode.getTheme();
//  }


  abstract public EditorToolbar createToolbar();


  abstract public Formatter createFormatter();


//  protected void setPlacement(int[] location) {
//    setBounds(location[0], location[1], location[2], location[3]);
//    if (location[4] != 0) {
//      splitPane.setDividerLocation(location[4]);
//    }
//  }
//
//
//  protected int[] getPlacement() {
//    int[] location = new int[5];
//
//    // Get the dimensions of the Frame
//    Rectangle bounds = getBounds();
//    location[0] = bounds.x;
//    location[1] = bounds.y;
//    location[2] = bounds.width;
//    location[3] = bounds.height;
//
//    // Get the current placement of the divider
//    location[4] = splitPane.getDividerLocation();
//
//    return location;
//  }


  protected void setDividerLocation(int pos) {
    splitPane.setDividerLocation(pos);
  }


  protected int getDividerLocation() {
    return splitPane.getDividerLocation();
  }


  // . . . . . . . . . . . . . . . . . . . . . . . . . . . . . . . . . . . . .


  /**
   * Read and apply new values from the preferences, either because
   * the app is just starting up, or the user just finished messing
   * with things in the Preferences window.
   */
  protected void applyPreferences() {
    // Update fonts and other items controllable from the prefs
    textarea.getPainter().updateAppearance();
    textarea.repaint();
    
    console.updateAppearance();
    
    // All of this code was specific to using an external editor.  
    /*
//    // apply the setting for 'use external editor'
//    boolean external = Preferences.getBoolean("editor.external");
//    textarea.setEditable(!external);
//    saveMenuItem.setEnabled(!external);
//    saveAsMenuItem.setEnabled(!external);

    TextAreaPainter painter = textarea.getPainter();
//    if (external) {
//      // disable line highlight and turn off the caret when disabling
//      Color color = mode.getColor("editor.external.bgcolor");
//      painter.setBackground(color);
//      painter.setLineHighlightEnabled(false);
//      textarea.setCaretVisible(false);
//    } else {
    Color color = mode.getColor("editor.bgcolor");
    painter.setBackground(color);
    boolean highlight = Preferences.getBoolean("editor.linehighlight");
    painter.setLineHighlightEnabled(highlight);
    textarea.setCaretVisible(true);
//    }

    // apply changes to the font size for the editor
//    painter.setFont(Preferences.getFont("editor.font"));

    // in case tab expansion stuff has changed
    // removing this, just checking prefs directly instead
//    listener.applyPreferences();

    // in case moved to a new location
    // For 0125, changing to async version (to be implemented later)
    //sketchbook.rebuildMenus();
    // For 0126, moved into Base, which will notify all editors.
    //base.rebuildMenusAsync();
     */
  }


  // . . . . . . . . . . . . . . . . . . . . . . . . . . . . . . . . . . . . .


  protected void buildMenuBar() {
    JMenuBar menubar = new JMenuBar();
    menubar = new JMenuBar();
    fileMenu = buildFileMenu();
    menubar.add(fileMenu);
    menubar.add(buildEditMenu());
    menubar.add(buildSketchMenu());
//    rebuildToolList();
    rebuildToolMenu();
    menubar.add(getToolMenu());

    JMenu modeMenu = buildModeMenu();
    if (modeMenu != null) {
      menubar.add(modeMenu);
    }

//    // These are temporary entries while Android mode is being worked out.
//    // The mode will not be in the tools menu, and won't involve a cmd-key
//    if (!Base.RELEASE) {
//      try {
//        Class clazz = Class.forName("processing.app.tools.android.AndroidMode");
//        Object mode = clazz.newInstance();
//        Method m = clazz.getMethod("init", new Class[] { Editor.class, JMenuBar.class });
//        //String libraryPath = (String) m.invoke(null, new Object[] { });
//        m.invoke(mode, new Object[] { this, menubar });
//      } catch (Exception e) {
//        e.printStackTrace();
//      }
//    }

    menubar.add(buildHelpMenu());
    setJMenuBar(menubar);
  }


  abstract public JMenu buildFileMenu();


//  public JMenu buildFileMenu(Editor editor) {
//    return buildFileMenu(editor, null);
//  }
//
//
//  // most of these items are per-mode
//  protected JMenu buildFileMenu(Editor editor, JMenuItem[] exportItems) {


  protected JMenu buildFileMenu(JMenuItem[] exportItems) {
    JMenuItem item;
    JMenu fileMenu = new JMenu("File");

    item = Toolkit.newJMenuItem("New", 'N');
    item.addActionListener(new ActionListener() {
        public void actionPerformed(ActionEvent e) {
          base.handleNew();
        }
      });
    fileMenu.add(item);

    item = Toolkit.newJMenuItem("Open...", 'O');
    item.addActionListener(new ActionListener() {
        public void actionPerformed(ActionEvent e) {
          base.handleOpenPrompt();
        }
      });
    fileMenu.add(item);

    fileMenu.add(base.getSketchbookMenu());

//    fileMenu.add(mode.getExamplesMenu());
    item = Toolkit.newJMenuItemShift("Examples...", 'O');
    item.addActionListener(new ActionListener() {
      public void actionPerformed(ActionEvent e) {
        mode.showExamplesFrame();
      }
    });
    fileMenu.add(item);

    item = Toolkit.newJMenuItem("Close", 'W');
    item.addActionListener(new ActionListener() {
      public void actionPerformed(ActionEvent e) {
        base.handleClose(Editor.this, false);
      }
    });
    fileMenu.add(item);

    item = Toolkit.newJMenuItem("Save", 'S');
    item.addActionListener(new ActionListener() {
      public void actionPerformed(ActionEvent e) {
        handleSave(false);
      }
    });
//    saveMenuItem = item;
    fileMenu.add(item);

    item = Toolkit.newJMenuItemShift("Save As...", 'S');
    item.addActionListener(new ActionListener() {
      public void actionPerformed(ActionEvent e) {
        handleSaveAs();
      }
    });
//    saveAsMenuItem = item;
    fileMenu.add(item);

    if (exportItems != null) {
      for (JMenuItem ei : exportItems) {
        fileMenu.add(ei);
      }
    }
    fileMenu.addSeparator();

    item = Toolkit.newJMenuItemShift("Page Setup", 'P');
    item.addActionListener(new ActionListener() {
      public void actionPerformed(ActionEvent e) {
        handlePageSetup();
      }
    });
    fileMenu.add(item);

    item = Toolkit.newJMenuItem("Print", 'P');
    item.addActionListener(new ActionListener() {
      public void actionPerformed(ActionEvent e) {
        handlePrint();
      }
    });
    fileMenu.add(item);

    // Mac OS X already has its own preferences and quit menu.
    // That's right! Think different, b*tches!
    if (!Base.isMacOS()) {
      fileMenu.addSeparator();

      item = Toolkit.newJMenuItem("Preferences", ',');
      item.addActionListener(new ActionListener() {
        public void actionPerformed(ActionEvent e) {
          base.handlePrefs();
        }
      });
      fileMenu.add(item);

      fileMenu.addSeparator();

      item = Toolkit.newJMenuItem("Quit", 'Q');
      item.addActionListener(new ActionListener() {
        public void actionPerformed(ActionEvent e) {
          base.handleQuit();
        }
      });
      fileMenu.add(item);
    }
    return fileMenu;
  }


//  public void setSaveItem(JMenuItem item) {
//    saveMenuItem = item;
//  }


//  public void setSaveAsItem(JMenuItem item) {
//    saveAsMenuItem = item;
//  }


  protected JMenu buildEditMenu() {
    JMenu menu = new JMenu("Edit");
    JMenuItem item;

    undoItem = Toolkit.newJMenuItem("Undo", 'Z');
    undoItem.addActionListener(undoAction = new UndoAction());
    menu.add(undoItem);

    // Gotta follow them interface guidelines
    // http://code.google.com/p/processing/issues/detail?id=363
    if (Base.isWindows()) {
      redoItem = Toolkit.newJMenuItem("Redo", 'Y');
    } else {  // Linux and OS X
      redoItem = Toolkit.newJMenuItemShift("Redo", 'Z');
    }
    redoItem.addActionListener(redoAction = new RedoAction());
    menu.add(redoItem);

    menu.addSeparator();

    // TODO "cut" and "copy" should really only be enabled
    // if some text is currently selected
    item = Toolkit.newJMenuItem("Cut", 'X');
    item.addActionListener(new ActionListener() {
        public void actionPerformed(ActionEvent e) {
          handleCut();
        }
      });
    menu.add(item);

    item = Toolkit.newJMenuItem("Copy", 'C');
    item.addActionListener(new ActionListener() {
        public void actionPerformed(ActionEvent e) {
          textarea.copy();
        }
      });
    menu.add(item);

    item = Toolkit.newJMenuItemShift("Copy as HTML", 'C');
    item.addActionListener(new ActionListener() {
        public void actionPerformed(ActionEvent e) {
          handleCopyAsHTML();
        }
      });
    menu.add(item);

    item = Toolkit.newJMenuItem("Paste", 'V');
    item.addActionListener(new ActionListener() {
        public void actionPerformed(ActionEvent e) {
          textarea.paste();
          sketch.setModified(true);
        }
      });
    menu.add(item);

    item = Toolkit.newJMenuItem("Select All", 'A');
    item.addActionListener(new ActionListener() {
        public void actionPerformed(ActionEvent e) {
          textarea.selectAll();
        }
      });
    menu.add(item);

    /*
    menu.addSeparator();

    item = Toolkit.newJMenuItem("Delete Selected Lines", 'D');
    item.addActionListener(new ActionListener() {
      public void actionPerformed(ActionEvent e) {
        handleDeleteLines();
      }
    });
    menu.add(item);

    item = new JMenuItem("Move Selected Lines Up");
    item.setAccelerator(KeyStroke.getKeyStroke(KeyEvent.VK_UP, Event.ALT_MASK));
    item.addActionListener(new ActionListener() {
        public void actionPerformed(ActionEvent e) {
          handleMoveLines(true);
        }
      });
    menu.add(item);

    item = new JMenuItem("Move Selected Lines Down");
    item.setAccelerator(KeyStroke.getKeyStroke(KeyEvent.VK_DOWN, Event.ALT_MASK));
    item.addActionListener(new ActionListener() {
        public void actionPerformed(ActionEvent e) {
          handleMoveLines(false);
        }
      });
    menu.add(item);
     */

    menu.addSeparator();

    item = Toolkit.newJMenuItem("Auto Format", 'T');
    item.addActionListener(new ActionListener() {
        public void actionPerformed(ActionEvent e) {
          handleAutoFormat();
        }
    });
    menu.add(item);

    item = Toolkit.newJMenuItem("Comment/Uncomment", '/');
    item.addActionListener(new ActionListener() {
        public void actionPerformed(ActionEvent e) {
          handleCommentUncomment();
        }
    });
    menu.add(item);

    item = Toolkit.newJMenuItem("Increase Indent", ']');
    item.addActionListener(new ActionListener() {
        public void actionPerformed(ActionEvent e) {
          handleIndentOutdent(true);
        }
    });
    menu.add(item);

    item = Toolkit.newJMenuItem("Decrease Indent", '[');
    item.addActionListener(new ActionListener() {
        public void actionPerformed(ActionEvent e) {
          handleIndentOutdent(false);
        }
    });
    menu.add(item);

    menu.addSeparator();

    item = Toolkit.newJMenuItem("Find...", 'F');
    item.addActionListener(new ActionListener() {
        public void actionPerformed(ActionEvent e) {
          if (find == null) {
            find = new FindReplace(Editor.this);
          }
          //new FindReplace(Editor.this).show();
          find.setVisible(true);
        }
      });
    menu.add(item);

    // TODO find next should only be enabled after a
    // search has actually taken place
    item = Toolkit.newJMenuItem("Find Next", 'G');
    item.addActionListener(new ActionListener() {
        public void actionPerformed(ActionEvent e) {
          if (find != null) {
            find.findNext();
          }
        }
      });
    menu.add(item);

    item = Toolkit.newJMenuItemShift("Find Previous", 'G');
    item.addActionListener(new ActionListener() {
        public void actionPerformed(ActionEvent e) {
          if (find != null) {
            find.findPrevious();
          }
        }
      });
    menu.add(item);

    // For Arduino and Mac, this should be command-E, but that currently conflicts with Export Applet
    item = Toolkit.newJMenuItemAlt("Use Selection for Find", 'F');
    item.addActionListener(new ActionListener() {
        public void actionPerformed(ActionEvent e) {
          if (find == null) {
            find = new FindReplace(Editor.this);
          }
          find.setFindText(getSelectedText());
        }
      });
    menu.add(item);

    return menu;
  }


  abstract public JMenu buildSketchMenu();


  protected JMenu buildSketchMenu(JMenuItem[] runItems) {
    JMenuItem item;
    sketchMenu = new JMenu("Sketch");

    for (JMenuItem mi : runItems) {
      sketchMenu.add(mi);
    }

    sketchMenu.addSeparator();

    sketchMenu.add(mode.getImportMenu());

    item = Toolkit.newJMenuItem("Show Sketch Folder", 'K');
    item.addActionListener(new ActionListener() {
        public void actionPerformed(ActionEvent e) {
          Base.openFolder(sketch.getFolder());
        }
      });
    sketchMenu.add(item);
    item.setEnabled(Base.openFolderAvailable());

    item = new JMenuItem("Add File...");
    item.addActionListener(new ActionListener() {
        public void actionPerformed(ActionEvent e) {
          sketch.handleAddFile();
        }
      });
    sketchMenu.add(item);

    sketchMenu.addSeparator();

//    final Editor editorName = this;
    
    sketchMenu.addMenuListener(new MenuListener() { 
      // Menu Listener that populates the menu only when the menu is opened
      List<JMenuItem> menuList = new ArrayList<JMenuItem>();

      JMenu windowMenu = new JMenu("Window");

      @Override
      public void menuSelected(MenuEvent event) {
        JMenuItem item;
        for (final Editor editor : base.getEditors()) {
          //if (Editor.this.getSketch().getName().trim().contains(editor2.getSketch().getName().trim()))
          if (getSketch().getMainFilePath().equals(editor.getSketch().getMainFilePath())) {
            item = new JCheckBoxMenuItem(editor.getSketch().getName());
            item.setSelected(true);
          } else {
            item = new JMenuItem(editor.getSketch().getName());
          }
          item.setText(editor.getSketch().getName() + 
                       " (" + editor.getMode().getTitle() + ")");

          // Action listener to bring the appropriate sketch in front
          item.addActionListener(new ActionListener() { 

            @Override
            public void actionPerformed(ActionEvent e) {
              editor.setState(Frame.NORMAL);
              editor.setVisible(true);
              editor.toFront();
            }
          });
          windowMenu.add(item);
          menuList.add(item);
        }
        sketchMenu.add(windowMenu);
      }

      @Override
      public void menuDeselected(MenuEvent event) {
        for (JMenuItem item : menuList) {
          windowMenu.remove(item);
        }
        menuList.clear();
        sketchMenu.remove(windowMenu);
      }

      @Override
      public void menuCanceled(MenuEvent event) {
        menuDeselected(event);
      }
    });

    return sketchMenu;
  }


  abstract public void handleImportLibrary(String jarPath);


  public JMenu getToolMenu() {
    if (toolsMenu == null) {
      rebuildToolMenu();
    }
    return toolsMenu;
  }


//  protected void rebuildToolList() {
//    coreTools = ToolContribution.list(Base.getToolsFolder(), true);
//    contribTools = ToolContribution.list(Base.getSketchbookToolsFolder(), true);
//  }


  public void rebuildToolMenu() {
    if (toolsMenu == null) {
      toolsMenu = new JMenu("Tools");
    } else {
      toolsMenu.removeAll();
    }

//    rebuildToolList();
    coreTools = ToolContribution.loadAll(Base.getToolsFolder());
    contribTools = ToolContribution.loadAll(Base.getSketchbookToolsFolder());

    addInternalTools(toolsMenu);
    addTools(toolsMenu, coreTools);
    addTools(toolsMenu, contribTools);

    toolsMenu.addSeparator();
    JMenuItem item = new JMenuItem("Add Tool...");
    item.addActionListener(new ActionListener() {
      public void actionPerformed(ActionEvent e) {
        base.handleOpenToolManager();
      }
    });
    toolsMenu.add(item);
  }


//  /**
//   * Attempt to init or run a Tool from the safety of a try/catch block that
//   * will report errors to the user.
//   * @param tool The Tool object to be inited or run
//   * @param item null to call init(), or the existing JMenuItem for run()
//   * @return
//   */
//  protected boolean safeTool(Tool tool, JMenuItem item) {
//    try {
//      if (item == null) {
//        tool.init(Editor.this);
//      } else {
//        tool.run();
//      }
//      return true;
//      
//    } catch (NoSuchMethodError nsme) {
//      System.out.println("tool is " + tool + " ");
//      statusError("\"" + tool.getMenuTitle() + "\" " +
//                  "is not compatible with this version of Processing");
//      nsme.printStackTrace();
//      
//    } catch (Exception ex) {
//      statusError("An error occurred inside \"" + tool.getMenuTitle() + "\"");
//      ex.printStackTrace();
//    }
//    if (item != null) {
//      item.setEnabled(false);  // don't you try that again
//    }
//    return false;
//  }
  
  
  void addToolItem(final Tool tool, HashMap<String, JMenuItem> toolItems) {
    String title = tool.getMenuTitle();
    final JMenuItem item = new JMenuItem(title);
    item.addActionListener(new ActionListener() {

      public void actionPerformed(ActionEvent e) {
        try {
          tool.run();

        } catch (NoSuchMethodError nsme) {
          statusError("\"" + tool.getMenuTitle() + "\" is not" +
                      "compatible with this version of Processing");
          //nsme.printStackTrace();
          Base.log("Incompatible tool found during tool.run()", nsme);
          item.setEnabled(false);

        } catch (Exception ex) {
          statusError("An error occurred inside \"" + tool.getMenuTitle() + "\"");
          ex.printStackTrace();
          item.setEnabled(false);
        }          
      }
    });
    //menu.add(item);
    toolItems.put(title, item);
  }

  
  protected void addTools(JMenu menu, ArrayList<ToolContribution> tools) {
    HashMap<String, JMenuItem> toolItems = new HashMap<String, JMenuItem>();

    for (final ToolContribution tool : tools) {
      try {
        tool.init(Editor.this);
        // If init() fails, the item won't be added to the menu
        addToolItem(tool, toolItems);
        
        // With the exceptions, we can't call statusError because the window 
        // isn't completely set up yet. Also not gonna pop up a warning because
        // people may still be running different versions of Processing. 
        // TODO Once the dust settles on 2.x, change this to Base.showError()
        // and open the Tools folder instead of showing System.err.println().
        
      } catch (NoSuchMethodError nsme) {
        System.err.println("\"" + tool.getMenuTitle() + "\" is not " +
                           "compatible with this version of Processing");
        System.err.println("The " + nsme.getMessage() + " method no longer exists.");
        Base.log("Incompatible Tool found during tool.init()", nsme);

      } catch (NoClassDefFoundError ncdfe) {
        System.err.println("\"" + tool.getMenuTitle() + "\" is not " +
                           "compatible with this version of Processing");
        System.err.println("The " + ncdfe.getMessage() + " class is no longer available.");
        Base.log("Incompatible Tool found during tool.init()", ncdfe);

      } catch (Error err) {
        System.err.println("An error occurred inside \"" + tool.getMenuTitle() + "\"");
        err.printStackTrace();

      } catch (Exception ex) {
        System.err.println("An exception occurred inside \"" + tool.getMenuTitle() + "\"");
        ex.printStackTrace();
      }
    }

    ArrayList<String> toolList = new ArrayList<String>(toolItems.keySet());
    if (toolList.size() > 0) {
      menu.addSeparator();
      Collections.sort(toolList);
      for (String title : toolList) {
        menu.add(toolItems.get(title));
      }
    }
  }


  /**
   * Override this if you want a special menu for your particular 'mode'.
   */
  public JMenu buildModeMenu() {
    return null;
  }


  protected void addToolMenuItem(JMenu menu, String className) {
    try {
      Class<?> toolClass = Class.forName(className);
      final Tool tool = (Tool) toolClass.newInstance();

      JMenuItem item = new JMenuItem(tool.getMenuTitle());

      tool.init(Editor.this);

      item.addActionListener(new ActionListener() {
        public void actionPerformed(ActionEvent e) {
          EventQueue.invokeLater(tool);
        }
      });
      menu.add(item);
//      return item;

    } catch (Exception e) {
      e.printStackTrace();
//      return null;
    }
  }


  protected JMenu addInternalTools(JMenu menu) {
//    JMenuItem item;
//    item = createToolMenuItem("processing.app.tools.AutoFormatTool");
//    int modifiers = Toolkit.getDefaultToolkit().getMenuShortcutKeyMask();
//    item.setAccelerator(KeyStroke.getKeyStroke('T', modifiers));
//    menu.add(item);

    addToolMenuItem(menu, "processing.app.tools.CreateFont");
    addToolMenuItem(menu, "processing.app.tools.ColorSelector");
    addToolMenuItem(menu, "processing.app.tools.Archiver");

    if (Base.isMacOS()) {
      addToolMenuItem(menu, "processing.app.tools.InstallCommander");
    }

    // I think this is no longer needed... It was Mac OS X specific,
    // and they gave up on MacRoman a long time ago.
//    addToolMenuItem(menu, "processing.app.tools.FixEncoding");

    // currently commented out
//    if (Base.DEBUG) {
//      addToolMenuItem(menu, "processing.app.tools.ExportExamples");
//    }

//    // These are temporary entries while Android mode is being worked out.
//    // The mode will not be in the tools menu, and won't involve a cmd-key
//    if (!Base.RELEASE) {
//      item = createToolMenuItem("processing.app.tools.android.AndroidTool");
//      item.setAccelerator(KeyStroke.getKeyStroke('D', modifiers));
//      menu.add(item);
//      menu.add(createToolMenuItem("processing.app.tools.android.Permissions"));
//      menu.add(createToolMenuItem("processing.app.tools.android.Reset"));
//    }

    return menu;
  }


  /*
  // testing internal web server to serve up docs from a zip file
  item = new JMenuItem("Web Server Test");
  item.addActionListener(new ActionListener() {
      public void actionPerformed(ActionEvent e) {
        //WebServer ws = new WebServer();
        SwingUtilities.invokeLater(new Runnable() {
          public void run() {
            try {
              int port = WebServer.launch("/Users/fry/coconut/processing/build/shared/reference.zip");
              Base.openURL("http://127.0.0.1:" + port + "/reference/setup_.html");

            } catch (IOException e1) {
              e1.printStackTrace();
            }
          }
        });
      }
    });
  menu.add(item);
  */

  /*
  item = new JMenuItem("Browser Test");
  item.addActionListener(new ActionListener() {
      public void actionPerformed(ActionEvent e) {
        //Base.openURL("http://processing.org/learning/gettingstarted/");
        //JFrame browserFrame = new JFrame("Browser");
        BrowserStartup bs = new BrowserStartup("jar:file:/Users/fry/coconut/processing/build/shared/reference.zip!/reference/setup_.html");
        bs.initUI();
        bs.launch();
      }
    });
  menu.add(item);
  */


  abstract public JMenu buildHelpMenu();


  public void showReference(String filename) {
    File file = new File(mode.getReferenceFolder(), filename);
    // Prepend with file:// and also encode spaces & other characters
    Base.openURL(file.toURI().toString());
  }


  static public void showChanges() {
    // http://code.google.com/p/processing/issues/detail?id=1520
    if (!Base.isCommandLine()) {
      Base.openURL("http://wiki.processing.org/w/Changes");
    }
  }


  // . . . . . . . . . . . . . . . . . . . . . . . . . . . . . . . . . . . . .


  class UndoAction extends AbstractAction {
    public UndoAction() {
      super("Undo");
      this.setEnabled(false);
    }

    public void actionPerformed(ActionEvent e) {
      stopCompoundEdit();

      try {
        final Integer caret = caretUndoStack.pop();
        caretRedoStack.push(caret);
        textarea.setCaretPosition(caret);
        textarea.scrollToCaret();
      } catch (Exception ignore) {
      }
      try {
        undo.undo();
      } catch (CannotUndoException ex) {
        //System.out.println("Unable to undo: " + ex);
        //ex.printStackTrace();
      }
      updateUndoState();
      redoAction.updateRedoState();
      if (sketch != null) {
        sketch.setModified(!getText().equals(sketch.getCurrentCode().getSavedProgram()));
      }
    }

    protected void updateUndoState() {
      if (undo.canUndo() || compoundEdit != null && compoundEdit.isInProgress()) {
        this.setEnabled(true);
        undoItem.setEnabled(true);
        undoItem.setText(undo.getUndoPresentationName());
        putValue(Action.NAME, undo.getUndoPresentationName());
//        if (sketch != null) {
//          sketch.setModified(true);  // 0107, removed for 0196
//        }
      } else {
        this.setEnabled(false);
        undoItem.setEnabled(false);
        undoItem.setText("Undo");
        putValue(Action.NAME, "Undo");
//        if (sketch != null) {
//          sketch.setModified(false);  // 0107
//        }
      }
    }
  }


  class RedoAction extends AbstractAction {
    public RedoAction() {
      super("Redo");
      this.setEnabled(false);
    }

    public void actionPerformed(ActionEvent e) {
      stopCompoundEdit();

      try {
        undo.redo();
      } catch (CannotRedoException ex) {
        //System.out.println("Unable to redo: " + ex);
        //ex.printStackTrace();
      }
      try {
        final Integer caret = caretRedoStack.pop();
        caretUndoStack.push(caret);
        textarea.setCaretPosition(caret);
      } catch (Exception ignore) {
      }
      updateRedoState();
      undoAction.updateUndoState();
      if (sketch != null) {
        sketch.setModified(!getText().equals(sketch.getCurrentCode().getSavedProgram()));
      }
    }

    protected void updateRedoState() {
      if (undo.canRedo()) {
        redoItem.setEnabled(true);
        redoItem.setText(undo.getRedoPresentationName());
        putValue(Action.NAME, undo.getRedoPresentationName());
      } else {
        this.setEnabled(false);
        redoItem.setEnabled(false);
        redoItem.setText("Redo");
        putValue(Action.NAME, "Redo");
      }
    }
  }


  // . . . . . . . . . . . . . . . . . . . . . . . . . . . . . . . . . . . . .


  // these will be done in a more generic way soon, more like:
  // setHandler("action name", Runnable);
  // but for the time being, working out the kinks of how many things to
  // abstract from the editor in this fashion.


//  public void setHandlers(Runnable runHandler, Runnable presentHandler,
//                          Runnable stopHandler,
//                          Runnable exportHandler, Runnable exportAppHandler) {
//    this.runHandler = runHandler;
//    this.presentHandler = presentHandler;
//    this.stopHandler = stopHandler;
//    this.exportHandler = exportHandler;
//    this.exportAppHandler = exportAppHandler;
//  }


//  public void resetHandlers() {
//    runHandler = new DefaultRunHandler();
//    presentHandler = new DefaultPresentHandler();
//    stopHandler = new DefaultStopHandler();
//    exportHandler = new DefaultExportHandler();
//    exportAppHandler = new DefaultExportAppHandler();
//  }


  // . . . . . . . . . . . . . . . . . . . . . . . . . . . . . . . . . . . . .


  /**
   * Gets the current sketch object.
   */
  public Sketch getSketch() {
    return sketch;
  }


  /**
   * Get the JEditTextArea object for use (not recommended). This should only
   * be used in obscure cases that really need to hack the internals of the
   * JEditTextArea. Most tools should only interface via the get/set functions
   * found in this class. This will maintain compatibility with future releases,
   * which will not use JEditTextArea.
   */
  public JEditTextArea getTextArea() {
    return textarea;
  }


  /**
   * Get the contents of the current buffer. Used by the Sketch class.
   */
  public String getText() {
    return textarea.getText();
  }


  /**
   * Get a range of text from the current buffer.
   */
  public String getText(int start, int stop) {
    return textarea.getText(start, stop - start);
  }


  /**
   * Replace the entire contents of the front-most tab.
   */
  public void setText(String what) {
    startCompoundEdit();
    textarea.setText(what);
    stopCompoundEdit();
  }


  public void insertText(String what) {
    startCompoundEdit();
    int caret = getCaretOffset();
    setSelection(caret, caret);
    textarea.setSelectedText(what);
    stopCompoundEdit();
  }


  /**
   * Called to update the text but not switch to a different set of code
   * (which would affect the undo manager).
   */
//  public void setText2(String what, int start, int stop) {
//    beginCompoundEdit();
//    textarea.setText(what);
//    endCompoundEdit();
//
//    // make sure that a tool isn't asking for a bad location
//    start = Math.max(0, Math.min(start, textarea.getDocumentLength()));
//    stop = Math.max(0, Math.min(start, textarea.getDocumentLength()));
//    textarea.select(start, stop);
//
//    textarea.requestFocus();  // get the caret blinking
//  }


  public String getSelectedText() {
    return textarea.getSelectedText();
  }


  public void setSelectedText(String what) {
    textarea.setSelectedText(what);
  }


  public void setSelection(int start, int stop) {
    // make sure that a tool isn't asking for a bad location
    start = PApplet.constrain(start, 0, textarea.getDocumentLength());
    stop = PApplet.constrain(stop, 0, textarea.getDocumentLength());

    textarea.select(start, stop);
  }


  /**
   * Get the position (character offset) of the caret. With text selected,
   * this will be the last character actually selected, no matter the direction
   * of the selection. That is, if the user clicks and drags to select lines
   * 7 up to 4, then the caret position will be somewhere on line four.
   */
  public int getCaretOffset() {
    return textarea.getCaretPosition();
  }


  /**
   * True if some text is currently selected.
   */
  public boolean isSelectionActive() {
    return textarea.isSelectionActive();
  }


  /**
   * Get the beginning point of the current selection.
   */
  public int getSelectionStart() {
    return textarea.getSelectionStart();
  }


  /**
   * Get the end point of the current selection.
   */
  public int getSelectionStop() {
    return textarea.getSelectionStop();
  }


  /**
   * Get text for a specified line.
   */
  public String getLineText(int line) {
    return textarea.getLineText(line);
  }


  /**
   * Replace the text on a specified line.
   */
  public void setLineText(int line, String what) {
    startCompoundEdit();
    textarea.select(getLineStartOffset(line), getLineStopOffset(line));
    textarea.setSelectedText(what);
    stopCompoundEdit();
  }


  /**
   * Get character offset for the start of a given line of text.
   */
  public int getLineStartOffset(int line) {
    return textarea.getLineStartOffset(line);
  }


  /**
   * Get character offset for end of a given line of text.
   */
  public int getLineStopOffset(int line) {
    return textarea.getLineStopOffset(line);
  }


  /**
   * Get the number of lines in the currently displayed buffer.
   */
  public int getLineCount() {
    return textarea.getLineCount();
  }


  /**
   * Use before a manipulating text to group editing operations together as a
   * single undo. Use stopCompoundEdit() once finished.
   */
  public void startCompoundEdit() {
    stopCompoundEdit();
    compoundEdit = new CompoundEdit();
  }


  /**
   * Use with startCompoundEdit() to group edit operations in a single undo.
   */
  public void stopCompoundEdit() {
    if (compoundEdit != null) {
      compoundEdit.end();
      undo.addEdit(compoundEdit);
      caretUndoStack.push(textarea.getCaretPosition());
      caretRedoStack.clear();
      undoAction.updateUndoState();
      redoAction.updateRedoState();
      compoundEdit = null;
    }
  }


  public int getScrollPosition() {
    return textarea.getVerticalScrollPosition();
  }


  // . . . . . . . . . . . . . . . . . . . . . . . . . . . . . . . . . . . . .


  /**
   * Switch between tabs, this swaps out the Document object
   * that's currently being manipulated.
   */
  protected void setCode(SketchCode code) {
    SyntaxDocument document = (SyntaxDocument) code.getDocument();

    if (document == null) {  // this document not yet inited
      document = new SyntaxDocument();
      code.setDocument(document);

      // turn on syntax highlighting
      document.setTokenMarker(mode.getTokenMarker());

      // insert the program text into the document object
      try {
        document.insertString(0, code.getProgram(), null);
      } catch (BadLocationException bl) {
        bl.printStackTrace();
      }

      // set up this guy's own undo manager
//      code.undo = new UndoManager();

      document.addDocumentListener(new DocumentListener() {

        public void removeUpdate(DocumentEvent e) {
          if (isInserting && isDirectEdit()) {
            endTextEditHistory();
          }
          isInserting = false;
        }

        public void insertUpdate(DocumentEvent e) {
          if (!isInserting && isDirectEdit()) {
            endTextEditHistory();
          }
          isInserting = true;
        }

        public void changedUpdate(DocumentEvent e) {
          endTextEditHistory();
        }
      });

      // connect the undo listener to the editor
      document.addUndoableEditListener(new UndoableEditListener() {

          public void undoableEditHappened(UndoableEditEvent e) {
            // if an edit is in progress, reset the timer
            if (endUndoEvent != null) {
              endUndoEvent.cancel();
              endUndoEvent = null;
              startTimerEvent();
            }

            // if this edit is just getting started, create a compound edit
            if (compoundEdit == null) {
              startCompoundEdit();
              startTimerEvent();
            }

            compoundEdit.addEdit(e.getEdit());
            undoAction.updateUndoState();
            redoAction.updateRedoState();
          }
        });
    }

    // update the document object that's in use
    textarea.setDocument(document,
                         code.getSelectionStart(), code.getSelectionStop(),
                         code.getScrollPosition());

//    textarea.requestFocus();  // get the caret blinking
    textarea.requestFocusInWindow();  // required for caret blinking

    this.undo = code.getUndo();
    undoAction.updateUndoState();
    redoAction.updateRedoState();
  }

  /**
   * @return true if the text is being edited from direct input from typing and
   *         not shortcuts that manipulate text
   */
  boolean isDirectEdit() {
    return endUndoEvent != null;
  }

  void startTimerEvent() {
    endUndoEvent = new TimerTask() {
      public void run() {
        endTextEditHistory();
      }
    };
    timer.schedule(endUndoEvent, 3000);
    // let the gc eat the cancelled events
    timer.purge();
  }

  void endTextEditHistory() {
    if (endUndoEvent != null) {
      endUndoEvent.cancel();
      endUndoEvent = null;
    }
    stopCompoundEdit();
  }

  // . . . . . . . . . . . . . . . . . . . . . . . . . . . . . . . . . . . . .


  /**
   * Implements Edit &rarr; Cut.
   */
  public void handleCut() {
    textarea.cut();
    sketch.setModified(true);
  }


  /**
   * Implements Edit &rarr; Copy.
   */
  public void handleCopy() {
    textarea.copy();
  }


  public void handleCopyAsHTML() {
    textarea.copyAsHTML();
    statusNotice("Code formatted as HTML has been copied to the clipboard.");
  }


  /**
   * Implements Edit &rarr; Paste.
   */
  public void handlePaste() {
    textarea.paste();
    sketch.setModified(true);
  }


  /**
   * Implements Edit &rarr; Select All.
   */
  public void handleSelectAll() {
    textarea.selectAll();
  }

//  /**
//   * @param moveUp
//   *          true to swap the selected lines with the line above, false to swap
//   *          with the line beneath
//   */
  /*
  public void handleMoveLines(boolean moveUp) {
    startCompoundEdit();

    int startLine = textarea.getSelectionStartLine();
    int stopLine = textarea.getSelectionStopLine();

    // if more than one line is selected and none of the characters of the end
    // line are selected, don't move that line
    if (startLine != stopLine
        && textarea.getSelectionStop() == textarea.getLineStartOffset(stopLine))
      stopLine--;

    int replacedLine = moveUp ? startLine - 1 : stopLine + 1;
    if (replacedLine < 0 || replacedLine >= textarea.getLineCount())
      return;

    final String source = getText();

    int replaceStart = textarea.getLineStartOffset(replacedLine);
    int replaceEnd = textarea.getLineStopOffset(replacedLine);
    if (replaceEnd == source.length() + 1)
      replaceEnd--;

    int selectionStart = textarea.getLineStartOffset(startLine);
    int selectionEnd = textarea.getLineStopOffset(stopLine);
    if (selectionEnd == source.length() + 1)
      selectionEnd--;

    String replacedText = source.substring(replaceStart, replaceEnd);
    String selectedText = source.substring(selectionStart, selectionEnd);
    if (replacedLine == textarea.getLineCount() - 1) {
      replacedText += "\n";
      selectedText = selectedText.substring(0, selectedText.length() - 1);
    } else if (stopLine == textarea.getLineCount() - 1) {
      selectedText += "\n";
      replacedText = replacedText.substring(0, replacedText.length() - 1);
    }

    int newSelectionStart, newSelectionEnd;
    if (moveUp) {
      // Change the selection, then change the line above
      textarea.select(selectionStart, selectionEnd);
      textarea.setSelectedText(replacedText);

      textarea.select(replaceStart, replaceEnd);
      textarea.setSelectedText(selectedText);

      newSelectionStart = textarea.getLineStartOffset(startLine - 1);
      newSelectionEnd = textarea.getLineStopOffset(stopLine - 1) -  1;
    } else {
      // Change the line beneath, then change the selection
      textarea.select(replaceStart, replaceEnd);
      textarea.setSelectedText(selectedText);

      textarea.select(selectionStart, selectionEnd);
      textarea.setSelectedText(replacedText);

      newSelectionStart = textarea.getLineStartOffset(startLine + 1);
      newSelectionEnd = textarea.getLineStopOffset(stopLine + 1) - 1;
    }

    textarea.select(newSelectionStart, newSelectionEnd);
    stopCompoundEdit();
  }
  */


  /*
  public void handleDeleteLines() {
    int startLine = textarea.getSelectionStartLine();
    int stopLine = textarea.getSelectionStopLine();

    int start = textarea.getLineStartOffset(startLine);
    int end = textarea.getLineStopOffset(stopLine);
    if (end == getText().length() + 1)
      end--;

    textarea.select(start, end);
    textarea.setSelectedText("");
  }
  */


  public void handleAutoFormat() {
    final String source = getText();

    try {
      final String formattedText = createFormatter().format(source);
      // save current (rough) selection point
      int selectionEnd = getSelectionStop();
      
//      boolean wasVisible = 
//        textarea.getSelectionStopLine() >= textarea.getFirstLine() && 
//        textarea.getSelectionStopLine() < textarea.getLastLine();

      // make sure the caret would be past the end of the text
      if (formattedText.length() < selectionEnd - 1) {
        selectionEnd = formattedText.length() - 1;
      }

      if (formattedText.equals(source)) {
        statusNotice("No changes necessary for Auto Format.");
      } else {
        // replace with new bootiful text
        // selectionEnd hopefully at least in the neighborhood
        int scrollPos = textarea.getVerticalScrollPosition();
        setText(formattedText);
        setSelection(selectionEnd, selectionEnd);
        
        // Put the scrollbar position back, otherwise it jumps on each format.
        // Since we're not doing a good job of maintaining position anyway, 
        // a more complicated workaround here is fairly pointless.
        // http://code.google.com/p/processing/issues/detail?id=1533
        if (scrollPos != textarea.getVerticalScrollPosition()) {
//          boolean wouldBeVisible = 
//            scrollPos >= textarea.getFirstLine() && 
//            scrollPos < textarea.getLastLine();
//
//          // if it was visible, and now it's not, then allow the scroll
//          if (!(wasVisible && !wouldBeVisible)) {   
          textarea.setVerticalScrollPosition(scrollPos);
//          }
        }
        getSketch().setModified(true);
        // mark as finished
        statusNotice("Auto Format finished.");
      }

    } catch (final Exception e) {
      statusError(e);
    }
  }


  abstract public String getCommentPrefix();


  protected void handleCommentUncomment() {
    startCompoundEdit();

    String prefix = getCommentPrefix();
    int prefixLen = prefix.length();

    int startLine = textarea.getSelectionStartLine();
    int stopLine = textarea.getSelectionStopLine();

    int lastLineStart = textarea.getLineStartOffset(stopLine);
    int selectionStop = textarea.getSelectionStop();
    // If the selection ends at the beginning of the last line,
    // then don't (un)comment that line.
    if (selectionStop == lastLineStart) {
      // Though if there's no selection, don't do that
      if (textarea.isSelectionActive()) {
        stopLine--;
      }
    }

    // If the text is empty, ignore the user.
    // Also ensure that all lines are commented (not just the first)
    // when determining whether to comment or uncomment.
    int length = textarea.getDocumentLength();
    boolean commented = true;
    for (int i = startLine; commented && (i <= stopLine); i++) {
      int pos = textarea.getLineStartOffset(i);
      if (pos + prefixLen > length) {
        commented = false;
      } else {
        // Check the first characters to see if it's already a comment.
        String begin = textarea.getText(pos, prefixLen);
        //System.out.println("begin is '" + begin + "'");
        commented = begin.equals(prefix);
      }
    }

    for (int line = startLine; line <= stopLine; line++) {
      int location = textarea.getLineStartOffset(line);
      if (commented) {
        // remove a comment
        textarea.select(location, location + prefixLen);
        if (textarea.getSelectedText().equals(prefix)) {
          textarea.setSelectedText("");
        }
      } else {
        // add a comment
        textarea.select(location, location);
        textarea.setSelectedText(prefix);
      }
    }
    // Subtract one from the end, otherwise selects past the current line.
    // (Which causes subsequent calls to keep expanding the selection)
    textarea.select(textarea.getLineStartOffset(startLine),
                    textarea.getLineStopOffset(stopLine) - 1);
    stopCompoundEdit();
    sketch.setModified(true);
  }


  public void handleIndent() {
    handleIndentOutdent(true);
  }


  public void handleOutdent() {
    handleIndentOutdent(false);
  }


  public void handleIndentOutdent(boolean indent) {
    int tabSize = Preferences.getInteger("editor.tabs.size");
    String tabString = Editor.EMPTY.substring(0, tabSize);

    startCompoundEdit();

    int startLine = textarea.getSelectionStartLine();
    int stopLine = textarea.getSelectionStopLine();

    // If the selection ends at the beginning of the last line,
    // then don't (un)comment that line.
    int lastLineStart = textarea.getLineStartOffset(stopLine);
    int selectionStop = textarea.getSelectionStop();
    if (selectionStop == lastLineStart) {
      // Though if there's no selection, don't do that
      if (textarea.isSelectionActive()) {
        stopLine--;
      }
    }

    for (int line = startLine; line <= stopLine; line++) {
      int location = textarea.getLineStartOffset(line);

      if (indent) {
        textarea.select(location, location);
        textarea.setSelectedText(tabString);

      } else {  // outdent
        int last = Math.min(location + tabSize, textarea.getDocumentLength());
        textarea.select(location, last);
        // Don't eat code if it's not indented
        if (textarea.getSelectedText().equals(tabString)) {
          textarea.setSelectedText("");
        }
      }
    }
    // Subtract one from the end, otherwise selects past the current line.
    // (Which causes subsequent calls to keep expanding the selection)
    textarea.select(textarea.getLineStartOffset(startLine),
                    textarea.getLineStopOffset(stopLine) - 1);
    stopCompoundEdit();
    sketch.setModified(true);
  }


  static public boolean checkParen(char[] array, int index, int stop) {
//  boolean paren = false;
//  int stepper = i + 1;
//  while (stepper < mlength) {
//    if (array[stepper] == '(') {
//      paren = true;
//      break;
//    }
//    stepper++;
//  }
    while (index < stop) {
//    if (array[index] == '(') {
//      return true;
//    } else if (!Character.isWhitespace(array[index])) {
//      return false;
//    }
      switch (array[index]) {
      case '(':
        return true;

      case ' ':
      case '\t':
      case '\n':
      case '\r':
        index++;
        break;

      default:
//      System.out.println("defaulting because " + array[index] + " " + PApplet.hex(array[index]));
        return false;
      }
    }
//  System.out.println("exiting " + new String(array, index, stop - index));
    return false;
  }

  
  protected boolean functionable(char c) {
    return (c == '_') || (c >= 'a' && c <= 'z') || (c >= 'A' && c <= 'Z');
  }
  

  /**
   * Check the current selection for reference. If no selection is active, 
   * expand the current selection.
   * @return
   */
  protected String referenceCheck(boolean selectIfFound) {
    int start = textarea.getSelectionStart();
    int stop = textarea.getSelectionStop();
    if (stop < start) {
      int temp = stop;
      stop = start;
      start = temp;
    }
    char[] c = textarea.getText().toCharArray();
    
//    System.out.println("checking reference");
    if (start == stop) {
      while (start > 0 && functionable(c[start - 1])) {
        start--;
      }
      while (stop < c.length && functionable(c[stop])) {
        stop++;
      }
//      System.out.println("start is stop");
    }
    String text = new String(c, start, stop - start).trim();
//    System.out.println("  reference piece is '" + text + "'");
    if (checkParen(c, stop, c.length)) {
      text += "_";
    }
    String ref = mode.lookupReference(text);
    if (selectIfFound) {
      textarea.select(start, stop);
    }
    return ref;
  }
  
  
  protected void handleFindReference() {
    String ref = referenceCheck(true);
    if (ref != null) {
      showReference(ref + ".html");
    } else {
      String text = textarea.getSelectedText().trim();
      if (text.length() == 0) {
        statusNotice("First select a word to find in the reference.");
      } else {
        statusNotice("No reference available for \"" + text + "\"");
      }
    }
  }
  
  
  /*
  protected void handleFindReference() {
    String text = textarea.getSelectedText().trim();

    if (text.length() == 0) {
      statusNotice("First select a word to find in the reference.");

    } else {
      char[] c = textarea.getText().toCharArray();
      int after = Math.max(textarea.getSelectionStart(), textarea.getSelectionStop());
      if (checkParen(c, after, c.length)) {
        text += "_";
        System.out.println("looking up ref for " + text);
      }
      String referenceFile = mode.lookupReference(text);
      System.out.println("reference file is " + referenceFile);
      if (referenceFile == null) {
        statusNotice("No reference available for \"" + text + "\"");
      } else {
        showReference(referenceFile + ".html");
      }
    }
  }
  
  
  protected void handleFindReference() {
    String text = textarea.getSelectedText().trim();

    if (text.length() == 0) {
      statusNotice("First select a word to find in the reference.");

    } else {
      String referenceFile = mode.lookupReference(text);
      //System.out.println("reference file is " + referenceFile);
      if (referenceFile == null) {
        statusNotice("No reference available for \"" + text + "\"");
      } else {
        showReference(referenceFile + ".html");
      }
    }
  }
  */


  // . . . . . . . . . . . . . . . . . . . . . . . . . . . . . . . . . . . . .


  /**
   * Set the location of the sketch run window. Used by Runner to update the
   * Editor about window drag events while the sketch is running.
   */
  public void setSketchLocation(Point p) {
    sketchWindowLocation = p;
  }


  /**
   * Get the last location of the sketch's run window. Used by Runner to make
   * the window show up in the same location as when it was last closed.
   */
  public Point getSketchLocation() {
    return sketchWindowLocation;
  }


//  public void internalCloseRunner() {
//    mode.internalCloseRunner(this);
//  }


  /**
   * Check if the sketch is modified and ask user to save changes.
   * @return false if canceling the close/quit operation
   */
  protected boolean checkModified() {
    if (!sketch.isModified()) return true;

    // As of Processing 1.0.10, this always happens immediately.
    // http://dev.processing.org/bugs/show_bug.cgi?id=1456

    // With Java 7u40 on OS X, need to bring the window forward.
    toFront();
    
    String prompt = "Save changes to " + sketch.getName() + "?  ";

    if (!Base.isMacOS()) {
      int result =
        JOptionPane.showConfirmDialog(this, prompt, "Close",
                                      JOptionPane.YES_NO_CANCEL_OPTION,
                                      JOptionPane.QUESTION_MESSAGE);

      if (result == JOptionPane.YES_OPTION) {
        return handleSave(true);

      } else if (result == JOptionPane.NO_OPTION) {
        return true;  // ok to continue

      } else if (result == JOptionPane.CANCEL_OPTION ||
                 result == JOptionPane.CLOSED_OPTION) {
        return false;

      } else {
        throw new IllegalStateException();
      }

    } else {
      // This code is disabled unless Java 1.5 is being used on Mac OS X
      // because of a Java bug that prevents the initial value of the
      // dialog from being set properly (at least on my MacBook Pro).
      // The bug causes the "Don't Save" option to be the highlighted,
      // blinking, default. This sucks. But I'll tell you what doesn't
      // suck--workarounds for the Mac and Apple's snobby attitude about it!
      // I think it's nifty that they treat their developers like dirt.

      // Pane formatting adapted from the quaqua guide
      // http://www.randelshofer.ch/quaqua/guide/joptionpane.html
      JOptionPane pane =
        new JOptionPane("<html> " +
                        "<head> <style type=\"text/css\">"+
                        "b { font: 13pt \"Lucida Grande\" }"+
                        "p { font: 11pt \"Lucida Grande\"; margin-top: 8px }"+
                        "</style> </head>" +
                        "<b>Do you want to save changes to this sketch<BR>" +
                        " before closing?</b>" +
                        "<p>If you don't save, your changes will be lost.",
                        JOptionPane.QUESTION_MESSAGE);

      String[] options = new String[] {
        "Save", "Cancel", "Don't Save"
      };
      pane.setOptions(options);

      // highlight the safest option ala apple hig
      pane.setInitialValue(options[0]);

      // on macosx, setting the destructive property places this option
      // away from the others at the lefthand side
      pane.putClientProperty("Quaqua.OptionPane.destructiveOption",
                             new Integer(2));

      JDialog dialog = pane.createDialog(this, null);
      dialog.setVisible(true);

      Object result = pane.getValue();
      if (result == options[0]) {  // save (and close/quit)
        return handleSave(true);

      } else if (result == options[2]) {  // don't save (still close/quit)
        return true;

      } else {  // cancel?
        return false;
      }
    }
  }


  /**
   * Open a sketch from a particular path, but don't check to save changes.
   * Used by Sketch.saveAs() to re-open a sketch after the "Save As"
   */
//  protected void handleOpenUnchecked(String path, int codeIndex,
//                                     int selStart, int selStop, int scrollPos) {
//    internalCloseRunner();
//    handleOpenInternal(path);
//    // Replacing a document that may be untitled. If this is an actual
//    // untitled document, then editor.untitled will be set by Base.
//    untitled = false;
//
//    sketch.setCurrentCode(codeIndex);
//    textarea.select(selStart, selStop);
//    textarea.setScrollPosition(scrollPos);
//  }


  /**
   * Second stage of open, occurs after having checked to see if the
   * modifications (if any) to the previous sketch need to be saved.
   */
  protected boolean handleOpenInternal(String path) {
    // check to make sure that this .pde file is
    // in a folder of the same name
    final File file = new File(path);
    final File parentFile = new File(file.getParent());
    final String parentName = parentFile.getName();
    final String defaultName = parentName + "." + mode.getDefaultExtension();
    final File altFile = new File(file.getParent(), defaultName);

    if (defaultName.equals(file.getName())) {
      // no beef with this guy
    } else if (altFile.exists()) {
      // The user selected a source file from the same sketch,
      // but open the file with the default extension instead.
      path = altFile.getAbsolutePath();
    } else if (!mode.canEdit(file)) {
      final String modeName = (mode.getTitle().equals("Java")) ? "Processing"
        : mode.getTitle();
      Base
        .showWarning("Bad file selected", modeName
          + " can only open its own sketches\nand other files ending in "
          + mode.getDefaultExtension(), null);
      return false;
    } else {
      final String properParent =
        file.getName().substring(0, file.getName().lastIndexOf('.'));
      
      Object[] options = { "OK", "Cancel" };
      String prompt =
        "The file \"" + file.getName() + "\" needs to be inside\n" +
        "a sketch folder named \"" + properParent + "\".\n" +
        "Create this folder, move the file, and continue?";

      int result = JOptionPane.showOptionDialog(this,
                                                prompt,
                                                "Moving",
                                                JOptionPane.YES_NO_OPTION,
                                                JOptionPane.QUESTION_MESSAGE,
                                                null,
                                                options,
                                                options[0]);

      if (result == JOptionPane.YES_OPTION) {
        // create properly named folder
        File properFolder = new File(file.getParent(), properParent);
        if (properFolder.exists()) {
          Base.showWarning("Error",
                           "A folder named \"" + properParent + "\" " +
                           "already exists. Can't open sketch.", null);
          return false;
        }
        if (!properFolder.mkdirs()) {
          //throw new IOException("Couldn't create sketch folder");
          Base.showWarning("Error",
                           "Could not create the sketch folder.", null);
          return false;
        }
        // copy the sketch inside
        File properPdeFile = new File(properFolder, file.getName());
        File origPdeFile = new File(path);
        try {
          Base.copyFile(origPdeFile, properPdeFile);
        } catch (IOException e) {
          Base.showWarning("Error", "Could not copy to a proper location.", e);
          return false;
        }

        // remove the original file, so user doesn't get confused
        origPdeFile.delete();

        // update with the new path
        path = properPdeFile.getAbsolutePath();

      } else if (result == JOptionPane.NO_OPTION) {
        return false;
      }
    }

    try {
      sketch = new Sketch(path, this);
    } catch (IOException e) {
      Base.showWarning("Error", "Could not create the sketch.", e);
      return false;
    }
    initFileChangeListener();
    
    header.rebuild();
    updateTitle();
    // Disable untitled setting from previous document, if any
//    untitled = false;

    // Store information on who's open and running
    // (in case there's a crash or something that can't be recovered)
//    base.storeSketches();
    Preferences.save();

    // opening was successful
    return true;

//    } catch (Exception e) {
//      e.printStackTrace();
//      statusError(e);
//      return false;
//    }
  }
  
  //set to true when the sketch is saved from inside processing
  private boolean saved;

  private boolean didReload;
  
  //TODO  set to the appropriate value
  private boolean reloadEnabled = true;
  
  //the key which is being used to poll the fs for changes
  private WatchKey key = null;

  private void initFileChangeListener() {
    if(!reloadEnabled){
      return;
    }
    try {
      WatchService watchService = FileSystems.getDefault().newWatchService();
      key = sketch.getFolder().toPath()
        .register(watchService,
//                  StandardWatchEventKinds.ENTRY_CREATE,
//                  StandardWatchEventKinds.ENTRY_DELETE,
                  StandardWatchEventKinds.ENTRY_MODIFY);
    } catch (IOException e) {
      //registring the watch failed, ignore it
    }

    final WatchKey finKey = key;

    //if the key is null for some reason, don't bother attaching a listener to it, they can deal without one
    if (finKey != null) {
      WindowFocusListener fl = new WindowFocusListener() {
        @Override
        public void windowGainedFocus(WindowEvent arg0) {
          if (!reloadEnabled) {
            return;
          }
          //if the directory was deleted, then don't scan
          if (!finKey.isValid()) {
            return;
          }
          
          List<WatchEvent<?>> events = finKey.pollEvents();
          processFileEvents(events);
        }

        @Override
        public void windowLostFocus(WindowEvent arg0){
          List<WatchEvent<?>> events = finKey.pollEvents();
          //don't ask to reload a file we saved
          if(!saved){
            processFileEvents(events);
          }
          saved = false;
        }
      };
      //the key can now be polled for changes in the files
      this.addWindowFocusListener(fl);
     
    }
  }

  /**
   * called when a file is changed
   * 
   * @param events
   *          the list of events that have occured in the registered folder
   *          (sketch.getFolder())
   */
  private void processFileEvents(List<WatchEvent<?>> events) {
    didReload = false;
    for (WatchEvent<?> e : events) {
      //the context is the name of the file inside the path
      //due to some weird shit, if a file was editted in gedit, the context is .goutputstream-XXXXX
      //this makes things.... complicated
      //System.out.println(e.context());

<<<<<<< HEAD
=======
      System.out.println(e.context());
>>>>>>> 704df4ad
      boolean openedFile = false;
      if (((Path)e.context()).getFileName().toString().startsWith(".goutputstream")){
        openedFile = true;
      }
      if (!openedFile) {
        for (SketchCode sc: sketch.getCode()){
<<<<<<< HEAD
=======
          System.err.println("Code: \t\'"+sc.getFileName()+"\'\t\t\'"+e.context()+"\'");
>>>>>>> 704df4ad
          //if a gedit edit or an edit of one of the files in the sketch
          if (sc.getFileName().equals(((Path)e.context()).getFileName().toString())){
            openedFile = true;
            break;
          }
        }
      }
      //if the file is not open in the sketch, then don't ask to reload
      if(!openedFile){
        continue;
      }
      
      //if we already reloaded in this cycle, then don't reload again
      if (didReload){
        break;
      }
      if (e.kind().equals(StandardWatchEventKinds.ENTRY_MODIFY)) {
//        Path p = (Path) e.context();
//        Path root = (Path) key.watchable();
//        Path path = root.resolve(p);
        int response = Base
          .showYesNoQuestion(Editor.this, "File Modified",
                             "A file has been modified externally",
                             "Would you like to reload the sketch?");
        if (response == 0) {
          //reload the sketch
          sketch.reload();
          header.rebuild();
          didReload = true;
        }
      } else {
        //called when a file is created or deleted
        //for now, do nothing
      }
    }
    saved = false;
  }


  /**
   * Set the title of the PDE window based on the current sketch, i.e.
   * something like "sketch_070752a - Processing 0126"
   */
  public void updateTitle() {
    setTitle(sketch.getName() + " | Processing " + Base.getVersionName());

    if (!sketch.isUntitled()) {
      // set current file for OS X so that cmd-click in title bar works
      File sketchFile = sketch.getMainFile();
      getRootPane().putClientProperty("Window.documentFile", sketchFile);
    } else {
      // per other applications, don't set this until the file has been saved
      getRootPane().putClientProperty("Window.documentFile", null);
    }
  }


  /**
   * Actually handle the save command. If 'immediately' is set to false,
   * this will happen in another thread so that the message area
   * will update and the save button will stay highlighted while the
   * save is happening. If 'immediately' is true, then it will happen
   * immediately. This is used during a quit, because invokeLater()
   * won't run properly while a quit is happening. This fixes
   * <A HREF="http://dev.processing.org/bugs/show_bug.cgi?id=276">Bug 276</A>.
   */
  public boolean handleSave(boolean immediately) {
//    handleStop();  // 0136

    saved = true;
    if (sketch.isUntitled()) {
      return handleSaveAs();
      // need to get the name, user might also cancel here

    } else if (immediately) {
      handleSaveImpl();

    } else {
      EventQueue.invokeLater(new Runnable() {
          public void run() {
            handleSaveImpl();
          }
        });
    }
    return true;
  }


  protected void handleSaveImpl() {
    statusNotice("Saving...");
    try {
      if (sketch.save()) {
        statusNotice("Done Saving.");
      } else {
        statusEmpty();
      }

    } catch (Exception e) {
      // show the error as a message in the window
      statusError(e);

      // zero out the current action,
      // so that checkModified2 will just do nothing
      //checkModifiedMode = 0;
      // this is used when another operation calls a save
    }
  }


  public boolean handleSaveAs() {
    statusNotice("Saving...");
    try {
      if (sketch.saveAs()) {
        statusNotice("Done Saving.");
        // Disabling this for 0125, instead rebuild the menu inside
        // the Save As method of the Sketch object, since that's the
        // only one who knows whether something was renamed.
        //sketchbook.rebuildMenusAsync();
      } else {
        statusNotice("Save Canceled.");
        return false;
      }
    } catch (Exception e) {
      // show the error as a message in the window
      statusError(e);
    }
    return true;
  }


  /**
   * Handler for File &rarr; Page Setup.
   */
  public void handlePageSetup() {
    //printerJob = null;
    if (printerJob == null) {
      printerJob = PrinterJob.getPrinterJob();
    }
    if (pageFormat == null) {
      pageFormat = printerJob.defaultPage();
    }
    pageFormat = printerJob.pageDialog(pageFormat);
    //System.out.println("page format is " + pageFormat);
  }


  /**
   * Handler for File &rarr; Print.
   */
  public void handlePrint() {
    statusNotice("Printing...");
    //printerJob = null;
    if (printerJob == null) {
      printerJob = PrinterJob.getPrinterJob();
    }
    if (pageFormat != null) {
      //System.out.println("setting page format " + pageFormat);
      printerJob.setPrintable(textarea.getPrintable(), pageFormat);
    } else {
      printerJob.setPrintable(textarea.getPrintable());
    }
    // set the name of the job to the code name
    printerJob.setJobName(sketch.getCurrentCode().getPrettyName());

    if (printerJob.printDialog()) {
      try {
        printerJob.print();
        statusNotice("Done printing.");

      } catch (PrinterException pe) {
        statusError("Error while printing.");
        pe.printStackTrace();
      }
    } else {
      statusNotice("Printing canceled.");
    }
    //printerJob = null;  // clear this out?
  }


  /**
   * Grab current contents of the sketch window, advance the console,
   * stop any other running sketches... not in that order.
   */
  public void prepareRun() {
    internalCloseRunner();
    statusEmpty();

    // do this to advance/clear the terminal window / dos prompt / etc
    for (int i = 0; i < 10; i++) System.out.println();

    // clear the console on each run, unless the user doesn't want to
    if (Preferences.getBoolean("console.auto_clear")) {
      console.clear();
    }

    // make sure the user didn't hide the sketch folder
    sketch.ensureExistence();

    // make sure any edits have been stored
    //current.setProgram(editor.getText());
    sketch.getCurrentCode().setProgram(getText());

//    // if an external editor is being used, need to grab the
//    // latest version of the code from the file.
//    if (Preferences.getBoolean("editor.external")) {
//      sketch.reload();
//    }
  }


  /**
   * Halt the current runner for whatever reason. Might be the VM dying,
   * the window closing, an error...
   */
  abstract public void internalCloseRunner();


  abstract public void deactivateRun();


  // . . . . . . . . . . . . . . . . . . . . . . . . . . . . . . . . . . . . .


  /**
   * Show an error in the status bar.
   */
  public void statusError(String what) {
    status.error(what);
    //new Exception("deactivating RUN").printStackTrace();
//    toolbar.deactivate(EditorToolbar.RUN);
  }


  /**
   * Show an exception in the editor status bar.
   */
  public void statusError(Exception e) {
    e.printStackTrace();
//    if (e == null) {
//      System.err.println("Editor.statusError() was passed a null exception.");
//      return;
//    }

    if (e instanceof SketchException) {
      SketchException re = (SketchException) e;
      if (re.hasCodeIndex()) {
        sketch.setCurrentCode(re.getCodeIndex());
      }
      if (re.hasCodeLine()) {
        int line = re.getCodeLine();
        // subtract one from the end so that the \n ain't included
        if (line >= textarea.getLineCount()) {
          // The error is at the end of this current chunk of code,
          // so the last line needs to be selected.
          line = textarea.getLineCount() - 1;
          if (textarea.getLineText(line).length() == 0) {
            // The last line may be zero length, meaning nothing to select.
            // If so, back up one more line.
            line--;
          }
        }
        if (line < 0 || line >= textarea.getLineCount()) {
          System.err.println("Bad error line: " + line);
        } else {
          textarea.select(textarea.getLineStartOffset(line),
                          textarea.getLineStopOffset(line) - 1);
        }
      }
    }

    // Since this will catch all Exception types, spend some time figuring
    // out which kind and try to give a better error message to the user.
    String mess = e.getMessage();
    if (mess != null) {
      String javaLang = "java.lang.";
      if (mess.indexOf(javaLang) == 0) {
        mess = mess.substring(javaLang.length());
      }
      String rxString = "RuntimeException: ";
      if (mess.startsWith(rxString)) {
        mess = mess.substring(rxString.length());
      }
      statusError(mess);
    }
//    e.printStackTrace();
  }


  /**
   * Show a notice message in the editor status bar.
   */
  public void statusNotice(String msg) {
    status.notice(msg);
  }


  public void clearNotice(String msg) {
    if (status.message.equals(msg)) {
      statusEmpty();
    }
  }

  
  /**
   * Returns the current notice message in the editor status bar.
   */
  public String getStatusMessage(){
    return status.message;
  }
  
  
  /**
   * Returns the current mode of the editor status bar: NOTICE, ERR or EDIT. 
   */
  public int getStatusMode(){
    return status.mode;
  }
  

  /**
   * Clear the status area.
   */
  public void statusEmpty() {
    statusNotice(EMPTY);
  }


  public void startIndeterminate() {
    status.startIndeterminate();
  }


  public void stopIndeterminate() {
    status.stopIndeterminate();
  }


  public void statusHalt() {
    // stop called by someone else
  }


  public boolean isHalted() {
    return false;
  }


  // . . . . . . . . . . . . . . . . . . . . . . . . . . . . . . . . . . . . .


  /**
   * Returns the edit popup menu.
   */
  class TextAreaPopup extends JPopupMenu {
    JMenuItem cutItem;
    JMenuItem copyItem;
    JMenuItem discourseItem;
    JMenuItem referenceItem;


    public TextAreaPopup() {
      JMenuItem item;

      cutItem = new JMenuItem("Cut");
      cutItem.addActionListener(new ActionListener() {
          public void actionPerformed(ActionEvent e) {
            handleCut();
          }
      });
      this.add(cutItem);

      copyItem = new JMenuItem("Copy");
      copyItem.addActionListener(new ActionListener() {
          public void actionPerformed(ActionEvent e) {
            handleCopy();
          }
        });
      this.add(copyItem);

      discourseItem = new JMenuItem("Copy as HTML");
      discourseItem.addActionListener(new ActionListener() {
          public void actionPerformed(ActionEvent e) {
            handleCopyAsHTML();
          }
        });
      this.add(discourseItem);

      item = new JMenuItem("Paste");
      item.addActionListener(new ActionListener() {
          public void actionPerformed(ActionEvent e) {
            handlePaste();
          }
        });
      this.add(item);

      item = new JMenuItem("Select All");
      item.addActionListener(new ActionListener() {
        public void actionPerformed(ActionEvent e) {
          handleSelectAll();
        }
      });
      this.add(item);

      this.addSeparator();

      item = new JMenuItem("Comment/Uncomment");
      item.addActionListener(new ActionListener() {
          public void actionPerformed(ActionEvent e) {
            handleCommentUncomment();
          }
      });
      this.add(item);

      item = new JMenuItem("Increase Indent");
      item.addActionListener(new ActionListener() {
          public void actionPerformed(ActionEvent e) {
            handleIndentOutdent(true);
          }
      });
      this.add(item);

      item = new JMenuItem("Decrease Indent");
      item.addActionListener(new ActionListener() {
          public void actionPerformed(ActionEvent e) {
            handleIndentOutdent(false);
          }
      });
      this.add(item);

      this.addSeparator();

      referenceItem = new JMenuItem("Find in Reference");
      referenceItem.addActionListener(new ActionListener() {
          public void actionPerformed(ActionEvent e) {
            handleFindReference();
          }
        });
      this.add(referenceItem);
    }

    // if no text is selected, disable copy and cut menu items
    public void show(Component component, int x, int y) {
//      if (textarea.isSelectionActive()) {
//        cutItem.setEnabled(true);
//        copyItem.setEnabled(true);
//        discourseItem.setEnabled(true);
//        
////        String sel = textarea.getSelectedText().trim();
////        String referenceFile = mode.lookupReference(sel);
////        referenceItem.setEnabled(referenceFile != null);
//
//      } else {
//        cutItem.setEnabled(false);
//        copyItem.setEnabled(false);
//        discourseItem.setEnabled(false);
////        referenceItem.setEnabled(false);
//      }
      boolean active = textarea.isSelectionActive();
      cutItem.setEnabled(active);
      copyItem.setEnabled(active);
      discourseItem.setEnabled(active);
      
      referenceItem.setEnabled(referenceCheck(false) != null);
      super.show(component, x, y);
    }
  }
}<|MERGE_RESOLUTION|>--- conflicted
+++ resolved
@@ -2429,20 +2429,14 @@
       //this makes things.... complicated
       //System.out.println(e.context());
 
-<<<<<<< HEAD
-=======
       System.out.println(e.context());
->>>>>>> 704df4ad
       boolean openedFile = false;
       if (((Path)e.context()).getFileName().toString().startsWith(".goutputstream")){
         openedFile = true;
       }
       if (!openedFile) {
         for (SketchCode sc: sketch.getCode()){
-<<<<<<< HEAD
-=======
           System.err.println("Code: \t\'"+sc.getFileName()+"\'\t\t\'"+e.context()+"\'");
->>>>>>> 704df4ad
           //if a gedit edit or an edit of one of the files in the sketch
           if (sc.getFileName().equals(((Path)e.context()).getFileName().toString())){
             openedFile = true;
