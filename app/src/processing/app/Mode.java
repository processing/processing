/* -*- mode: java; c-basic-offset: 2; indent-tabs-mode: nil -*- */

/*
  Part of the Processing project - http://processing.org

  Copyright (c) 2013 The Processing Foundation
  Copyright (c) 2010-13 Ben Fry and Casey Reas

  This program is free software; you can redistribute it and/or modify
  it under the terms of the GNU General Public License as published by
  the Free Software Foundation; either version 2 of the License, or
  (at your option) any later version.

  This program is distributed in the hope that it will be useful,
  but WITHOUT ANY WARRANTY; without even the implied warranty of
  MERCHANTABILITY or FITNESS FOR A PARTICULAR PURPOSE.  See the
  GNU General Public License for more details.

  You should have received a copy of the GNU General Public License
  along with this program; if not, write to the Free Software Foundation,
  Inc., 59 Temple Place, Suite 330, Boston, MA  02111-1307  USA
*/

package processing.app;

import java.awt.*;
import java.awt.event.*;
import java.awt.image.BufferedImage;
import java.awt.image.WritableRaster;
import java.io.*;
import java.util.*;

import javax.swing.*;
import javax.swing.border.Border;
import javax.swing.border.EmptyBorder;
import javax.swing.event.TreeExpansionEvent;
import javax.swing.event.TreeExpansionListener;
import javax.swing.plaf.basic.BasicTreeUI;
import javax.swing.tree.*;

import processing.app.syntax.*;
import processing.core.PApplet;
import processing.core.PConstants;


public abstract class Mode {
  protected Base base;

  protected DefaultTreeModel model;

  protected File folder;

  protected TokenMarker tokenMarker;
  protected HashMap<String, String> keywordToReference =
    new HashMap<String, String>();

  protected Settings theme;
//  protected Formatter formatter;
//  protected Tool formatter;

  // maps imported packages to their library folder
//  protected HashMap<String, Library> importToLibraryTable;
  protected HashMap<String, ArrayList<Library>> importToLibraryTable;

  // these menus are shared so that they needn't be rebuilt for all windows
  // each time a sketch is created, renamed, or moved.
  protected JMenu examplesMenu;  // this is for the menubar, not the toolbar
  protected JMenu importMenu;

//  protected JTree examplesTree;
  protected JFrame examplesFrame;

  // popup menu used for the toolbar
  protected JMenu toolbarMenu;

  protected File examplesFolder;
  protected File librariesFolder;
  protected File referenceFolder;

  protected File examplesContribFolder;

  public ArrayList<Library> coreLibraries;
  public ArrayList<Library> contribLibraries;

  /** Library folder for core. (Used for OpenGL in particular.) */
  protected Library coreLibrary;

  /**
   * ClassLoader used to retrieve classes for this mode. Useful if you want
   * to grab any additional classes that subclass what's in the mode folder.
   */
  protected ClassLoader classLoader;

  static final int BACKGROUND_WIDTH = 1025;
  static final int BACKGROUND_HEIGHT = 65;
  protected Image backgroundImage;

//  public Mode(Base base, File folder) {
//    this(base, folder, base.getSketchbookLibrariesFolder());
//  }


  public Mode(Base base, File folder) {
    this.base = base;
    this.folder = folder;
    tokenMarker = createTokenMarker();

    // Get paths for the libraries and examples in the mode folder
    examplesFolder = new File(folder, "examples");
    librariesFolder = new File(folder, "libraries");
    referenceFolder = new File(folder, "reference");

    // Get path to the contributed examples compatible with this mode
    examplesContribFolder = Base.getSketchbookExamplesFolder();

//    rebuildToolbarMenu();
    rebuildLibraryList();
//    rebuildExamplesMenu();

    try {
      for (File file : getKeywordFiles()) {
        loadKeywords(file);
      }
    } catch (IOException e) {
      Base.showWarning("Problem loading keywords",
                       "Could not load keywords file for " + getTitle() + " mode.", e);
    }
  }


  /**
   * To add additional keywords, or to grab them from another mode, override
   * this function. If your mode has no keywords, return a zero length array.
   */
  public File[] getKeywordFiles() {
    return new File[] { new File(folder, "keywords.txt") };
  }


  protected void loadKeywords(File keywordFile) throws IOException {
    // overridden for Python, where # is an actual keyword
    loadKeywords(keywordFile, "#");
  }


  protected void loadKeywords(File keywordFile,
                              String commentPrefix) throws IOException {
    BufferedReader reader = PApplet.createReader(keywordFile);
    String line = null;
    while ((line = reader.readLine()) != null) {
      if (!line.trim().startsWith(commentPrefix)) {
        // Was difficult to make sure that mode authors were properly doing
        // tab-separated values. By definition, there can't be additional
        // spaces inside a keyword (or filename), so just splitting on tokens.
        String[] pieces = PApplet.splitTokens(line);
        if (pieces.length >= 2) {
          String keyword = pieces[0];
          String coloring = pieces[1];

          if (coloring.length() > 0) {
            tokenMarker.addColoring(keyword, coloring);
          }
          if (pieces.length == 3) {
            String htmlFilename = pieces[2];
            if (htmlFilename.length() > 0) {
              // if the file is for the version with parens,
              // add a paren to the keyword
              if (htmlFilename.endsWith("_")) {
                keyword += "_";
              }
              keywordToReference.put(keyword, htmlFilename);
            }
          }
        }
      }
    }
    reader.close();
  }


  public void setClassLoader(ClassLoader loader) {
    this.classLoader = loader;
  }


  public ClassLoader getClassLoader() {
    return classLoader;
  }


  /**
   * Setup additional elements that are only required when running with a GUI,
   * rather than from the command-line. Note that this will not be called when
   * the Mode is used from the command line (because Base will be null).
   */
  public void setupGUI() {
    try {
      // First load the default theme data for the whole PDE.
      theme = new Settings(Base.getContentFile("lib/theme.txt"));

      // The mode-specific theme.txt file should only contain additions,
      // and in extremely rare cases, it might override entries from the
      // main theme. Do not override for style changes unless they are
      // objectively necessary for your Mode.
      File modeTheme = new File(folder, "theme/theme.txt");
      if (modeTheme.exists()) {
        // Override the built-in settings with what the theme provides
        theme.load(modeTheme);
      }

      // other things that have to be set explicitly for the defaults
      theme.setColor("run.window.bgcolor", SystemColor.control);

//      loadBackground();

    } catch (IOException e) {
      Base.showError("Problem loading theme.txt",
                     "Could not load theme.txt, please re-install Processing", e);
    }
  }


  /*
  protected void loadBackground() {
    String suffix = Toolkit.highResDisplay() ? "-2x.png" : ".png";
    backgroundImage = loadImage("theme/mode" + suffix);
    if (backgroundImage == null) {
      // If the image wasn't available, try the other resolution.
      // i.e. we don't (currently) have low-res versions of mode.png,
      // so this will grab the 2x version and scale it when drawn.
      suffix = !Toolkit.highResDisplay() ? "-2x.png" : ".png";
      backgroundImage = loadImage("theme/mode" + suffix);
    }
  }


  public void drawBackground(Graphics g, int offset) {
    if (backgroundImage != null) {
      if (!Toolkit.highResDisplay()) {
        // Image might be downsampled from a 2x version. If so, we need nice
        // anti-aliasing for the very geometric images we're using.
        Graphics2D g2 = (Graphics2D) g;
        g2.setRenderingHint(RenderingHints.KEY_ANTIALIASING,
                            RenderingHints.VALUE_ANTIALIAS_ON);
        g2.setRenderingHint(RenderingHints.KEY_INTERPOLATION,
                            RenderingHints.VALUE_INTERPOLATION_BICUBIC);
      }
      g.drawImage(backgroundImage, 0, -offset,
                  BACKGROUND_WIDTH, BACKGROUND_HEIGHT, null);
    }
  }
  */


  public File getContentFile(String path) {
    return new File(folder, path);
  }


  public InputStream getContentStream(String path) throws FileNotFoundException {
    return new FileInputStream(getContentFile(path));
  }


  /**
   * Return the pretty/printable/menu name for this mode. This is separate from
   * the single word name of the folder that contains this mode. It could even
   * have spaces, though that might result in sheer madness or total mayhem.
   */
  abstract public String getTitle();


  /**
   * Get an identifier that can be used to resurrect this mode and connect it
   * to a sketch. Using this instead of getTitle() because there might be name
   * clashes with the titles, but there should not be once the actual package,
   * et al. is included.
   * @return full name (package + class name) for this mode.
   */
  public String getIdentifier() {
    return getClass().getCanonicalName();
  }


  /**
   * Create a new editor associated with this mode.
   */
  abstract public Editor createEditor(Base base, String path, EditorState state);
  //abstract public Editor createEditor(Base base, String path, int[] location);


  /**
   * Get the folder where this mode is stored.
   * @since 3.0a3
   */
  public File getFolder() {
    return folder;
  }


  public File getExamplesFolder() {
    return examplesFolder;
  }


  public File getLibrariesFolder() {
    return librariesFolder;
  }


  public File getReferenceFolder() {
    return referenceFolder;
  }


  public void rebuildLibraryList() {
    // reset the table mapping imports to libraries
    importToLibraryTable = new HashMap<String, ArrayList<Library>>();

    coreLibraries = Library.list(librariesFolder);
    for (Library lib : coreLibraries) {
      lib.addPackageList(importToLibraryTable);
    }

    File contribLibrariesFolder = Base.getSketchbookLibrariesFolder();
    if (contribLibrariesFolder != null) {
      contribLibraries = Library.list(contribLibrariesFolder);
      for (Library lib : contribLibraries) {
        lib.addPackageList(importToLibraryTable);
      }
    }
  }


  public Library getCoreLibrary() {
    return null;
  }


  public Library getLibrary(String pkgName) throws SketchException {
    ArrayList<Library> libraries = importToLibraryTable.get(pkgName);
    if (libraries == null) {
      return null;

    } else if (libraries.size() > 1) {
      String primary = "More than one library is competing for this sketch.";
      String secondary = "The import " + pkgName + " points to multiple libraries:<br>";
      for (Library library : libraries) {
        String location = library.getPath();
        if (location.startsWith(getLibrariesFolder().getAbsolutePath())) {
          location = "part of Processing";
        }
        secondary += "<b>" + library.getName() + "</b> (" + location + ")<br>";
      }
      secondary += "Extra libraries need to be removed before this sketch can be used.";
      Base.showWarningTiered("Duplicate Library Problem", primary, secondary, null);
      throw new SketchException("Duplicate libraries found for " + pkgName + ".");

    } else {
      return libraries.get(0);
    }
  }


  // . . . . . . . . . . . . . . . . . . . . . . . . . . . . . . . . . . . . .


//  abstract public EditorToolbar createToolbar(Editor editor);


  public JMenu getToolbarMenu() {
    if (toolbarMenu == null) {
//      toolbarMenu = new JMenu();
      rebuildToolbarMenu();
    }
    return toolbarMenu;
  }


  public void insertToolbarRecentMenu() {
    if (toolbarMenu == null) {
      rebuildToolbarMenu();
    } else {
      toolbarMenu.insert(base.getToolbarRecentMenu(), 1);
    }
  }


  public void removeToolbarRecentMenu() {
    toolbarMenu.remove(base.getToolbarRecentMenu());
  }


  protected void rebuildToolbarMenu() {  //JMenu menu) {
    JMenuItem item;
    if (toolbarMenu == null) {
      toolbarMenu = new JMenu();
    } else {
      toolbarMenu.removeAll();
    }

    //System.out.println("rebuilding toolbar menu");
    // Add the single "Open" item
    item = Toolkit.newJMenuItem("Open...", 'O');
    item.addActionListener(new ActionListener() {
        public void actionPerformed(ActionEvent e) {
          base.handleOpenPrompt();
        }
      });
    toolbarMenu.add(item);

    insertToolbarRecentMenu();

    item = Toolkit.newJMenuItemShift("Examples...", 'O');
    item.addActionListener(new ActionListener() {
      public void actionPerformed(ActionEvent e) {
        showExamplesFrame();
      }
    });
    toolbarMenu.add(item);

    item = new JMenuItem(Language.text("examples.add_examples"));
    item.addActionListener(new ActionListener() {
      public void actionPerformed(ActionEvent e) {
        base.handleOpenExampleManager();
      }
    });
    toolbarMenu.add(item);

    // Add a list of all sketches and subfolders
    toolbarMenu.addSeparator();
    base.populateSketchbookMenu(toolbarMenu);
//    boolean found = false;
//    try {
//      found = base.addSketches(toolbarMenu, base.getSketchbookFolder(), true);
//    } catch (IOException e) {
//      Base.showWarning("Sketchbook Toolbar Error",
//                       "An error occurred while trying to list the sketchbook.", e);
//    }
//    if (!found) {
//      JMenuItem empty = new JMenuItem("(empty)");
//      empty.setEnabled(false);
//      toolbarMenu.add(empty);
//    }
  }


  protected int importMenuIndex = -1;

  /**
   * Rather than re-building the library menu for every open sketch (very slow
   * and prone to bugs when updating libs, particularly with the contribs mgr),
   * share a single instance across all windows.
   * @since 3.0a6
   * @param sketchMenu the Sketch menu that's currently active
   */
  public void removeImportMenu(JMenu sketchMenu) {
    JMenu importMenu = getImportMenu();
    //importMenuIndex = sketchMenu.getComponentZOrder(importMenu);
    importMenuIndex = Toolkit.getMenuItemIndex(sketchMenu, importMenu);
    sketchMenu.remove(importMenu);
  }


  /**
   * Re-insert the Import Library menu. Added function so that other modes
   * need not have an 'import' menu.
   * @since 3.0a6
   * @param sketchMenu the Sketch menu that's currently active
   */
  public void insertImportMenu(JMenu sketchMenu) {
    // hard-coded as 4 in 3.0a5, change to 5 for 3.0a6, but... yuck
    //sketchMenu.insert(mode.getImportMenu(), 4);
    // This is -1 on when the editor window is first shown, but that's fine
    // because the import menu has just been added in the Editor constructor.
    if (importMenuIndex != -1) {
      sketchMenu.insert(getImportMenu(), importMenuIndex);
    }
  }


  public JMenu getImportMenu() {
    if (importMenu == null) {
      rebuildImportMenu();
    }
    return importMenu;
  }


  public void rebuildImportMenu() {  //JMenu importMenu) {
    if (importMenu == null) {
      importMenu = new JMenu(Language.text("menu.library"));
    } else {
      //System.out.println("rebuilding import menu");
      importMenu.removeAll();
    }

    JMenuItem addLib = new JMenuItem(Language.text("menu.library.add_library"));
    addLib.addActionListener(new ActionListener() {
      public void actionPerformed(ActionEvent e) {
        base.handleOpenLibraryManager();
      }
    });
    importMenu.add(addLib);
    importMenu.addSeparator();

    rebuildLibraryList();

    ActionListener listener = new ActionListener() {
      public void actionPerformed(ActionEvent e) {
        base.activeEditor.handleImportLibrary(e.getActionCommand());
      }
    };

//    try {
//      pw = new PrintWriter(new FileWriter(System.getProperty("user.home") + "/Desktop/libs.csv"));
//    } catch (IOException e1) {
//      e1.printStackTrace();
//    }

    if (coreLibraries.size() == 0) {
      JMenuItem item = new JMenuItem(getTitle() + " " + Language.text("menu.library.no_core_libraries"));
      item.setEnabled(false);
      importMenu.add(item);
    } else {
      for (Library library : coreLibraries) {
        JMenuItem item = new JMenuItem(library.getName());
        item.addActionListener(listener);

        // changed to library-name to facilitate specification of imports from properties file
        item.setActionCommand(library.getName());

        importMenu.add(item);
      }
    }

    if (contribLibraries.size() != 0) {
      importMenu.addSeparator();
      JMenuItem contrib = new JMenuItem(Language.text("menu.library.contributed"));
      contrib.setEnabled(false);
      importMenu.add(contrib);

      HashMap<String, JMenu> subfolders = new HashMap<String, JMenu>();

      for (Library library : contribLibraries) {
        JMenuItem item = new JMenuItem(library.getName());
        item.addActionListener(listener);

        // changed to library-name to facilitate specification if imports from properties file
        item.setActionCommand(library.getName());

        String group = library.getGroup();
        if (group != null) {
          JMenu subMenu = subfolders.get(group);
          if (subMenu == null) {
            subMenu = new JMenu(group);
            importMenu.add(subMenu);
            subfolders.put(group, subMenu);
          }
          subMenu.add(item);
        } else {
          importMenu.add(item);
        }
      }
    }
  }


  /*
  public JMenu getExamplesMenu() {
    if (examplesMenu == null) {
      rebuildExamplesMenu();
    }
    return examplesMenu;
  }


  public void rebuildExamplesMenu() {
    if (examplesMenu == null) {
      examplesMenu = new JMenu("Examples");
    }
    rebuildExamplesMenu(examplesMenu, false);
  }


  public void rebuildExamplesMenu(JMenu menu, boolean replace) {
    try {
      // break down the examples folder for examples
      File[] subfolders = getExampleCategoryFolders();

      for (File sub : subfolders) {
        Base.addDisabledItem(menu, sub.getName());
//        JMenuItem categoryItem = new JMenuItem(sub.getName());
//        categoryItem.setEnabled(false);
//        menu.add(categoryItem);
        base.addSketches(menu, sub, replace);
        menu.addSeparator();
      }

//      if (coreLibraries == null) {
//        rebuildLibraryList();
//      }

      // get library examples
      Base.addDisabledItem(menu, "Libraries");
      for (Library lib : coreLibraries) {
        if (lib.hasExamples()) {
          JMenu libMenu = new JMenu(lib.getName());
          base.addSketches(libMenu, lib.getExamplesFolder(), replace);
          menu.add(libMenu);
        }
      }

      // get contrib library examples
      boolean any = false;
      for (Library lib : contribLibraries) {
        if (lib.hasExamples()) {
          any = true;
        }
      }
      if (any) {
        menu.addSeparator();
        Base.addDisabledItem(menu, "Contributed");
        for (Library lib : contribLibraries) {
          if (lib.hasExamples()) {
            JMenu libMenu = new JMenu(lib.getName());
            base.addSketches(libMenu, lib.getExamplesFolder(), replace);
            menu.add(libMenu);
          }
        }
      }
    } catch (IOException e) {
      e.printStackTrace();
    }
  }
  */


  /**
   * Override this to control the order of the first set of example folders
   * and how they appear in the examples window.
   */
  public File[] getExampleCategoryFolders() {
    return examplesFolder.listFiles(new FilenameFilter() {
      public boolean accept(File dir, String name) {
        return dir.isDirectory() && name.charAt(0) != '.';
      }
    });
  }


  public DefaultMutableTreeNode buildExamplesTree() {
    DefaultMutableTreeNode root = new DefaultMutableTreeNode("Examples");

    try {

<<<<<<< HEAD
      DefaultMutableTreeNode modeExParent = new DefaultMutableTreeNode("Mode Examples");

      for (File sub : subfolders) {
        DefaultMutableTreeNode subNode = new DefaultMutableTreeNode(sub.getName());
        if (base.addSketches(subNode, sub)) {
//          examplesParent.add(subNode);
          modeExParent.add(subNode);
        }
      }

      // get library examples
      boolean any = false;
=======
      File[] examples = getExampleCategoryFolders();

      for (File subFolder : examples) {
        DefaultMutableTreeNode subNode = new DefaultMutableTreeNode(subFolder.getName());
        if (base.addSketches(subNode, subFolder)) {
          root.add(subNode);
        }
      }

      DefaultMutableTreeNode foundationLibraries = new DefaultMutableTreeNode("Core Libraries");

      // Get examples for core libraries
>>>>>>> 5d172141
      for (Library lib : coreLibraries) {
        if (lib.hasExamples()) {
          DefaultMutableTreeNode libNode = new DefaultMutableTreeNode(lib.getName());
          if (base.addSketches(libNode, lib.getExamplesFolder()))
            foundationLibraries.add(libNode);
        }
      }
<<<<<<< HEAD

      if (modeExParent.getChildCount() > 0)
        node.add(modeExParent);
=======
      if(foundationLibraries.getChildCount() > 0) {
        root.add(foundationLibraries);
      }
>>>>>>> 5d172141

      // Get examples for third party libraries
      DefaultMutableTreeNode contributed = new DefaultMutableTreeNode("Libraries");
      for (Library lib : contribLibraries) {
        if (lib.hasExamples()) {
            DefaultMutableTreeNode libNode = new DefaultMutableTreeNode(lib.getName());
            base.addSketches(libNode, lib.getExamplesFolder());
          contributed.add(libNode);
        }
      }
<<<<<<< HEAD
    } catch (IOException e) {
      e.printStackTrace();
    }

    DefaultMutableTreeNode contribExampleNode = buildContributedExamplesTrees();
    if (contribExampleNode.getChildCount() > 0)
      node.add(contribExampleNode);
    return node;
  }


  public DefaultMutableTreeNode buildContributedExamplesTrees() {
    DefaultMutableTreeNode node = new DefaultMutableTreeNode("Contributed Examples");

    try {
      File[] subfolders = ContributionType.EXAMPLES.listCandidates(examplesContribFolder);
      if (subfolders == null) {
        subfolders = new File[0]; //empty array
      }
      for (File sub : subfolders) {
        if (!ExamplesContribution.isExamplesCompatible(base, sub))
          continue;
        DefaultMutableTreeNode subNode = new DefaultMutableTreeNode(sub.getName());
        if (base.addSketches(subNode, sub)) {
          node.add(subNode);
          int exampleNodeNumber = -1;
          for (int y = 0; y < subNode.getChildCount(); y++)
            if (subNode.getChildAt(y).toString().equals("examples"))
              exampleNodeNumber = y;
          if (exampleNodeNumber == -1)
            continue;
          TreeNode exampleNode = subNode.getChildAt(exampleNodeNumber);
          subNode.remove(exampleNodeNumber);
          int count = exampleNode.getChildCount();
          for (int x = 0; x < count; x++) {
            subNode.add((DefaultMutableTreeNode) exampleNode.getChildAt(0));
          }
        }
=======
      if(contributed.getChildCount() > 0){
        root.add(contributed);
>>>>>>> 5d172141
      }
    } catch (IOException e) {
      e.printStackTrace();
    }

    return root;
  }

  public void resetExamples() {
    if (examplesFrame != null) {
      boolean visible = examplesFrame.isVisible();
      Rectangle bounds = null;
      if (visible) {
        bounds = examplesFrame.getBounds();
        examplesFrame.setVisible(false);
      }
      examplesFrame = null;
      if (visible) {
        showExamplesFrame();
        examplesFrame.setBounds(bounds);
      }
    }
  }


  /**
   * Function to give a JTree a pretty alternating gray-white colouring for
   * its rows.
   *
   * @param tree
   */
  private void colourizeTreeRows(JTree tree) {
    // Code in this function adapted from:
    // http://mateuszstankiewicz.eu/?p=263
    tree.setCellRenderer(new DefaultTreeCellRenderer() {

      @Override
      public Component getTreeCellRendererComponent(JTree tree, Object value,
                                                    boolean sel,
                                                    boolean expanded,
                                                    boolean leaf, int row,
                                                    boolean hasFocus) {
        JComponent c = (JComponent) super
          .getTreeCellRendererComponent(tree, value, sel, expanded, leaf, row,
                                        hasFocus);

        if (!tree.isRowSelected(row)) {
          if (row % 2 == 0) {

            // Need to set this, else the gray from the odd
            // rows colours this gray as well.
            c.setBackground(new Color(255, 255, 255));

            setBackgroundSelectionColor(new Color(0, 0, 255));
            setTextSelectionColor(Color.WHITE);
            setBorderSelectionColor(new Color(0, 0, 255));
          } else {

            // Set background for entire component (including the image).
            // Using transparency messes things up, probably since the
            // transparent colour is not good friends with the images background colour.
            c.setBackground(new Color(240, 240, 240));

            // Can't use setBackgroundSelectionColor() directly, since then, the
            // image's background isn't affected.
            // The setUI() doesn't fix the image's background because the
            // transparency likely interferes with its normal background,
            // making its background lighter than the rest.
//            setBackgroundNonSelectionColor(new Color(190, 190, 190));

            setBackgroundSelectionColor(new Color(0, 0, 255));
            setTextSelectionColor(Color.WHITE);
            setBorderSelectionColor(new Color(0, 0, 255));
          }
        } else {// Transparent blue if selected
          c.setBackground(new Color(127, 127, 255));
        }

        c.setOpaque(true);
        return c;
      }

    });

    tree.setUI(new BasicTreeUI() {

      @Override
      protected void paintRow(Graphics g, Rectangle clipBounds, Insets insets,
                              Rectangle bounds, TreePath path, int row,
                              boolean isExpanded, boolean hasBeenExpanded,
                              boolean isLeaf) {
        Graphics g2 = g.create();

        if (!tree.isRowSelected(row)) {
          if (row % 2 == 0) {
            // Need to set this, else the gray from the odd rows
            // affects the even rows too.
            g2.setColor(new Color(255, 255, 255, 128));
          } else {
            // Transparent light-gray
            g2.setColor(new Color(226, 226, 226, 128));
          }
        } else
          // Transparent blue if selected
          g2.setColor(new Color(0, 0, 255, 128));

        g2.fillRect(0, bounds.y, tree.getWidth(), bounds.height);

        g2.dispose();

        super.paintRow(g, clipBounds, insets, bounds, path, row, isExpanded,
                       hasBeenExpanded, isLeaf);
      }
    });
  }


  public void showExamplesFrame() {
    if (examplesFrame == null) {
      examplesFrame = new JFrame(getTitle() + " " + Language.text("examples"));
      Toolkit.setIcon(examplesFrame);
      Toolkit.registerWindowCloseKeys(examplesFrame.getRootPane(), new ActionListener() {
        public void actionPerformed(ActionEvent e) {
          examplesFrame.setVisible(false);
        }
      });

      JPanel examplesPanel = new JPanel();
      examplesPanel.setLayout(new BorderLayout());
      examplesPanel.setBackground(Color.WHITE);

<<<<<<< HEAD
      final JPanel openExamplesManagerPanel = new JPanel(new FlowLayout(FlowLayout.LEFT));
      JLabel openExamplesManagerLabel = new JLabel(Language.text("examples.add_examples"));
//      openExamplesManagerLabel.setAlignmentX(Component.LEFT_ALIGNMENT);
      openExamplesManagerPanel.add(openExamplesManagerLabel);
=======
      final JPanel openExamplesManagerPanel = new JPanel(new FlowLayout(FlowLayout.CENTER));
      JButton addExamplesButton = new JButton(Language.text("examples.add_examples"));
      openExamplesManagerPanel.add(addExamplesButton);
>>>>>>> 5d172141
      openExamplesManagerPanel.setOpaque(false);
      Border lineBorder = BorderFactory.createMatteBorder(0, 0, 1, 0, Color.BLACK);
      Border paddingBorder = BorderFactory.createEmptyBorder(3, 5, 1, 4);
      openExamplesManagerPanel.setBorder(BorderFactory.createCompoundBorder(lineBorder, paddingBorder));
      openExamplesManagerPanel.setAlignmentX(Component.LEFT_ALIGNMENT);
      openExamplesManagerPanel.setCursor(new Cursor(Cursor.HAND_CURSOR));
<<<<<<< HEAD
//      openExamplesManagerLabel.setForeground(new Color(0, 0, 238));
      openExamplesManagerPanel.addMouseListener(new MouseAdapter() {

=======
      addExamplesButton.addActionListener(new ActionListener() {
>>>>>>> 5d172141
        @Override
        public void actionPerformed(ActionEvent e) {
          base.handleOpenExampleManager();
        }
      });

      final JTree tree = new JTree(buildExamplesTree());

      colourizeTreeRows(tree);

      tree.setOpaque(true);
      tree.setAlignmentX(Component.LEFT_ALIGNMENT);

      tree.getSelectionModel().setSelectionMode(TreeSelectionModel.SINGLE_TREE_SELECTION);
      tree.setShowsRootHandles(true);
      // expand the root
      tree.expandRow(0);
      // now hide the root
      tree.setRootVisible(false);

      // After 2.0a7, no longer expanding each of the categories at Casey's
      // request. He felt that the window was too complicated too quickly.
//      for (int row = tree.getRowCount()-1; row >= 0; --row) {
//        tree.expandRow(row);
//      }

      tree.addMouseListener(new MouseAdapter() {
        public void mouseClicked(MouseEvent e) {
          if (e.getClickCount() == 2) {
            DefaultMutableTreeNode node =
              (DefaultMutableTreeNode) tree.getLastSelectedPathComponent();

            int selRow = tree.getRowForLocation(e.getX(), e.getY());
            //TreePath selPath = tree.getPathForLocation(e.getX(), e.getY());
            //if (node != null && node.isLeaf() && node.getPath().equals(selPath)) {
            if (node != null && node.isLeaf() && selRow != -1) {
              SketchReference sketch = (SketchReference) node.getUserObject();
              base.handleOpen(sketch.getPath());
            }
          }
        }
      });
      tree.addKeyListener(new KeyAdapter() {
        public void keyPressed(KeyEvent e) {
          if (e.getKeyCode() == KeyEvent.VK_ESCAPE) {  // doesn't fire keyTyped()
            examplesFrame.setVisible(false);
          }
        }
        public void keyTyped(KeyEvent e) {
          if (e.getKeyChar() == KeyEvent.VK_ENTER) {
            DefaultMutableTreeNode node =
              (DefaultMutableTreeNode) tree.getLastSelectedPathComponent();
            if (node != null && node.isLeaf()) {
              SketchReference sketch = (SketchReference) node.getUserObject();
              base.handleOpen(sketch.getPath());
            }
          }
        }
      });

      tree.addTreeExpansionListener(new TreeExpansionListener() {
        @Override
        public void treeExpanded(TreeExpansionEvent event) {
          updateExpanded(tree);
        }

        @Override
        public void treeCollapsed(TreeExpansionEvent event) {
          updateExpanded(tree);
        }
      });

      tree.setBorder(new EmptyBorder(0, 5, 5, 5));
      if (Base.isMacOS()) {
        tree.setToggleClickCount(2);
      } else {
        tree.setToggleClickCount(1);
      }

      JScrollPane treePane = new JScrollPane(tree);
      treePane.setPreferredSize(new Dimension(250, 300));
      treePane.setBorder(new EmptyBorder(2, 0, 0, 0));
      treePane.setOpaque(true);
      treePane.setBackground(Color.WHITE);
      treePane.setAlignmentX(Component.LEFT_ALIGNMENT);

      examplesPanel.add(openExamplesManagerPanel,BorderLayout.PAGE_START);
      examplesPanel.add(treePane, BorderLayout.CENTER);
      examplesFrame.getContentPane().add(examplesPanel);
      examplesFrame.pack();

      restoreExpanded(tree);
    }

    // Space for the editor plus a li'l gap
    int roughWidth = examplesFrame.getWidth() + 20;
    Point p = null;
    // If no window open, or the editor is at the edge of the screen
    if (base.activeEditor == null ||
        (p = base.activeEditor.getLocation()).x < roughWidth) {
      // Center the window on the screen
      examplesFrame.setLocationRelativeTo(null);
    } else {
      // Open the window relative to the editor
      examplesFrame.setLocation(p.x - roughWidth, p.y);
    }
    examplesFrame.setVisible(true);
  }


  protected void updateExpanded(JTree tree) {
    Enumeration en = tree.getExpandedDescendants(new TreePath(tree.getModel().getRoot()));
    //en.nextElement();  // skip the root "Examples" node

    StringBuilder s = new StringBuilder();
    while (en.hasMoreElements()) {
      //System.out.println(en.nextElement());
      TreePath tp = (TreePath) en.nextElement();
      Object[] path = tp.getPath();
      for (Object o : path) {
        DefaultMutableTreeNode p = (DefaultMutableTreeNode) o;
        String name = (String) p.getUserObject();
        //System.out.print(p.getUserObject().getClass().getName() + ":" + p.getUserObject() + " -> ");
        //System.out.print(name + " -> ");
        s.append(name);
        s.append(File.separatorChar);
      }
      //System.out.println();
      s.setCharAt(s.length() - 1, File.pathSeparatorChar);
    }
    s.setLength(s.length() - 1);  // nix that last separator
    String pref = "examples." + getClass().getName() + ".visible";
    Preferences.set(pref, s.toString());
    Preferences.save();
//    System.out.println(s);
//    System.out.println();
  }


  protected void restoreExpanded(JTree tree) {
    String pref = "examples." + getClass().getName() + ".visible";
    String value = Preferences.get(pref);
    if (value != null) {
      String[] paths = PApplet.split(value, File.pathSeparator);
      for (String path : paths) {
//        System.out.println("trying to expand " + path);
        String[] items = PApplet.split(path, File.separator);
        DefaultMutableTreeNode[] nodes = new DefaultMutableTreeNode[items.length];
        expandTree(tree, null, items, nodes, 0);
      }
    }
  }


  void expandTree(JTree tree, Object object, String[] items, DefaultMutableTreeNode[] nodes, int index) {
//    if (object == null) {
//      object = model.getRoot();
//    }
    TreeModel model = tree.getModel();

    if (index == 0) {
      nodes[0] = (DefaultMutableTreeNode) model.getRoot();
      expandTree(tree, nodes[0], items, nodes, 1);

    } else if (index < items.length) {
//    String item = items[0];
//    TreeModel model = object.getModel();
//    System.out.println(object.getClass().getName());
      DefaultMutableTreeNode node = (DefaultMutableTreeNode) object;
      int count = model.getChildCount(node);
//    System.out.println("child count is " + count);
      for (int i = 0; i < count; i++) {
        DefaultMutableTreeNode child = (DefaultMutableTreeNode) model.getChild(node, i);
        if (items[index].equals(child.getUserObject())) {
          nodes[index] = child;
          expandTree(tree, child, items, nodes, index+1);
        }
      }
    } else {  // last one
//      PApplet.println(nodes);
      tree.expandPath(new TreePath(nodes));
    }
  }


//  void

//  protected TreePath findPath(FileItem item) {
//    ArrayList<FileItem> items = new ArrayList<FileItem>();
////    FileItem which = item.isDirectory() ? item : (FileItem) item.getParent();
////    FileItem which = item;
//    FileItem which = (FileItem) item.getParent();
//    while (which != null) {
//      items.add(0, which);
//      which = (FileItem) which.getParent();
//    }
//    return new TreePath(items.toArray());
////    FileItem[] array = items.toArray();
////    return new TreePath(array);
//  }


//  public static void loadExpansionState(JTree tree, Enumeration enumeration) {
//    if (enumeration != null) {
//      while (enumeration.hasMoreElements()) {
//        TreePath treePath = (TreePath) enumeration.nextElement();
//        tree.expandPath(treePath);
//      }
//    }
//  }


  // . . . . . . . . . . . . . . . . . . . . . . . . . . . . . . . . . . . . .

  public DefaultMutableTreeNode buildSketchbookTree(){
    DefaultMutableTreeNode sbNode = new DefaultMutableTreeNode(Language.text("sketchbook.tree"));
    try {
      base.addSketches(sbNode, Base.getSketchbookFolder());
    } catch (IOException e) {
      e.printStackTrace();
    }
    return sbNode;
  }

  protected JFrame sketchbookFrame;

<<<<<<< HEAD
  /*
   * Function for rebuilding the tree in case user presses SPACE or the
   * sketchbook folder is changed in preferences. Also This helps if a sketch is
   * deleted not by means of processing application window but externally.
   */
  public void rebuildTree() {
    if (model != null) {
      DefaultMutableTreeNode root = (DefaultMutableTreeNode) model.getRoot();
      root.removeAllChildren();
      try {
        base.addSketches(root, Base.getSketchbookFolder());
        model.reload(root);
      } catch (IOException e) {
        e.printStackTrace();
      }
    }
  }

  /*
   * Function Called to add a sketch in the tree in case the sketch is saved
   * Called from updateInernal in Base.java
   */
  public void updateTree(String sketchName, File sketchFolder) {
      File f = new File(sketchFolder.getAbsolutePath() + "\\" + sketchName
        + ".pde");
      if (model != null) {
        DefaultMutableTreeNode root = (DefaultMutableTreeNode) model.getRoot();
        SketchReference reference = new SketchReference(sketchName, f);
        DefaultMutableTreeNode newNode = new DefaultMutableTreeNode(reference);
        root.add(newNode);
        model.reload(root);
    }
  }

=======
>>>>>>> 5d172141
  public void showSketchbookFrame() {
    if (sketchbookFrame == null) {
      sketchbookFrame = new JFrame(Language.text("sketchbook"));
      Toolkit.setIcon(sketchbookFrame);
      Toolkit.registerWindowCloseKeys(sketchbookFrame.getRootPane(),
                                      new ActionListener() {
                                        public void actionPerformed(ActionEvent e) {
                                          sketchbookFrame.setVisible(false);
                                        }
                                      });

      sketchbookFrame.getContentPane().setLayout(new BorderLayout());
      DefaultMutableTreeNode root = buildSketchbookTree();
      model = new DefaultTreeModel(root);
      final JTree tree = new JTree(model);
      tree.getSelectionModel()
        .setSelectionMode(TreeSelectionModel.SINGLE_TREE_SELECTION);
      tree.setShowsRootHandles(true);
      tree.expandRow(0);
      tree.setRootVisible(false);

      tree.addMouseListener(new MouseAdapter() {
        public void mouseClicked(MouseEvent e) {
          if (e.getClickCount() == 2) {
            DefaultMutableTreeNode node = (DefaultMutableTreeNode) tree
              .getLastSelectedPathComponent();

            int selRow = tree.getRowForLocation(e.getX(), e.getY());
            //TreePath selPath = tree.getPathForLocation(e.getX(), e.getY());
            //if (node != null && node.isLeaf() && node.getPath().equals(selPath)) {
            if (node != null && node.isLeaf() && selRow != -1) {
              SketchReference sketch = (SketchReference) node.getUserObject();
              base.handleOpen(sketch.getPath());
            }
          }
        }
      });

      tree.addKeyListener(new KeyAdapter() {
        public void keyPressed(KeyEvent e) {
          if (e.getKeyCode() == KeyEvent.VK_ESCAPE) { // doesn't fire keyTyped()
            sketchbookFrame.setVisible(false);
          }
        }

        public void keyTyped(KeyEvent e) {
          if (e.getKeyChar() == KeyEvent.VK_ENTER) {
            DefaultMutableTreeNode node = (DefaultMutableTreeNode) tree
              .getLastSelectedPathComponent();
            if (node != null && node.isLeaf()) {
              SketchReference sketch = (SketchReference) node.getUserObject();
              base.handleOpen(sketch.getPath());
            }
          }

          if (e.getKeyChar() == KeyEvent.VK_SPACE) {
            rebuildTree();
          }
        }
      });

      tree.setBorder(new EmptyBorder(5, 5, 5, 5));
      if (Base.isMacOS()) {
        tree.setToggleClickCount(2);
      } else {
        tree.setToggleClickCount(1);
      }
      JScrollPane treePane = new JScrollPane(tree);
      treePane.setPreferredSize(new Dimension(250, 450));
      treePane.setBorder(new EmptyBorder(0, 0, 0, 0));
      JLabel refreshLabel = new JLabel("Press SPACE to refresh");
      sketchbookFrame.getContentPane().add(refreshLabel, BorderLayout.SOUTH);
      sketchbookFrame.getContentPane().add(treePane, BorderLayout.CENTER);
      sketchbookFrame.pack();
    }

    SwingUtilities.invokeLater(new Runnable() {
      @Override
      public void run() {
        // Space for the editor plus a li'l gap
        int roughWidth = sketchbookFrame.getWidth() + 20;
        Point p = null;
        // If no window open, or the editor is at the edge of the screen
        if (base.activeEditor == null
          || (p = base.activeEditor.getLocation()).x < roughWidth) {
          // Center the window on the screen
          sketchbookFrame.setLocationRelativeTo(null);
        } else {
          // Open the window relative to the editor
          sketchbookFrame.setLocation(p.x - roughWidth, p.y);
        }
        sketchbookFrame.setVisible(true);
      }
    });
  }


  /**
   * Get an ImageIcon object from the Mode folder.
   * Or when prefixed with /lib, load it from the main /lib folder.
   * @since 3.0a6
   */
  public ImageIcon loadIcon(String filename) {
    if (filename.startsWith("/lib/")) {
      return Toolkit.getLibIcon(filename.substring(5));
    }
    File file = new File(folder, filename);
    if (!file.exists()) {
//      EditorConsole.systemErr.println("file does not exist: " + file.getAbsolutePath());
      return null;
    }
//    EditorConsole.systemErr.println("found: " + file.getAbsolutePath());
    return new ImageIcon(file.getAbsolutePath());
  }


  /**
   * Get an image object from the mode folder.
   * Or when prefixed with /lib, load it from the main /lib folder.
   */
  public Image loadImage(String filename) {
    ImageIcon icon = loadIcon(filename);
    if (icon != null) {
      return icon.getImage();
    }
    return null;
  }


//  public EditorButton loadButton(String name) {
//    return new EditorButton(this, name);
//  }


  //public Settings getTheme() {
  //  return theme;
  //}


  /**
   * Returns the HTML filename (including path prefix if necessary)
   * for this keyword, or null if it doesn't exist.
   */
  public String lookupReference(String keyword) {
    return keywordToReference.get(keyword);
  }


  //public TokenMarker getTokenMarker() throws IOException {
  //  File keywordsFile = new File(folder, "keywords.txt");
  //  return new PdeKeywords(keywordsFile);
  //}
  public TokenMarker getTokenMarker() {
    return tokenMarker;
  }

  protected TokenMarker createTokenMarker() {
    return new PdeKeywords();
  }


//  abstract public Formatter createFormatter();


//  public Formatter getFormatter() {
//    return formatter;
//  }


//  public Tool getFormatter() {
//    return formatter;
//  }


  // . . . . . . . . . . . . . . . . . . . . . . . . . . . . . . . . . . . . .

  // Get attributes/values from the theme.txt file. To discourage burying this
  // kind of information in code where it doesn't belong (and is difficult to
  // track down), these don't have a "default" option as a second parameter.


  /** @since 3.0a6 */
  public String getString(String attribute) {
    return theme.get(attribute);
  }


  public boolean getBoolean(String attribute) {
    return theme.getBoolean(attribute);
  }


  public int getInteger(String attribute) {
    return theme.getInteger(attribute);
  }


  public Color getColor(String attribute) {
    return theme.getColor(attribute);
  }


  public Font getFont(String attribute) {
    return theme.getFont(attribute);
  }


  public SyntaxStyle getStyle(String attribute) {
    String str = Preferences.get("editor.token." + attribute + ".style");
    if (str == null) {
      throw new IllegalArgumentException("No style found for " + attribute);
    }

    StringTokenizer st = new StringTokenizer(str, ",");

    String s = st.nextToken();
    if (s.indexOf("#") == 0) s = s.substring(1);
    Color color = new Color(Integer.parseInt(s, 16));

    s = st.nextToken();
    boolean bold = (s.indexOf("bold") != -1);
//    boolean italic = (s.indexOf("italic") != -1);

//    return new SyntaxStyle(color, italic, bold);
    return new SyntaxStyle(color, bold);
  }


  public Image getGradient(String attribute, int wide, int high) {
    int top = getColor(attribute + ".gradient.top").getRGB();
    int bot = getColor(attribute + ".gradient.bottom").getRGB();

//    float r1 = (top >> 16) & 0xff;
//    float g1 = (top >> 8) & 0xff;
//    float b1 = top & 0xff;
//    float r2 = (bot >> 16) & 0xff;
//    float g2 = (bot >> 8) & 0xff;
//    float b2 = bot & 0xff;

    BufferedImage outgoing =
      new BufferedImage(wide, high, BufferedImage.TYPE_INT_RGB);
    int[] row = new int[wide];
    WritableRaster wr = outgoing.getRaster();
    for (int i = 0; i < high; i++) {
//      Arrays.fill(row, (255 - (i + GRADIENT_TOP)) << 24);
//      int r = (int) PApplet.map(i, 0, high-1, r1, r2);
      int rgb = PApplet.lerpColor(top, bot, i / (float)(high-1), PConstants.RGB);
      Arrays.fill(row, rgb);
//      System.out.println(PApplet.hex(row[0]));
      wr.setDataElements(0, i, wide, 1, row);
    }
//    Graphics g = outgoing.getGraphics();
//    for (int i = 0; i < steps; i++) {
//      g.setColor(new Color(1, 1, 1, 255 - (i + GRADIENT_TOP)));
//      //g.fillRect(0, i, EditorButton.DIM, 10);
//      g.drawLine(0, i, EditorButton.DIM, i);
//    }
    return outgoing;
  }


  // . . . . . . . . . . . . . . . . . . . . . . . . . . . . . . . . . . . . .


  // Breaking out extension types in order to clean up the code, and make it
  // easier for other environments (like Arduino) to incorporate changes.


  /**
   * True if the specified extension should be hidden when shown on a tab.
   * For Processing, this is true for .pde files. (Broken out for subclasses.)
   * You can override this in your Mode subclass to handle it differently.
   */
  public boolean hideExtension(String what) {
    return what.equals(getDefaultExtension());
  }


  /**
   * True if the specified code has the default file extension.
   */
  public boolean isDefaultExtension(SketchCode code) {
    return code.getExtension().equals(getDefaultExtension());
  }


  /**
   * True if the specified extension is the default file extension.
   */
  public boolean isDefaultExtension(String what) {
    return what.equals(getDefaultExtension());
  }


  /**
   * @param f File to be checked against this mode's accepted extensions.
   * @return Whether or not the given file name features an extension supported by this mode.
   */
  public boolean canEdit(final File f) {
    final int dot = f.getName().lastIndexOf('.');
    if (dot < 0) {
      return false;
    }
    return validExtension(f.getName().substring(dot + 1));
  }

  /**
   * Check this extension (no dots, please) against the list of valid
   * extensions.
   */
  public boolean validExtension(String what) {
    String[] ext = getExtensions();
    for (int i = 0; i < ext.length; i++) {
      if (ext[i].equals(what)) return true;
    }
    return false;
  }


  /**
   * Returns the default extension for this editor setup.
   */
  abstract public String getDefaultExtension();


  /**
   * Returns the appropriate file extension to use for auxilliary source files in a sketch.
   * For example, in a Java-mode sketch, auxilliary files should be name "Foo.java"; in
   * Python mode, they should be named "foo.py".
   *
   * <p>Modes that do not override this function will get the default behavior of returning the
   * default extension.
   */
  public String getModuleExtension() {
    return getDefaultExtension();
  }


  /**
   * Returns a String[] array of proper extensions.
   */
  abstract public String[] getExtensions();


  /**
   * Get array of file/directory names that needn't be copied during "Save As".
   */
  abstract public String[] getIgnorable();


  // . . . . . . . . . . . . . . . . . . . . . . . . . . . . . . . . . . . . .

  /**
   * Checks coreLibraries and contribLibraries for a library with the specified name
   * @param libName the name of the library to find
   * @return the Library or null if not found
   */
  public Library findLibraryByName(String libName) {

    for (Library lib : this.coreLibraries) {
      if (libName.equals(lib.getName()))
        return lib;
    }

    for (Library lib : this.contribLibraries) {
      if (libName.equals(lib.getName()))
        return lib;
    }

    return null;
  }

  /**
   * Create a fresh applet/application folder if the 'delete target folder'
   * pref has been set in the preferences.
   */
  public void prepareExportFolder(File targetFolder) {
    if (targetFolder != null) {
      // Nuke the old applet/application folder because it can cause trouble
      if (Preferences.getBoolean("export.delete_target_folder")) {
//        System.out.println("temporarily skipping deletion of " + targetFolder);
        Base.removeDir(targetFolder);
        //      targetFolder.renameTo(dest);
      }
      // Create a fresh output folder (needed before preproc is run next)
      targetFolder.mkdirs();
    }
  }

//  public void handleNew() {
//    base.handleNew();
//  }
//
//
//  public void handleNewReplace() {
//    base.handleNewReplace();
//  }

  @Override
  public String toString() {
    return getTitle();
  }
}<|MERGE_RESOLUTION|>--- conflicted
+++ resolved
@@ -654,20 +654,6 @@
 
     try {
 
-<<<<<<< HEAD
-      DefaultMutableTreeNode modeExParent = new DefaultMutableTreeNode("Mode Examples");
-
-      for (File sub : subfolders) {
-        DefaultMutableTreeNode subNode = new DefaultMutableTreeNode(sub.getName());
-        if (base.addSketches(subNode, sub)) {
-//          examplesParent.add(subNode);
-          modeExParent.add(subNode);
-        }
-      }
-
-      // get library examples
-      boolean any = false;
-=======
       File[] examples = getExampleCategoryFolders();
 
       for (File subFolder : examples) {
@@ -680,7 +666,6 @@
       DefaultMutableTreeNode foundationLibraries = new DefaultMutableTreeNode("Core Libraries");
 
       // Get examples for core libraries
->>>>>>> 5d172141
       for (Library lib : coreLibraries) {
         if (lib.hasExamples()) {
           DefaultMutableTreeNode libNode = new DefaultMutableTreeNode(lib.getName());
@@ -688,15 +673,9 @@
             foundationLibraries.add(libNode);
         }
       }
-<<<<<<< HEAD
-
-      if (modeExParent.getChildCount() > 0)
-        node.add(modeExParent);
-=======
       if(foundationLibraries.getChildCount() > 0) {
         root.add(foundationLibraries);
       }
->>>>>>> 5d172141
 
       // Get examples for third party libraries
       DefaultMutableTreeNode contributed = new DefaultMutableTreeNode("Libraries");
@@ -707,49 +686,8 @@
           contributed.add(libNode);
         }
       }
-<<<<<<< HEAD
-    } catch (IOException e) {
-      e.printStackTrace();
-    }
-
-    DefaultMutableTreeNode contribExampleNode = buildContributedExamplesTrees();
-    if (contribExampleNode.getChildCount() > 0)
-      node.add(contribExampleNode);
-    return node;
-  }
-
-
-  public DefaultMutableTreeNode buildContributedExamplesTrees() {
-    DefaultMutableTreeNode node = new DefaultMutableTreeNode("Contributed Examples");
-
-    try {
-      File[] subfolders = ContributionType.EXAMPLES.listCandidates(examplesContribFolder);
-      if (subfolders == null) {
-        subfolders = new File[0]; //empty array
-      }
-      for (File sub : subfolders) {
-        if (!ExamplesContribution.isExamplesCompatible(base, sub))
-          continue;
-        DefaultMutableTreeNode subNode = new DefaultMutableTreeNode(sub.getName());
-        if (base.addSketches(subNode, sub)) {
-          node.add(subNode);
-          int exampleNodeNumber = -1;
-          for (int y = 0; y < subNode.getChildCount(); y++)
-            if (subNode.getChildAt(y).toString().equals("examples"))
-              exampleNodeNumber = y;
-          if (exampleNodeNumber == -1)
-            continue;
-          TreeNode exampleNode = subNode.getChildAt(exampleNodeNumber);
-          subNode.remove(exampleNodeNumber);
-          int count = exampleNode.getChildCount();
-          for (int x = 0; x < count; x++) {
-            subNode.add((DefaultMutableTreeNode) exampleNode.getChildAt(0));
-          }
-        }
-=======
       if(contributed.getChildCount() > 0){
         root.add(contributed);
->>>>>>> 5d172141
       }
     } catch (IOException e) {
       e.printStackTrace();
@@ -881,29 +819,16 @@
       examplesPanel.setLayout(new BorderLayout());
       examplesPanel.setBackground(Color.WHITE);
 
-<<<<<<< HEAD
-      final JPanel openExamplesManagerPanel = new JPanel(new FlowLayout(FlowLayout.LEFT));
-      JLabel openExamplesManagerLabel = new JLabel(Language.text("examples.add_examples"));
-//      openExamplesManagerLabel.setAlignmentX(Component.LEFT_ALIGNMENT);
-      openExamplesManagerPanel.add(openExamplesManagerLabel);
-=======
       final JPanel openExamplesManagerPanel = new JPanel(new FlowLayout(FlowLayout.CENTER));
       JButton addExamplesButton = new JButton(Language.text("examples.add_examples"));
       openExamplesManagerPanel.add(addExamplesButton);
->>>>>>> 5d172141
       openExamplesManagerPanel.setOpaque(false);
       Border lineBorder = BorderFactory.createMatteBorder(0, 0, 1, 0, Color.BLACK);
       Border paddingBorder = BorderFactory.createEmptyBorder(3, 5, 1, 4);
       openExamplesManagerPanel.setBorder(BorderFactory.createCompoundBorder(lineBorder, paddingBorder));
       openExamplesManagerPanel.setAlignmentX(Component.LEFT_ALIGNMENT);
       openExamplesManagerPanel.setCursor(new Cursor(Cursor.HAND_CURSOR));
-<<<<<<< HEAD
-//      openExamplesManagerLabel.setForeground(new Color(0, 0, 238));
-      openExamplesManagerPanel.addMouseListener(new MouseAdapter() {
-
-=======
       addExamplesButton.addActionListener(new ActionListener() {
->>>>>>> 5d172141
         @Override
         public void actionPerformed(ActionEvent e) {
           base.handleOpenExampleManager();
@@ -1130,7 +1055,6 @@
 
   protected JFrame sketchbookFrame;
 
-<<<<<<< HEAD
   /*
    * Function for rebuilding the tree in case user presses SPACE or the
    * sketchbook folder is changed in preferences. Also This helps if a sketch is
@@ -1154,19 +1078,17 @@
    * Called from updateInernal in Base.java
    */
   public void updateTree(String sketchName, File sketchFolder) {
-      File f = new File(sketchFolder.getAbsolutePath() + "\\" + sketchName
-        + ".pde");
-      if (model != null) {
-        DefaultMutableTreeNode root = (DefaultMutableTreeNode) model.getRoot();
-        SketchReference reference = new SketchReference(sketchName, f);
-        DefaultMutableTreeNode newNode = new DefaultMutableTreeNode(reference);
-        root.add(newNode);
-        model.reload(root);
-    }
-  }
-
-=======
->>>>>>> 5d172141
+    File f = new File(sketchFolder.getAbsolutePath() + "\\" + sketchName
+      + ".pde");
+    if (model != null) {
+      DefaultMutableTreeNode root = (DefaultMutableTreeNode) model.getRoot();
+      SketchReference reference = new SketchReference(sketchName, f);
+      DefaultMutableTreeNode newNode = new DefaultMutableTreeNode(reference);
+      root.add(newNode);
+      model.reload(root);
+    }
+  }
+
   public void showSketchbookFrame() {
     if (sketchbookFrame == null) {
       sketchbookFrame = new JFrame(Language.text("sketchbook"));
@@ -1178,10 +1100,7 @@
                                         }
                                       });
 
-      sketchbookFrame.getContentPane().setLayout(new BorderLayout());
-      DefaultMutableTreeNode root = buildSketchbookTree();
-      model = new DefaultTreeModel(root);
-      final JTree tree = new JTree(model);
+      final JTree tree = new JTree(buildSketchbookTree());
       tree.getSelectionModel()
         .setSelectionMode(TreeSelectionModel.SINGLE_TREE_SELECTION);
       tree.setShowsRootHandles(true);
@@ -1221,10 +1140,6 @@
               base.handleOpen(sketch.getPath());
             }
           }
-
-          if (e.getKeyChar() == KeyEvent.VK_SPACE) {
-            rebuildTree();
-          }
         }
       });
 
@@ -1237,9 +1152,7 @@
       JScrollPane treePane = new JScrollPane(tree);
       treePane.setPreferredSize(new Dimension(250, 450));
       treePane.setBorder(new EmptyBorder(0, 0, 0, 0));
-      JLabel refreshLabel = new JLabel("Press SPACE to refresh");
-      sketchbookFrame.getContentPane().add(refreshLabel, BorderLayout.SOUTH);
-      sketchbookFrame.getContentPane().add(treePane, BorderLayout.CENTER);
+      sketchbookFrame.getContentPane().add(treePane);
       sketchbookFrame.pack();
     }
 
