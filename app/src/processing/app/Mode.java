--- conflicted
+++ resolved
@@ -589,7 +589,6 @@
     }
   }
 
-<<<<<<< HEAD
   public void refreshExampleFrame() {
     if (examplesFrame != null) {
       Rectangle bounds = null;
@@ -598,9 +597,6 @@
       examplesFrame.setBounds(bounds);
     }
   }
-
-=======
->>>>>>> 243b1451
 
   public void showExamplesFrame() {
     if (examplesFrame == null) {
