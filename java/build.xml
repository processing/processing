<?xml version="1.0"?>
<project name="Java Mode" default="build">

  <property name="generated"
<<<<<<< HEAD
	    value="${basedir}/generated/processing/mode/java/preproc" />
  <mkdir dir="${generated}" />

  <property name="grammars"
	    value="${basedir}/src/processing/mode/java/preproc" />

  <property name="antlr_jar"
	    value="${basedir}/mode/antlr.jar" />
=======
	          value="${basedir}/generated/processing/mode/java/preproc" />
  <mkdir dir="${generated}" />

  <property name="grammars"
	          value="${basedir}/src/processing/mode/java/preproc" />

  <property name="antlr_jar"
	          value="${basedir}/mode/antlr.jar" />
>>>>>>> 37108add

  <property name="mode_jar"
            value="${basedir}/mode/JavaMode.jar" />

  <classloader taskname="antlr">
    <classpath path="${antlr_jar}" />
  </classloader>

  <target name="clean" description="Clean the build directories">
    <delete dir="bin" />
    <delete dir="bin-test" />
    <delete file="${mode_jar}" />
    <delete>
      <fileset dir="${generated}">
      	<include name="*.java" />
      	<include name="*.tokens" />
      	<include name="*.txt" />
      	<include name="*.g" />
      	<include name="*.smap" />
      	<include name="*.properties" />
      </fileset>
    </delete>
  </target>

  <target name="preproc" description="Compile ANTLR grammar">
    <antlr target="${grammars}/java15.g" outputdirectory="${generated}">
      <classpath path="${antlr_jar}" />
    </antlr>
    <antlr target="${grammars}/pde.g"
<<<<<<< HEAD
	   outputdirectory="${generated}"
	   glib="${grammars}/java15.g">
=======
	         outputdirectory="${generated}"
	         glib="${grammars}/java15.g">
>>>>>>> 37108add
      <classpath path="${antlr_jar}" />
    </antlr>

    <!-- clean up the warning mess caused by this old antlr version -->
    <!--<property name="uuc" value="@SuppressWarnings({ &quot;unused&quot;, &quot;unchecked&quot;, &quot;cast&quot; })${line.separator}" />-->
    <property name="uucr" value="@SuppressWarnings({ &quot;unused&quot;, &quot;unchecked&quot;, &quot;cast&quot;, &quot;rawtypes&quot;  })${line.separator}" />
    <property name="uc" value="@SuppressWarnings({ &quot;unused&quot;, &quot;cast&quot; })${line.separator}" />

    <!-- need to match against the previous line so that we don't re-add -->
<<<<<<< HEAD
    <replaceregexp
        file="generated/processing/mode/java/preproc/JavaLexer.java"
        match="(\n\n)(public class JavaLexer .*)"
        replace="\1${uucr}\2">
    </replaceregexp>

    <replaceregexp
        file="generated/processing/mode/java/preproc/JavaRecognizer.java"
        match="(\*/\n)(public class JavaRecognizer .*)"
        replace="\1${uc}\2">
    </replaceregexp>

    <replaceregexp
        file="generated/processing/mode/java/preproc/PdeLexer.java"
        match="(\n\n)(public class PdeLexer .*)"
        replace="\1${uucr}\2">
    </replaceregexp>

    <replaceregexp
        file="generated/processing/mode/java/preproc/PdeRecognizer.java"
        match="(\n\n)(public class PdeRecognizer .*)"
        replace="\1${uc}\2">
=======
    <replaceregexp file="generated/processing/mode/java/preproc/JavaLexer.java"
                   match="(\n\n)(public class JavaLexer .*)"
                   replace="\1${uucr}\2">
    </replaceregexp>

    <replaceregexp file="generated/processing/mode/java/preproc/JavaRecognizer.java"
                   match="(\*/\n)(public class JavaRecognizer .*)"
                   replace="\1${uc}\2">
    </replaceregexp>

    <replaceregexp file="generated/processing/mode/java/preproc/PdeLexer.java"
                   match="(\n\n)(public class PdeLexer .*)"
                   replace="\1${uucr}\2">
    </replaceregexp>

    <replaceregexp file="generated/processing/mode/java/preproc/PdeRecognizer.java"
                   match="(\n\n)(public class PdeRecognizer .*)"
                   replace="\1${uc}\2">
>>>>>>> 37108add
    </replaceregexp>
    <!-- end of workaround for old antlr -->
  </target>

<<<<<<< HEAD
  <path id="classpath.base">
    <pathelement location="../core/library/core.jar" />
    <pathelement location="../app/pde.jar" />
    <pathelement location="../app/lib/ant.jar" />
    <pathelement location="../app/lib/ant-launcher.jar" />
    <pathelement location="../app/lib/apple.jar" />
    <pathelement location="../app/lib/jna.jar" />
    <pathelement location="../app/lib/jna-platform.jar" />
    <pathelement location="mode/antlr.jar" />
    <pathelement location="mode/classpath-explorer-1.0.jar" />
    <pathelement location="mode/jsoup-1.7.1.jar" />
    <pathelement location="mode/org.netbeans.swing.outline.jar" />
    <pathelement location="mode/jdi.jar" />
    <pathelement location="mode/jdimodel.jar" />
    <pathelement location="mode/com.ibm.icu.jar" />
    <pathelement location="mode/org.eclipse.core.contenttype.jar" />
    <pathelement location="mode/org.eclipse.core.jobs.jar" />
    <pathelement location="mode/org.eclipse.core.resources.jar" />
    <pathelement location="mode/org.eclipse.core.runtime.jar" />
    <pathelement location="mode/org.eclipse.equinox.common.jar" />
    <pathelement location="mode/org.eclipse.equinox.preferences.jar" />
    <pathelement location="mode/org.eclipse.jdt.compiler.apt.jar" />
    <pathelement location="mode/org.eclipse.jdt.core.jar" />
    <pathelement location="mode/org.eclipse.osgi.jar" />
    <pathelement location="mode/org.eclipse.text.jar" />
  </path>

  <path id="classpath.test">
    <pathelement location="../core/library-test/junit-4.8.1.jar" />
    <pathelement location="../core/library-test/mockito-all-1.10.19.jar" />
    <pathelement location = "bin-test" />
    <path refid="classpath.base" />
  </path>

  <macrodef name="compilecommon">
    <attribute name="destdir"/>
    <attribute name="srcdir"/>
    <attribute name="classpath"/>
    <sequential>
      <condition property="core-built">
        <available file="../core/library/core.jar" />
      </condition>
      <fail unless="core-built" message="Please first build the core library and make sure it is located at ../core/library/core.jar" />

      <condition property="app-built">
        <available file="../app/pde.jar" />
      </condition>
      <fail unless="app-built" message="Please build app first and make sure it is located at ../app/pde.jar" />

      <mkdir dir="@{destdir}" />

      <!-- in some cases, pde.jar was not getting built
  	 https://github.com/processing/processing/issues/1792 -->
      <delete file="${mode_jar}" />

      <!-- env used to set classpath below -->
      <property environment="env" />

      <javac source="1.8"
  	   target="1.8"
  	   destdir="@{destdir}"
  	   excludes="**/tools/format/**"
  	   encoding="UTF-8"
  	   includeAntRuntime="false"
  	   debug="on"
  	   nowarn="true"
  	   compiler="modern">
        <src path="@{srcdir}" />
        <src path="generated" />
        <classpath refid="@{classpath}"/>
      </javac>
    </sequential>
  </macrodef>

  <target name="test-compile" depends="preproc">
    <compilecommon srcdir="src; test" destdir="bin-test" classpath="classpath.test" />
  </target>

  <target name="test" depends="test-compile">
    <junit haltonfailure="true">
      <classpath refid="classpath.test" />
      <formatter type="brief" usefile="false" />
      <batchtest>
        <fileset dir="test">
          <include name="**/*Test.java" />
        </fileset>
      </batchtest>
    </junit>
  </target>

  <target name="compile" depends="test" description="Compile sources">
    <compilecommon srcdir="src" destdir="bin" classpath="classpath.base" />
=======
  <target name="compile" depends="preproc" description="Compile sources">
    <condition property="core-built">
      <available file="../core/library/core.jar" />
    </condition>
    <fail unless="core-built" message="Please first build the core library and make sure it is located at ../core/library/core.jar" />

    <condition property="app-built">
      <available file="../app/pde.jar" />
    </condition>
    <fail unless="app-built" message="Please build app first and make sure it is located at ../app/pde.jar" />

    <mkdir dir="bin" />

    <!-- in some cases, pde.jar was not getting built
	       https://github.com/processing/processing/issues/1792 -->
    <delete file="${mode_jar}" />

    <!-- env used to set classpath below -->
    <property environment="env" />

    <javac source="1.8"
      	   target="1.8"
      	   destdir="bin"
      	   excludes="**/tools/format/**"
      	   encoding="UTF-8"
      	   includeAntRuntime="false"
      	   classpath="../core/library/core.jar;

                      ../app/pde.jar;
                      ../app/lib/ant.jar;
                      ../app/lib/ant-launcher.jar;
                      ../app/lib/apple.jar;
                      ../app/lib/jna.jar;
                      ../app/lib/jna-platform.jar;

                      mode/antlr.jar;
                      mode/classpath-explorer-1.0.jar;
                      mode/jsoup-1.7.1.jar;
                      mode/org.netbeans.swing.outline.jar;

                      mode/jdi.jar;
                      mode/jdimodel.jar;

                      mode/com.ibm.icu.jar;

                      mode/org.eclipse.core.contenttype.jar;
                      mode/org.eclipse.core.jobs.jar;
                      mode/org.eclipse.core.resources.jar;
                      mode/org.eclipse.core.runtime.jar;
                      mode/org.eclipse.equinox.common.jar;
                      mode/org.eclipse.equinox.preferences.jar;
                      mode/org.eclipse.jdt.core.jar;
                      mode/org.eclipse.osgi.jar;
                      mode/org.eclipse.text.jar"
      	   debug="on"
      	   nowarn="true"
      	   compiler="org.eclipse.jdt.core.JDTCompilerAdapter">
      <src path="src" />
      <src path="generated" />
      <compilerclasspath path="mode/org.eclipse.jdt.core.jar;
                               mode/jdtCompilerAdapter.jar" />
    </javac>
>>>>>>> 37108add
  </target>

  <target name="build" depends="compile" description="Build PDE">
    <jar basedir="bin" destfile="${mode_jar}" />
  </target>

</project><|MERGE_RESOLUTION|>--- conflicted
+++ resolved
@@ -2,7 +2,6 @@
 <project name="Java Mode" default="build">
 
   <property name="generated"
-<<<<<<< HEAD
 	    value="${basedir}/generated/processing/mode/java/preproc" />
   <mkdir dir="${generated}" />
 
@@ -11,16 +10,6 @@
 
   <property name="antlr_jar"
 	    value="${basedir}/mode/antlr.jar" />
-=======
-	          value="${basedir}/generated/processing/mode/java/preproc" />
-  <mkdir dir="${generated}" />
-
-  <property name="grammars"
-	          value="${basedir}/src/processing/mode/java/preproc" />
-
-  <property name="antlr_jar"
-	          value="${basedir}/mode/antlr.jar" />
->>>>>>> 37108add
 
   <property name="mode_jar"
             value="${basedir}/mode/JavaMode.jar" />
@@ -50,13 +39,8 @@
       <classpath path="${antlr_jar}" />
     </antlr>
     <antlr target="${grammars}/pde.g"
-<<<<<<< HEAD
 	   outputdirectory="${generated}"
 	   glib="${grammars}/java15.g">
-=======
-	         outputdirectory="${generated}"
-	         glib="${grammars}/java15.g">
->>>>>>> 37108add
       <classpath path="${antlr_jar}" />
     </antlr>
 
@@ -66,30 +50,6 @@
     <property name="uc" value="@SuppressWarnings({ &quot;unused&quot;, &quot;cast&quot; })${line.separator}" />
 
     <!-- need to match against the previous line so that we don't re-add -->
-<<<<<<< HEAD
-    <replaceregexp
-        file="generated/processing/mode/java/preproc/JavaLexer.java"
-        match="(\n\n)(public class JavaLexer .*)"
-        replace="\1${uucr}\2">
-    </replaceregexp>
-
-    <replaceregexp
-        file="generated/processing/mode/java/preproc/JavaRecognizer.java"
-        match="(\*/\n)(public class JavaRecognizer .*)"
-        replace="\1${uc}\2">
-    </replaceregexp>
-
-    <replaceregexp
-        file="generated/processing/mode/java/preproc/PdeLexer.java"
-        match="(\n\n)(public class PdeLexer .*)"
-        replace="\1${uucr}\2">
-    </replaceregexp>
-
-    <replaceregexp
-        file="generated/processing/mode/java/preproc/PdeRecognizer.java"
-        match="(\n\n)(public class PdeRecognizer .*)"
-        replace="\1${uc}\2">
-=======
     <replaceregexp file="generated/processing/mode/java/preproc/JavaLexer.java"
                    match="(\n\n)(public class JavaLexer .*)"
                    replace="\1${uucr}\2">
@@ -108,12 +68,10 @@
     <replaceregexp file="generated/processing/mode/java/preproc/PdeRecognizer.java"
                    match="(\n\n)(public class PdeRecognizer .*)"
                    replace="\1${uc}\2">
->>>>>>> 37108add
     </replaceregexp>
     <!-- end of workaround for old antlr -->
   </target>
 
-<<<<<<< HEAD
   <path id="classpath.base">
     <pathelement location="../core/library/core.jar" />
     <pathelement location="../app/pde.jar" />
@@ -206,70 +164,6 @@
 
   <target name="compile" depends="test" description="Compile sources">
     <compilecommon srcdir="src" destdir="bin" classpath="classpath.base" />
-=======
-  <target name="compile" depends="preproc" description="Compile sources">
-    <condition property="core-built">
-      <available file="../core/library/core.jar" />
-    </condition>
-    <fail unless="core-built" message="Please first build the core library and make sure it is located at ../core/library/core.jar" />
-
-    <condition property="app-built">
-      <available file="../app/pde.jar" />
-    </condition>
-    <fail unless="app-built" message="Please build app first and make sure it is located at ../app/pde.jar" />
-
-    <mkdir dir="bin" />
-
-    <!-- in some cases, pde.jar was not getting built
-	       https://github.com/processing/processing/issues/1792 -->
-    <delete file="${mode_jar}" />
-
-    <!-- env used to set classpath below -->
-    <property environment="env" />
-
-    <javac source="1.8"
-      	   target="1.8"
-      	   destdir="bin"
-      	   excludes="**/tools/format/**"
-      	   encoding="UTF-8"
-      	   includeAntRuntime="false"
-      	   classpath="../core/library/core.jar;
-
-                      ../app/pde.jar;
-                      ../app/lib/ant.jar;
-                      ../app/lib/ant-launcher.jar;
-                      ../app/lib/apple.jar;
-                      ../app/lib/jna.jar;
-                      ../app/lib/jna-platform.jar;
-
-                      mode/antlr.jar;
-                      mode/classpath-explorer-1.0.jar;
-                      mode/jsoup-1.7.1.jar;
-                      mode/org.netbeans.swing.outline.jar;
-
-                      mode/jdi.jar;
-                      mode/jdimodel.jar;
-
-                      mode/com.ibm.icu.jar;
-
-                      mode/org.eclipse.core.contenttype.jar;
-                      mode/org.eclipse.core.jobs.jar;
-                      mode/org.eclipse.core.resources.jar;
-                      mode/org.eclipse.core.runtime.jar;
-                      mode/org.eclipse.equinox.common.jar;
-                      mode/org.eclipse.equinox.preferences.jar;
-                      mode/org.eclipse.jdt.core.jar;
-                      mode/org.eclipse.osgi.jar;
-                      mode/org.eclipse.text.jar"
-      	   debug="on"
-      	   nowarn="true"
-      	   compiler="org.eclipse.jdt.core.JDTCompilerAdapter">
-      <src path="src" />
-      <src path="generated" />
-      <compilerclasspath path="mode/org.eclipse.jdt.core.jar;
-                               mode/jdtCompilerAdapter.jar" />
-    </javac>
->>>>>>> 37108add
   </target>
 
   <target name="build" depends="compile" description="Build PDE">
