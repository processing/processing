<?xml version="1.0"?>
<project name="Java Mode" default="build">

  <property name="generated"
	    value="${basedir}/generated/processing/mode/java/preproc" />
  <mkdir dir="${generated}" />

  <property name="grammars"
	    value="${basedir}/src/processing/mode/java/preproc" />

<<<<<<< HEAD
  <property name="antlr_jar"
	    value="${basedir}/mode/antlr.jar" />
=======
  <property name="antlr_jar" 
	    value="${basedir}/mode/antlr-4.5-complete.jar" />
>>>>>>> 6234762c

  <property name="mode_jar"
            value="${basedir}/mode/JavaMode.jar" />

  <classloader taskname="antlr">
    <classpath path="${antlr_jar}" />
  </classloader>

  <target name="clean" description="Clean the build directories">
    <delete dir="bin" />
    <delete dir="bin-test" />
    <delete file="${mode_jar}" />
    <delete>
      <fileset dir="${generated}">
	<include name="*.java" />
	<include name="*.tokens" />
	<include name="*.txt" />
	<include name="*.g" />
	<include name="*.smap" />
	<include name="*.properties" />
      </fileset>
    </delete>
  </target>

  <target name="preproc" description="Compile ANTLR 4 grammar">
    <java classname="org.antlr.v4.Tool"
        failonerror="true">
      <classpath path="${antlr_jar}" />
<<<<<<< HEAD
    </antlr>
    <antlr target="${grammars}/pde.g"
	   outputdirectory="${generated}"
	   glib="${grammars}/java15.g">
      <classpath path="${antlr_jar}" />
    </antlr>
=======
      <arg value="-o" />
      <arg value="${generated}" />
      <arg value="-package" />
      <arg value="processing.mode.java.preproc" />
      <arg value="${grammars}/Processing.g4" />
    </java>
  </target>

  <target name="compile" depends="preproc" description="Compile sources">
    <condition property="core-built">
      <available file="../core/library/core.jar" />
    </condition>
    <fail unless="core-built" message="Please first build the core library and make sure it is located at ../core/library/core.jar" />
>>>>>>> 6234762c

    <!-- clean up the warning mess caused by this old antlr version -->
    <!--<property name="uuc" value="@SuppressWarnings({ &quot;unused&quot;, &quot;unchecked&quot;, &quot;cast&quot; })${line.separator}" />-->
    <property name="uucr" value="@SuppressWarnings({ &quot;unused&quot;, &quot;unchecked&quot;, &quot;cast&quot;, &quot;rawtypes&quot;  })${line.separator}" />
    <property name="uc" value="@SuppressWarnings({ &quot;unused&quot;, &quot;cast&quot; })${line.separator}" />

    <!-- need to match against the previous line so that we don't re-add -->
    <replaceregexp
        file="generated/processing/mode/java/preproc/JavaLexer.java"
        match="(\n\n)(public class JavaLexer .*)"
        replace="\1${uucr}\2">
    </replaceregexp>

    <replaceregexp
        file="generated/processing/mode/java/preproc/JavaRecognizer.java"
        match="(\*/\n)(public class JavaRecognizer .*)"
        replace="\1${uc}\2">
    </replaceregexp>

    <replaceregexp
        file="generated/processing/mode/java/preproc/PdeLexer.java"
        match="(\n\n)(public class PdeLexer .*)"
        replace="\1${uucr}\2">
    </replaceregexp>

    <replaceregexp
        file="generated/processing/mode/java/preproc/PdeRecognizer.java"
        match="(\n\n)(public class PdeRecognizer .*)"
        replace="\1${uc}\2">
    </replaceregexp>
    <!-- end of workaround for old antlr -->
  </target>

  <path id="classpath.base">
    <pathelement location="../core/library/core.jar" />
    <pathelement location="../app/pde.jar" />
    <pathelement location="../app/lib/ant.jar" />
    <pathelement location="../app/lib/ant-launcher.jar" />
    <pathelement location="../app/lib/apple.jar" />
    <pathelement location="../app/lib/jna.jar" />
    <pathelement location="../app/lib/jna-platform.jar" />
    <pathelement location="mode/antlr.jar" />
    <pathelement location="mode/classpath-explorer-1.0.jar" />
    <pathelement location="mode/jsoup-1.7.1.jar" />
    <pathelement location="mode/org.netbeans.swing.outline.jar" />
    <pathelement location="mode/jdi.jar" />
    <pathelement location="mode/jdimodel.jar" />
    <pathelement location="mode/com.ibm.icu.jar" />
    <pathelement location="mode/org.eclipse.core.contenttype.jar" />
    <pathelement location="mode/org.eclipse.core.jobs.jar" />
    <pathelement location="mode/org.eclipse.core.resources.jar" />
    <pathelement location="mode/org.eclipse.core.runtime.jar" />
    <pathelement location="mode/org.eclipse.equinox.common.jar" />
    <pathelement location="mode/org.eclipse.equinox.preferences.jar" />
    <pathelement location="mode/org.eclipse.jdt.compiler.apt.jar" />
    <pathelement location="mode/org.eclipse.jdt.core.jar" />
    <pathelement location="mode/org.eclipse.osgi.jar" />
    <pathelement location="mode/org.eclipse.text.jar" />
  </path>

  <path id="classpath.test">
    <pathelement location="../core/library-test/junit-4.8.1.jar" />
    <pathelement location="../core/library-test/mockito-all-1.10.19.jar" />
    <pathelement location = "bin-test" />
    <path refid="classpath.base" />
  </path>

  <macrodef name="compilecommon">
    <attribute name="destdir"/>
    <attribute name="srcdir"/>
    <attribute name="classpath"/>
    <sequential>
      <condition property="core-built">
        <available file="../core/library/core.jar" />
      </condition>
      <fail unless="core-built" message="Please first build the core library and make sure it is located at ../core/library/core.jar" />

      <condition property="app-built">
        <available file="../app/pde.jar" />
      </condition>
      <fail unless="app-built" message="Please build app first and make sure it is located at ../app/pde.jar" />

      <mkdir dir="@{destdir}" />

      <!-- in some cases, pde.jar was not getting built
  	 https://github.com/processing/processing/issues/1792 -->
      <delete file="${mode_jar}" />

      <!-- env used to set classpath below -->
      <property environment="env" />

      <javac source="1.8"
  	   target="1.8"
  	   destdir="@{destdir}"
  	   excludes="**/tools/format/**"
  	   encoding="UTF-8"
  	   includeAntRuntime="false"
  	   debug="on"
  	   nowarn="true"
  	   compiler="modern">
        <src path="@{srcdir}" />
        <src path="generated" />
        <classpath refid="@{classpath}"/>
      </javac>
    </sequential>
  </macrodef>

  <target name="test-compile" depends="preproc">
    <compilecommon srcdir="src; test" destdir="bin-test" classpath="classpath.test" />
  </target>

  <target name="test" depends="test-compile">
    <junit haltonfailure="true">
      <classpath refid="classpath.test" />
      <formatter type="brief" usefile="false" />
      <batchtest>
        <fileset dir="test">
          <include name="**/*Test.java" />
        </fileset>
      </batchtest>
    </junit>
  </target>

<<<<<<< HEAD
  <target name="compile" depends="test" description="Compile sources">
    <compilecommon srcdir="src" destdir="bin" classpath="classpath.base" />
=======
    <!-- env used to set classpath below -->
    <property environment="env" />

    <javac source="1.7"
	   target="1.7"
	   destdir="bin" 
	   excludes="**/tools/format/**" 
	   encoding="UTF-8" 
	   includeAntRuntime="false" 
	   classpath="../core/library/core.jar; 

                      ../app/pde.jar;
                      ../app/lib/ant.jar; 
                      ../app/lib/ant-launcher.jar; 
                      ../app/lib/apple.jar; 
                      ../app/lib/jna.jar; 

                      mode/antlr-4.5-complete.jar; 
                      mode/classpath-explorer-1.0.jar; 
                      mode/jsoup-1.7.1.jar;
                      mode/org.netbeans.swing.outline.jar; 

                      mode/jdi.jar; 
                      mode/jdimodel.jar; 

                      mode/com.ibm.icu.jar;

                      mode/org.eclipse.core.contenttype.jar;
                      mode/org.eclipse.core.jobs.jar;
                      mode/org.eclipse.core.resources.jar;
                      mode/org.eclipse.core.runtime.jar;
                      mode/org.eclipse.equinox.common.jar;
                      mode/org.eclipse.equinox.preferences.jar;
                      mode/org.eclipse.jdt.core.jar;
                      mode/org.eclipse.osgi.jar;
                      mode/org.eclipse.text.jar"
	   debug="on"
	   nowarn="true"
	   compiler="org.eclipse.jdt.core.JDTCompilerAdapter">
      <src path="src" />
      <src path="generated" />
      <compilerclasspath path="mode/org.eclipse.jdt.core.jar; 
                               mode/jdtCompilerAdapter.jar" />
    </javac>
>>>>>>> 6234762c
  </target>

  <target name="build" depends="compile" description="Build PDE">
    <jar basedir="bin" destfile="${mode_jar}" />
  </target>

</project><|MERGE_RESOLUTION|>--- conflicted
+++ resolved
@@ -8,13 +8,8 @@
   <property name="grammars"
 	    value="${basedir}/src/processing/mode/java/preproc" />
 
-<<<<<<< HEAD
   <property name="antlr_jar"
-	    value="${basedir}/mode/antlr.jar" />
-=======
-  <property name="antlr_jar" 
 	    value="${basedir}/mode/antlr-4.5-complete.jar" />
->>>>>>> 6234762c
 
   <property name="mode_jar"
             value="${basedir}/mode/JavaMode.jar" />
@@ -43,14 +38,6 @@
     <java classname="org.antlr.v4.Tool"
         failonerror="true">
       <classpath path="${antlr_jar}" />
-<<<<<<< HEAD
-    </antlr>
-    <antlr target="${grammars}/pde.g"
-	   outputdirectory="${generated}"
-	   glib="${grammars}/java15.g">
-      <classpath path="${antlr_jar}" />
-    </antlr>
-=======
       <arg value="-o" />
       <arg value="${generated}" />
       <arg value="-package" />
@@ -64,7 +51,6 @@
       <available file="../core/library/core.jar" />
     </condition>
     <fail unless="core-built" message="Please first build the core library and make sure it is located at ../core/library/core.jar" />
->>>>>>> 6234762c
 
     <!-- clean up the warning mess caused by this old antlr version -->
     <!--<property name="uuc" value="@SuppressWarnings({ &quot;unused&quot;, &quot;unchecked&quot;, &quot;cast&quot; })${line.separator}" />-->
@@ -106,7 +92,7 @@
     <pathelement location="../app/lib/apple.jar" />
     <pathelement location="../app/lib/jna.jar" />
     <pathelement location="../app/lib/jna-platform.jar" />
-    <pathelement location="mode/antlr.jar" />
+    <pathelement location="mode/antlr-4.5-complete.jar.jar" />
     <pathelement location="mode/classpath-explorer-1.0.jar" />
     <pathelement location="mode/jsoup-1.7.1.jar" />
     <pathelement location="mode/org.netbeans.swing.outline.jar" />
@@ -188,55 +174,8 @@
     </junit>
   </target>
 
-<<<<<<< HEAD
   <target name="compile" depends="test" description="Compile sources">
     <compilecommon srcdir="src" destdir="bin" classpath="classpath.base" />
-=======
-    <!-- env used to set classpath below -->
-    <property environment="env" />
-
-    <javac source="1.7"
-	   target="1.7"
-	   destdir="bin" 
-	   excludes="**/tools/format/**" 
-	   encoding="UTF-8" 
-	   includeAntRuntime="false" 
-	   classpath="../core/library/core.jar; 
-
-                      ../app/pde.jar;
-                      ../app/lib/ant.jar; 
-                      ../app/lib/ant-launcher.jar; 
-                      ../app/lib/apple.jar; 
-                      ../app/lib/jna.jar; 
-
-                      mode/antlr-4.5-complete.jar; 
-                      mode/classpath-explorer-1.0.jar; 
-                      mode/jsoup-1.7.1.jar;
-                      mode/org.netbeans.swing.outline.jar; 
-
-                      mode/jdi.jar; 
-                      mode/jdimodel.jar; 
-
-                      mode/com.ibm.icu.jar;
-
-                      mode/org.eclipse.core.contenttype.jar;
-                      mode/org.eclipse.core.jobs.jar;
-                      mode/org.eclipse.core.resources.jar;
-                      mode/org.eclipse.core.runtime.jar;
-                      mode/org.eclipse.equinox.common.jar;
-                      mode/org.eclipse.equinox.preferences.jar;
-                      mode/org.eclipse.jdt.core.jar;
-                      mode/org.eclipse.osgi.jar;
-                      mode/org.eclipse.text.jar"
-	   debug="on"
-	   nowarn="true"
-	   compiler="org.eclipse.jdt.core.JDTCompilerAdapter">
-      <src path="src" />
-      <src path="generated" />
-      <compilerclasspath path="mode/org.eclipse.jdt.core.jar; 
-                               mode/jdtCompilerAdapter.jar" />
-    </javac>
->>>>>>> 6234762c
   </target>
 
   <target name="build" depends="compile" description="Build PDE">
