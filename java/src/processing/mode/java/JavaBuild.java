--- conflicted
+++ resolved
@@ -210,40 +210,6 @@
       }
     }
 
-<<<<<<< HEAD
-    // initSketchSize() sets the internal sketchWidth/Height/Renderer vars
-    // in the preprocessor. Those are used in preproc.write() so that they
-    // can be used to add methods (settings() or sketchXxxx())
-    //String[] sizeParts =
-    SurfaceInfo sizeInfo =
-      preprocessor.initSketchSize(sketch.getMainProgram(), sizeWarning);
-    if (sizeInfo == null) {
-      // An error occurred while trying to pull out the size, so exit here
-      return null;
-    }
-    //System.out.format("size() is '%s'%n", info[0]);
-
-    // Remove the entries being moved to settings(). They will be re-inserted
-    // by writeFooter() when it emits the settings() method.
-    // If the user already has a settings() method, don't mess with anything.
-    // https://github.com/processing/processing/issues/4703
-    if (!PdePreprocessor.hasSettingsMethod(bigCode.toString()) &&
-        sizeInfo != null && sizeInfo.hasSettings()) {
-      for (String stmt : sizeInfo.getStatements()) {
-        // Don't remove newlines (and while you're at it, just keep spaces)
-        // https://github.com/processing/processing/issues/3654
-        stmt = stmt.trim();
-        int index = bigCode.indexOf(stmt);
-        if (index != -1) {
-          bigCode.delete(index, index + stmt.length());
-        } else {
-          // TODO remove once we hit final; but prevent an exception like in
-          // https://github.com/processing/processing/issues/3531
-          System.err.format("Error removing '%s' from the code.", stmt);
-        }
-      }
-    }
-=======
 //    // initSketchSize() sets the internal sketchWidth/Height/Renderer vars
 //    // in the preprocessor. Those are used in preproc.write() so that they
 //    // can be turned into sketchXxxx() methods.
@@ -251,7 +217,7 @@
 //    // if this fella is OpenGL, and if so, to add the import. It's messy and
 //    // gross and someday we'll just always include OpenGL.
 //    String[] sizeInfo =
-    
+
 /* next line commented out for ANTLR 4 - PdePreprocessor now does this when
  * walking the tree
  */
@@ -268,7 +234,6 @@
 //        }
 //      }
 //    }
->>>>>>> 6234762c
 
     PreprocessorResult result;
     try {
@@ -287,7 +252,6 @@
         re.printStackTrace();
         throw new SketchException("Could not write " + java.getAbsolutePath());
       }
-<<<<<<< HEAD
     } catch (antlr.RecognitionException re) {
       // re also returns a column that we're not bothering with for now
       // first assume that it's the main file
@@ -412,12 +376,10 @@
         throw new SketchException(msg, 0, -1, -1);
       }
 
-=======
     } catch (FileNotFoundException fnfe) {
-      fnfe.printStackTrace();
-      String msg = "Build folder disappeared or could not be written";
-      throw new SketchException(msg);
->>>>>>> 6234762c
+        fnfe.printStackTrace();
+        String msg = "Build folder disappeared or could not be written";
+        throw new SketchException(msg);
     } catch (SketchException pe) {
       // RunnerExceptions are caught here and re-thrown, so that they don't
       // get lost in the more general "Exception" handler below.
