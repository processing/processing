/* -*- mode: java; c-basic-offset: 2; indent-tabs-mode: nil -*- */

/*
  Part of the Processing project - http://processing.org

  Copyright (c) 2011-13 Ben Fry and Casey Reas
  Copyright (c) 2006-11 Ben Fry

  This library is free software; you can redistribute it and/or
  modify it under the terms of the GNU Lesser General Public
  License version 2.1 as published by the Free Software Foundation.

  This library is distributed in the hope that it will be useful,
  but WITHOUT ANY WARRANTY; without even the implied warranty of
  MERCHANTABILITY or FITNESS FOR A PARTICULAR PURPOSE.  See the GNU
  Lesser General Public License for more details.

  You should have received a copy of the GNU Lesser General
  Public License along with this library; if not, write to the
  Free Software Foundation, Inc., 59 Temple Place, Suite 330,
  Boston, MA  02111-1307  USA
 */

package processing.data;

import java.io.*;
import java.lang.reflect.*;
import java.sql.ResultSet;
import java.sql.ResultSetMetaData;
import java.sql.SQLException;
import java.sql.Types;
import java.util.*;
import java.util.concurrent.ExecutorService;
import java.util.concurrent.Executors;
import java.util.zip.ZipEntry;
import java.util.zip.ZipInputStream;

import javax.xml.parsers.ParserConfigurationException;

import org.xml.sax.SAXException;

import processing.core.PApplet;
import processing.core.PConstants;


/**
 * <p>Generic class for handling tabular data, typically from a CSV, TSV, or
 * other sort of spreadsheet file.</p>
 * <p>CSV files are
 * <a href="http://en.wikipedia.org/wiki/Comma-separated_values">comma separated values</a>,
 * often with the data in quotes. TSV files use tabs as separators, and usually
 * don't bother with the quotes.</p>
 * <p>File names should end with .csv if they're comma separated.</p>
 * <p>A rough "spec" for CSV can be found <a href="http://tools.ietf.org/html/rfc4180">here</a>.</p>
 *
 * @webref data:composite
 * @see PApplet#createTable()
 * @see PApplet#loadTable(String)
 * @see PApplet#saveTable(Table, String)
 */
public class Table {
  protected int rowCount;

//  protected boolean skipEmptyRows = true;
//  protected boolean skipCommentLines = true;
//  protected String extension = null;
//  protected boolean commaSeparatedValues = false;
//  protected boolean awfulCSV = false;

  protected String missingString = null;
  protected int missingInt = 0;
  protected long missingLong = 0;
  protected float missingFloat = Float.NaN;
  protected double missingDouble = Double.NaN;
  protected int missingCategory = -1;

  String[] columnTitles;
  HashMapBlows[] columnCategories;
  HashMap<String, Integer> columnIndices;

  protected Object[] columns;  // [column]

  // accessible for advanced users
  static public final int STRING = 0;
  static public final int INT = 1;
  static public final int LONG = 2;
  static public final int FLOAT = 3;
  static public final int DOUBLE = 4;
  static public final int CATEGORY = 5;
  int[] columnTypes;

  protected RowIterator rowIterator;


  /**
   * Creates a new, empty table. Use addRow() to add additional rows.
   */
  public Table() {
    init();
  }


  public Table(File file) throws IOException {
    this(file, null);
  }


  // version that uses a File object; future releases (or data types)
  // may include additional optimizations here
  public Table(File file, String options) throws IOException {
    // uses createInput() to handle .gz (and eventually .bz2) files
    parse(PApplet.createInput(file),
          extensionOptions(true, file.getName(), options));
  }


  public Table(InputStream input) throws IOException {
    this(input, null);
  }


  /**
   * Read the table from a stream. Possible options include:
   * <ul>
   * <li>csv - parse the table as comma-separated values
   * <li>tsv - parse the table as tab-separated values
   * <li>newlines - this CSV file contains newlines inside individual cells
   * <li>header - this table has a header (title) row
   * </ul>
   * @param input
   * @param options
   * @throws IOException
   */
  public Table(InputStream input, String options) throws IOException {
    parse(input, options);
  }


  public Table(ResultSet rs) {
    init();
    try {
      ResultSetMetaData rsmd = rs.getMetaData();

      int columnCount = rsmd.getColumnCount();
      setColumnCount(columnCount);

      for (int col = 0; col < columnCount; col++) {
        setColumnTitle(col, rsmd.getColumnName(col + 1));

        int type = rsmd.getColumnType(col + 1);
        switch (type) {  // TODO these aren't tested. nor are they complete.
        case Types.INTEGER:
        case Types.TINYINT:
        case Types.SMALLINT:
          setColumnType(col, INT);
          break;
        case Types.BIGINT:
          setColumnType(col, LONG);
          break;
        case Types.FLOAT:
          setColumnType(col, FLOAT);
          break;
        case Types.DECIMAL:
        case Types.DOUBLE:
        case Types.REAL:
          setColumnType(col, DOUBLE);
          break;
        }
      }

      int row = 0;
      while (rs.next()) {
        for (int col = 0; col < columnCount; col++) {
          switch (columnTypes[col]) {
          case STRING: setString(row, col, rs.getString(col+1)); break;
          case INT: setInt(row, col, rs.getInt(col+1)); break;
          case LONG: setLong(row, col, rs.getLong(col+1)); break;
          case FLOAT: setFloat(row, col, rs.getFloat(col+1)); break;
          case DOUBLE: setDouble(row, col, rs.getDouble(col+1)); break;
          default: throw new IllegalArgumentException("column type " + columnTypes[col] + " not supported.");
          }
        }
        row++;
//        String[] row = new String[columnCount];
//        for (int col = 0; col < columnCount; col++) {
//          row[col] = rs.get(col + 1);
//        }
//        addRow(row);
      }

    } catch (SQLException s) {
      throw new RuntimeException(s);
    }
  }


  protected void init() {
    columns = new Object[0];
    columnTypes = new int[0];
    columnCategories = new HashMapBlows[0];
  }


  /*
  protected String checkOptions(File file, String options) throws IOException {
    String extension = null;
    String filename = file.getName();
    int dotIndex = filename.lastIndexOf('.');
    if (dotIndex != -1) {
      extension = filename.substring(dotIndex + 1).toLowerCase();
      if (!extension.equals("csv") &&
          !extension.equals("tsv") &&
          !extension.equals("html") &&
          !extension.equals("bin")) {
        // ignore extension
        extension = null;
      }
    }
    if (extension == null) {
      if (options == null) {
        throw new IOException("This table filename has no extension, and no options are set.");
      }
    } else {  // extension is not null
      if (options == null) {
        options = extension;
      } else {
        // prepend the extension, it will be overridden if there's an option for it.
        options = extension + "," + options;
      }
    }
    return options;
  }
  */


  static final String[] loadExtensions = { "csv", "tsv", "ods", "bin" };
  static final String[] saveExtensions = { "csv", "tsv", "html", "bin" };

  static public String extensionOptions(boolean loading, String filename, String options) {
    String extension = PApplet.checkExtension(filename);
    if (extension != null) {
      for (String possible : loading ? loadExtensions : saveExtensions) {
        if (extension.equals(possible)) {
          if (options == null) {
            return extension;
          } else {
            // prepend the extension to the options (will be replaced by other
            // options that override it later in the load loop)
            return extension + "," + options;
          }
        }
      }
    }
    return options;
  }


  protected void parse(InputStream input, String options) throws IOException {
    init();

    boolean awfulCSV = false;
    boolean header = false;
    String extension = null;
    boolean binary = false;

    String worksheet = null;
    final String sheetParam = "worksheet=";

    String[] opts = null;
    if (options != null) {
      opts = PApplet.splitTokens(options, " ,");
      for (String opt : opts) {
        if (opt.equals("tsv")) {
          extension = "tsv";
        } else if (opt.equals("csv")) {
          extension = "csv";
        } else if (opt.equals("ods")) {
          extension = "ods";
        } else if (opt.equals("newlines")) {
          awfulCSV = true;
          extension = "csv";
        } else if (opt.equals("bin")) {
          binary = true;
          extension = "bin";
        } else if (opt.equals("header")) {
          header = true;
        } else if (opt.startsWith(sheetParam)) {
          worksheet = opt.substring(sheetParam.length());
        } else {
          throw new IllegalArgumentException("'" + opt + "' is not a valid option for loading a Table");
        }
      }
    }

    if (extension == null) {
      throw new IllegalArgumentException("No extension specified for this Table");
    }

    if (binary) {
      loadBinary(input);

    } else if (extension.equals("ods")) {
      odsParse(input, worksheet);

    } else {
      BufferedReader reader = PApplet.createReader(input);
      if (awfulCSV) {
        parseAwfulCSV(reader, header);
      } else if ("tsv".equals(extension)) {
        parseBasic(reader, header, true);
      } else if ("csv".equals(extension)) {
        parseBasic(reader, header, false);
      }
    }
  }


  protected void parseBasic(BufferedReader reader,
                            boolean header, boolean tsv) throws IOException {
    String line = null;
    int row = 0;
    if (rowCount == 0) {
      setRowCount(10);
    }
    //int prev = 0;  //-1;
    while ((line = reader.readLine()) != null) {
      if (row == getRowCount()) {
        setRowCount(row << 1);
      }
      if (row == 0 && header) {
        setColumnTitles(tsv ? PApplet.split(line, '\t') : splitLineCSV(line));
        header = false;
      } else {
        setRow(row, tsv ? PApplet.split(line, '\t') : splitLineCSV(line));
        row++;
      }

      /*
      // this is problematic unless we're going to calculate rowCount first
      if (row % 10000 == 0) {
        if (row < rowCount) {
          int pct = (100 * row) / rowCount;
          if (pct != prev) {  // also prevents "0%" from showing up
            System.out.println(pct + "%");
            prev = pct;
          }
        }
        try {
          Thread.sleep(5);
        } catch (InterruptedException e) {
          e.printStackTrace();
        }
      }
      */
    }
    // shorten or lengthen based on what's left
    if (row != getRowCount()) {
      setRowCount(row);
    }
  }


//  public void convertTSV(BufferedReader reader, File outputFile) throws IOException {
//    convertBasic(reader, true, outputFile);
//  }


  protected void parseAwfulCSV(BufferedReader reader,
                               boolean header) throws IOException {
    char[] c = new char[100];
    int count = 0;
    boolean insideQuote = false;
    int row = 0;
    int col = 0;
    int ch;
    while ((ch = reader.read()) != -1) {
      if (insideQuote) {
        if (ch == '\"') {
          // this is either the end of a quoted entry, or a quote character
          reader.mark(1);
          if (reader.read() == '\"') {
            // it's "", which means a quote character
            if (count == c.length) {
              c = PApplet.expand(c);
            }
            c[count++] = '\"';
          } else {
            // nope, just the end of a quoted csv entry
            reader.reset();
            insideQuote = false;
            // TODO nothing here that prevents bad csv data from showing up
            // after the quote and before the comma...
//            set(row, col, new String(c, 0, count));
//            count = 0;
//            col++;
//            insideQuote = false;
          }
        } else {  // inside a quote, but the character isn't a quote
          if (count == c.length) {
            c = PApplet.expand(c);
          }
          c[count++] = (char) ch;
        }
      } else {  // not inside a quote
        if (ch == '\"') {
          insideQuote = true;

        } else if (ch == '\r' || ch == '\n') {
          if (ch == '\r') {
            // check to see if next is a '\n'
            reader.mark(1);
            if (reader.read() != '\n') {
              reader.reset();
            }
          }
          setString(row, col, new String(c, 0, count));
          count = 0;
          if (row == 0 && header) {
            // Use internal row removal (efficient because only one row).
            removeTitleRow();
            // Un-set the header variable so that next time around, we don't
            // just get stuck into a loop, removing the 0th row repeatedly.
            header = false;
          }
          row++;
          col = 0;

        } else if (ch == ',') {
          setString(row, col, new String(c, 0, count));
          count = 0;
          // starting a new column, make sure we have room
          col++;
          ensureColumn(col);

        } else {  // just a regular character, add it
          if (count == c.length) {
            c = PApplet.expand(c);
          }
          c[count++] = (char) ch;
        }
      }
    }
    // catch any leftovers
    if (count > 0) {
      setString(row, col, new String(c, 0, count));
    }
  }


  /**
   * Parse a line of text as comma-separated values, returning each value as
   * one entry in an array of String objects. Remove quotes from entries that
   * begin and end with them, and convert 'escaped' quotes to actual quotes.
   * @param line line of text to be parsed
   * @return an array of the individual values formerly separated by commas
   */
  static protected String[] splitLineCSV(String line) {
    char[] c = line.toCharArray();
    int rough = 1;  // at least one
    boolean quote = false;
    for (int i = 0; i < c.length; i++) {
      if (!quote && (c[i] == ',')) {
        rough++;
      } else if (c[i] == '\"') {
        quote = !quote;
      }
    }
    String[] pieces = new String[rough];
    int pieceCount = 0;
    int offset = 0;
    while (offset < c.length) {
      int start = offset;
      int stop = nextComma(c, offset);
      offset = stop + 1;  // next time around, need to step over the comment
      if (c[start] == '\"' && c[stop-1] == '\"') {
        start++;
        stop--;
      }
      int i = start;
      int ii = start;
      while (i < stop) {
        if (c[i] == '\"') {
          i++;  // skip over pairs of double quotes become one
        }
        if (i != ii) {
          c[ii] = c[i];
        }
        i++;
        ii++;
      }
      String s = new String(c, start, ii - start);
      pieces[pieceCount++] = s;
    }
    // make any remaining entries blanks instead of nulls
    for (int i = pieceCount; i < pieces.length; i++) {
      pieces[i] = "";

    }
    return pieces;
  }


  static protected int nextComma(char[] c, int index) {
    boolean quote = false;
    for (int i = index; i < c.length; i++) {
      if (!quote && (c[i] == ',')) {
        return i;
      } else if (c[i] == '\"') {
        quote = !quote;
      }
    }
    return c.length;
  }


  /**
   * Read a .ods (OpenDoc spreadsheet) zip file from an InputStream, and
   * return the InputStream for content.xml contained inside.
   */
  private InputStream odsFindContentXML(InputStream input) {
    ZipInputStream zis = new ZipInputStream(input);
    ZipEntry entry = null;
    try {
      while ((entry = zis.getNextEntry()) != null) {
        if (entry.getName().equals("content.xml")) {
          return zis;
        }
      }
    } catch (IOException e) {
      e.printStackTrace();
    }
    return null;
  }


  protected void odsParse(InputStream input, String worksheet) {
    try {
      InputStream contentStream = odsFindContentXML(input);
      XML xml = new XML(contentStream);

      // table files will have multiple sheets..
      // <table:table table:name="Sheet1" table:style-name="ta1" table:print="false">
      // <table:table table:name="Sheet2" table:style-name="ta1" table:print="false">
      // <table:table table:name="Sheet3" table:style-name="ta1" table:print="false">
      XML[] sheets =
        xml.getChildren("office:body/office:spreadsheet/table:table");

      boolean found = false;
      for (XML sheet : sheets) {
//        System.out.println(sheet.getAttribute("table:name"));
        if (worksheet == null || worksheet.equals(sheet.getString("table:name"))) {
          odsParseSheet(sheet);
          found = true;
          if (worksheet == null) {
            break;  // only read the first sheet
          }
        }
      }
      if (!found) {
        if (worksheet == null) {
          throw new RuntimeException("No worksheets found in the ODS file.");
        } else {
          throw new RuntimeException("No worksheet named " + worksheet +
                                     " found in the ODS file.");
        }
      }
    } catch (UnsupportedEncodingException e) {
      e.printStackTrace();
    } catch (IOException e) {
      e.printStackTrace();
    } catch (ParserConfigurationException e) {
      e.printStackTrace();
    } catch (SAXException e) {
      e.printStackTrace();
    }
  }


  /**
   * Parses a single sheet of XML from this file.
   * @param The XML object for a single worksheet from the ODS file
   */
  private void odsParseSheet(XML sheet) {
    // Extra <p> or <a> tags inside the text tag for the cell will be stripped.
    // Different from showing formulas, and not quite the same as 'save as
    // displayed' option when saving from inside OpenOffice. Only time we
    // wouldn't want this would be so that we could parse hyperlinks and
    // styling information intact, but that's out of scope for the p5 version.
    final boolean ignoreTags = true;

    XML[] rows = sheet.getChildren("table:table-row");
    //xml.getChildren("office:body/office:spreadsheet/table:table/table:table-row");

    int rowIndex = 0;
    for (XML row : rows) {
      int rowRepeat = row.getInt("table:number-rows-repeated", 1);
//      if (rowRepeat != 1) {
//          System.out.println(rowRepeat + " " + rowCount + " " + (rowCount + rowRepeat));
//      }
      boolean rowNotNull = false;
      XML[] cells = row.getChildren();
      int columnIndex = 0;

      for (XML cell : cells) {
        int cellRepeat = cell.getInt("table:number-columns-repeated", 1);

//        <table:table-cell table:formula="of:=SUM([.E7:.E8])" office:value-type="float" office:value="4150">
//        <text:p>4150.00</text:p>
//        </table:table-cell>

        String cellData = ignoreTags ? cell.getString("office:value") : null;

        // if there's an office:value in the cell, just roll with that
        if (cellData == null) {
          int cellKids = cell.getChildCount();
          if (cellKids != 0) {
            XML[] paragraphElements = cell.getChildren("text:p");
            if (paragraphElements.length != 1) {
              for (XML el : paragraphElements) {
                System.err.println(el.toString());
              }
              throw new RuntimeException("found more than one text:p element");
            }
            XML textp = paragraphElements[0];
            String textpContent = textp.getContent();
            // if there are sub-elements, the content shows up as a child element
            // (for which getName() returns null.. which seems wrong)
            if (textpContent != null) {
              cellData = textpContent;  // nothing fancy, the text is in the text:p element
            } else {
              XML[] textpKids = textp.getChildren();
              StringBuffer cellBuffer = new StringBuffer();
              for (XML kid : textpKids) {
                String kidName = kid.getName();
                if (kidName == null) {
                  odsAppendNotNull(kid, cellBuffer);

                } else if (kidName.equals("text:s")) {
                  int spaceCount = kid.getInt("text:c", 1);
                  for (int space = 0; space < spaceCount; space++) {
                    cellBuffer.append(' ');
                  }
                } else if (kidName.equals("text:span")) {
                  odsAppendNotNull(kid, cellBuffer);

                } else if (kidName.equals("text:a")) {
                  // <text:a xlink:href="http://blah.com/">blah.com</text:a>
                  if (ignoreTags) {
                    cellBuffer.append(kid.getString("xlink:href"));
                  } else {
                    odsAppendNotNull(kid, cellBuffer);
                  }

                } else {
                  odsAppendNotNull(kid, cellBuffer);
                  System.err.println(getClass().getName() + ": don't understand: " + kid);
                  //throw new RuntimeException("I'm not used to this.");
                }
              }
              cellData = cellBuffer.toString();
            }
            //setString(rowIndex, columnIndex, c); //text[0].getContent());
            //columnIndex++;
          }
        }
        for (int r = 0; r < cellRepeat; r++) {
          if (cellData != null) {
            //System.out.println("setting " + rowIndex + "," + columnIndex + " to " + cellData);
            setString(rowIndex, columnIndex, cellData);
          }
          columnIndex++;
          if (cellData != null) {
//            if (columnIndex > columnMax) {
//              columnMax = columnIndex;
//            }
            rowNotNull = true;
          }
        }
      }
      if (rowNotNull && rowRepeat > 1) {
        String[] rowStrings = getStringRow(rowIndex);
        for (int r = 1; r < rowRepeat; r++) {
          addRow(rowStrings);
        }
      }
      rowIndex += rowRepeat;
    }
  }


  private void odsAppendNotNull(XML kid, StringBuffer buffer) {
    String content = kid.getContent();
    if (content != null) {
      buffer.append(content);
    }
  }


  // A 'Class' object is used here, so the syntax for this function is:
  // Table t = loadTable("cars3.tsv", "header");
  // Record[] records = (Record[]) t.parse(Record.class);
  // While t.parse("Record") might be nicer, the class is likely to be an
  // inner class (another tab in a PDE sketch) or even inside a package,
  // so additional information would be needed to locate it. The name of the
  // inner class would be "SketchName$Record" which isn't acceptable syntax
  // to make people use. Better to just introduce the '.class' syntax.

  // Unlike the Table class itself, this accepts char and boolean fields in
  // the target class, since they're much more prevalent, and don't require
  // a zillion extra methods and special cases in the rest of the class here.

  // since this is likely an inner class, needs a reference to its parent,
  // because that's passed to the constructor parameter (inserted by the
  // compiler) of an inner class by the runtime.

  /** incomplete, do not use */
  public void parseInto(Object enclosingObject, String fieldName) {
    Class<?> target = null;
    Object outgoing = null;
    Field targetField = null;
    try {
      // Object targetObject,
      // Class target -> get this from the type of fieldName
//      Class sketchClass = sketch.getClass();
      Class<?> sketchClass = enclosingObject.getClass();
      targetField = sketchClass.getDeclaredField(fieldName);
//      PApplet.println("found " + targetField);
      Class<?> targetArray = targetField.getType();
      if (!targetArray.isArray()) {
        // fieldName is not an array
      } else {
        target = targetArray.getComponentType();
        outgoing = Array.newInstance(target, getRowCount());
      }
    } catch (NoSuchFieldException e) {
      e.printStackTrace();
    } catch (SecurityException e) {
      e.printStackTrace();
    }

//    Object enclosingObject = sketch;
//    PApplet.println("enclosing obj is " + enclosingObject);
    Class<?> enclosingClass = target.getEnclosingClass();
    Constructor<?> con = null;

    try {
      if (enclosingClass == null) {
        con = target.getDeclaredConstructor();  //new Class[] { });
//        PApplet.println("no enclosing class");
      } else {
        con = target.getDeclaredConstructor(new Class[] { enclosingClass });
//        PApplet.println("enclosed by " + enclosingClass.getName());
      }
      if (!con.isAccessible()) {
//        System.out.println("setting constructor to public");
        con.setAccessible(true);
      }
    } catch (SecurityException e) {
      e.printStackTrace();
    } catch (NoSuchMethodException e) {
      e.printStackTrace();
    }

    Field[] fields = target.getDeclaredFields();
    ArrayList<Field> inuse = new ArrayList<Field>();
    for (Field field : fields) {
      String name = field.getName();
      if (getColumnIndex(name, false) != -1) {
//        System.out.println("found field " + name);
        if (!field.isAccessible()) {
//          PApplet.println("  changing field access");
          field.setAccessible(true);
        }
        inuse.add(field);
      } else {
//        System.out.println("skipping field " + name);
      }
    }

    int index = 0;
    try {
      for (TableRow row : rows()) {
        Object item = null;
        if (enclosingClass == null) {
          //item = target.newInstance();
          item = con.newInstance();
        } else {
          item = con.newInstance(new Object[] { enclosingObject });
        }
        //Object item = defaultCons.newInstance(new Object[] { });
        for (Field field : inuse) {
          String name = field.getName();
          //PApplet.println("gonna set field " + name);

          if (field.getType() == String.class) {
            field.set(item, row.getString(name));

          } else if (field.getType() == Integer.TYPE) {
            field.setInt(item, row.getInt(name));

          } else if (field.getType() == Long.TYPE) {
            field.setLong(item, row.getLong(name));

          } else if (field.getType() == Float.TYPE) {
            field.setFloat(item, row.getFloat(name));

          } else if (field.getType() == Double.TYPE) {
            field.setDouble(item, row.getDouble(name));

          } else if (field.getType() == Boolean.TYPE) {
            String content = row.getString(name);
            if (content != null) {
              // Only bother setting if it's true,
              // otherwise false by default anyway.
              if (content.toLowerCase().equals("true") ||
                  content.equals("1")) {
                field.setBoolean(item, true);
              }
            }
//            if (content == null) {
//              field.setBoolean(item, false);  // necessary?
//            } else if (content.toLowerCase().equals("true")) {
//              field.setBoolean(item, true);
//            } else if (content.equals("1")) {
//              field.setBoolean(item, true);
//            } else {
//              field.setBoolean(item, false);  // necessary?
//            }
          } else if (field.getType() == Character.TYPE) {
            String content = row.getString(name);
            if (content != null && content.length() > 0) {
              // Otherwise set to \0 anyway
              field.setChar(item, content.charAt(0));
            }
          }
        }
//        list.add(item);
        Array.set(outgoing, index++, item);
      }
      if (!targetField.isAccessible()) {
//        PApplet.println("setting target field to public");
        targetField.setAccessible(true);
      }
      // Set the array in the sketch
//      targetField.set(sketch, outgoing);
      targetField.set(enclosingObject, outgoing);

    } catch (InstantiationException e) {
      e.printStackTrace();
    } catch (IllegalAccessException e) {
      e.printStackTrace();
    } catch (IllegalArgumentException e) {
      e.printStackTrace();
    } catch (InvocationTargetException e) {
      e.printStackTrace();
    }
  }


  public boolean save(File file, String options) throws IOException {
    return save(PApplet.createOutput(file),
                Table.extensionOptions(false, file.getName(), options));
  }


  public boolean save(OutputStream output, String options) {
    PrintWriter writer = PApplet.createWriter(output);
    String extension = null;
    if (options == null) {
      throw new IllegalArgumentException("No extension specified for saving this Table");
    }

    String[] opts = PApplet.splitTokens(options, ", ");
    // Only option for save is the extension, so we can safely grab the last
    extension = opts[opts.length - 1];
    boolean found = false;
    for (String ext : saveExtensions) {
      if (extension.equals(ext)) {
        found = true;
        break;
      }
    }
    // Not providing a fallback; let's make users specify an extension
    if (!found) {
      throw new IllegalArgumentException("'" + extension + "' not available for Table");
    }

    if (extension.equals("csv")) {
      writeCSV(writer);
    } else if (extension.equals("tsv")) {
      writeTSV(writer);
    } else if (extension.equals("html")) {
      writeHTML(writer);
    } else if (extension.equals("bin")) {
      try {
        saveBinary(output);
      } catch (IOException e) {
        e.printStackTrace();
        return false;
      }
    }
    writer.flush();
    writer.close();
    return true;
  }


  protected void writeTSV(PrintWriter writer) {
    if (columnTitles != null) {
      for (int col = 0; col < columns.length; col++) {
        if (col != 0) {
          writer.print('\t');
        }
        if (columnTitles[col] != null) {
          writer.print(columnTitles[col]);
        }
      }
      writer.println();
    }
    for (int row = 0; row < rowCount; row++) {
      for (int col = 0; col < getColumnCount(); col++) {
        if (col != 0) {
          writer.print('\t');
        }
        String entry = getString(row, col);
        // just write null entries as blanks, rather than spewing 'null'
        // all over the spreadsheet file.
        if (entry != null) {
          writer.print(entry);
        }
      }
      writer.println();
    }
    writer.flush();
  }


  protected void writeCSV(PrintWriter writer) {
    if (columnTitles != null) {
      for (int col = 0; col < columns.length; col++) {
        if (col != 0) {
          writer.print(',');
        }
        if (columnTitles[col] != null) {
          writeEntryCSV(writer, columnTitles[col]);
        }
      }
      writer.println();
    }
    for (int row = 0; row < rowCount; row++) {
      for (int col = 0; col < getColumnCount(); col++) {
        if (col != 0) {
          writer.print(',');
        }
        String entry = getString(row, col);
        // just write null entries as blanks, rather than spewing 'null'
        // all over the spreadsheet file.
        if (entry != null) {
          writeEntryCSV(writer, entry);
        }
      }
      // Prints the newline for the row, even if it's missing
      writer.println();
    }
    writer.flush();
  }


  protected void writeEntryCSV(PrintWriter writer, String entry) {
    if (entry != null) {
      if (entry.indexOf('\"') != -1) {  // convert quotes to double quotes
        char[] c = entry.toCharArray();
        writer.print('\"');
        for (int i = 0; i < c.length; i++) {
          if (c[i] == '\"') {
            writer.print("\"\"");
          } else {
            writer.print(c[i]);
          }
        }
        writer.print('\"');

        // add quotes if commas or CR/LF are in the entry
      } else if (entry.indexOf(',') != -1  ||
                 entry.indexOf('\n') != -1 ||
                 entry.indexOf('\r') != -1) {
        writer.print('\"');
        writer.print(entry);
        writer.print('\"');


        // add quotes if leading or trailing space
      } else if ((entry.length() > 0) &&
                 (entry.charAt(0) == ' ' ||
                  entry.charAt(entry.length() - 1) == ' ')) {
        writer.print('\"');
        writer.print(entry);
        writer.print('\"');

      } else {
        writer.print(entry);
      }
    }
  }


  protected void writeHTML(PrintWriter writer) {
    writer.println("<html>");

    writer.println("<head>");
    writer.println("  <meta http-equiv=\"content-type\" content=\"text/html;charset=utf-8\" />");
    writer.println("</head>");

    writer.println("<body>");
    writer.println("  <table>");
    for (int row = 0; row < getRowCount(); row++) {
      writer.println("    <tr>");
      for (int col = 0; col < getColumnCount(); col++) {
        String entry = getString(row, col);
        writer.print("      <td>");
        writeEntryHTML(writer, entry);
        writer.println("      </td>");
      }
      writer.println("    </tr>");
    }
    writer.println("  </table>");
    writer.println("</body>");

    writer.println("</hmtl>");
    writer.flush();
  }


  protected void writeEntryHTML(PrintWriter writer, String entry) {
    //char[] chars = entry.toCharArray();
    for (char c : entry.toCharArray()) {  //chars) {
      if (c == '<') {
        writer.print("&lt;");
      } else if (c == '>') {
        writer.print("&gt;");
      } else if (c == '&') {
        writer.print("&amp;");
      } else if (c == '\'') {
        writer.print("&apos;");
      } else if (c == '"') {
        writer.print("&quot;");

      // not necessary with UTF-8?
//      } else if (c < 32 || c > 127) {
//        writer.print("&#");
//        writer.print((int) c);
//        writer.print(';');

      } else {
        writer.print(c);
      }
    }
  }


  protected void saveBinary(OutputStream os) throws IOException {
    DataOutputStream output = new DataOutputStream(new BufferedOutputStream(os));
    output.writeInt(0x9007AB1E);  // version
    output.writeInt(getRowCount());
    output.writeInt(getColumnCount());
    if (columnTitles != null) {
      output.writeBoolean(true);
      for (String title : columnTitles) {
        output.writeUTF(title);
      }
    } else {
      output.writeBoolean(false);
    }
    for (int i = 0; i < getColumnCount(); i++) {
      //System.out.println(i + " is " + columnTypes[i]);
      output.writeInt(columnTypes[i]);
    }

    for (int i = 0; i < getColumnCount(); i++) {
      if (columnTypes[i] == CATEGORY) {
        columnCategories[i].write(output);
      }
    }
    if (missingString == null) {
      output.writeBoolean(false);
    } else {
      output.writeBoolean(true);
      output.writeUTF(missingString);
    }
    output.writeInt(missingInt);
    output.writeLong(missingLong);
    output.writeFloat(missingFloat);
    output.writeDouble(missingDouble);
    output.writeInt(missingCategory);

    for (TableRow row : rows()) {
      for (int col = 0; col < getColumnCount(); col++) {
        switch (columnTypes[col]) {
        case STRING:
          output.writeUTF(row.getString(col));
          break;
        case INT:
          output.writeInt(row.getInt(col));
          break;
        case LONG:
          output.writeLong(row.getLong(col));
          break;
        case FLOAT:
          output.writeFloat(row.getFloat(col));
          break;
        case DOUBLE:
          output.writeDouble(row.getDouble(col));
          break;
        case CATEGORY:
          output.writeInt(columnCategories[col].index(row.getString(col)));
          break;
        }
      }
    }

    output.flush();
    output.close();
  }


  protected void loadBinary(InputStream is) throws IOException {
    DataInputStream input = new DataInputStream(new BufferedInputStream(is));

    int magic = input.readInt();
    if (magic != 0x9007AB1E) {
      throw new IOException("Not a compatible binary table (magic was " + PApplet.hex(magic) + ")");
    }
    int rowCount = input.readInt();
    setRowCount(rowCount);
    int columnCount = input.readInt();
    setColumnCount(columnCount);

    boolean hasTitles = input.readBoolean();
    if (hasTitles) {
      columnTitles = new String[getColumnCount()];
      for (int i = 0; i < columnCount; i++) {
        //columnTitles[i] = input.readUTF();
        setColumnTitle(i, input.readUTF());
      }
    }
    for (int column = 0; column < columnCount; column++) {
      int newType = input.readInt();
      columnTypes[column] = newType;
      switch (newType) {
      case INT:
        columns[column] = new int[rowCount];
        break;
      case LONG:
        columns[column] = new long[rowCount];;
        break;
      case FLOAT:
        columns[column] = new float[rowCount];;
        break;
      case DOUBLE:
        columns[column] = new double[rowCount];;
        break;
      case STRING:
        columns[column] = new String[rowCount];;
        break;
      case CATEGORY:
        columns[column] = new int[rowCount];;
        break;
      default:
        throw new IllegalArgumentException(newType + " is not a valid column type.");
      }
    }

    for (int i = 0; i < columnCount; i++) {
      if (columnTypes[i] == CATEGORY) {
        columnCategories[i] = new HashMapBlows(input);
      }
    }

    if (input.readBoolean()) {
      missingString = input.readUTF();
    } else {
      missingString = null;
    }
    missingInt = input.readInt();
    missingLong = input.readLong();
    missingFloat = input.readFloat();
    missingDouble = input.readDouble();
    missingCategory = input.readInt();

    for (int row = 0; row < rowCount; row++) {
      for (int col = 0; col < columnCount; col++) {
        switch (columnTypes[col]) {
        case STRING:
          setString(row, col, input.readUTF());
          break;
        case INT:
          setInt(row, col, input.readInt());
          break;
        case LONG:
          setLong(row, col, input.readLong());
          break;
        case FLOAT:
          setFloat(row, col, input.readFloat());
          break;
        case DOUBLE:
          setDouble(row, col, input.readDouble());
          break;
        case CATEGORY:
          int index = input.readInt();
          //String name = columnCategories[col].key(index);
          setInt(row, col, index);
          break;
        }
      }
    }

    input.close();
  }


  // . . . . . . . . . . . . . . . . . . . . . . . . . . . . . . . . . . . .


  /**
   * @webref table:method
   * @brief Adds a new column to the table
   */
  public void addColumn() {
    addColumn(null, STRING);
  }


  /**
   * @param title the title to be used for the new column
   */
  public void addColumn(String title) {
    addColumn(title, STRING);
  }


  /**
   * @param type the type to be used for the new column: INT, LONG, FLOAT, DOUBLE, STRING, or CATEGORY
   */
  public void addColumn(String title, int type) {
    insertColumn(columns.length, title, type);
  }


  public void insertColumn(int index) {
    insertColumn(index, null, STRING);
  }


  public void insertColumn(int index, String title) {
    insertColumn(index, title, STRING);
  }


  public void insertColumn(int index, String title, int type) {
    if (title != null && columnTitles == null) {
      columnTitles = new String[columns.length];
    }
    if (columnTitles != null) {
      columnTitles = PApplet.splice(columnTitles, title, index);
      columnIndices = null;
    }
    columnTypes = PApplet.splice(columnTypes, type, index);

//    columnCategories = (HashMapBlows[])
//      PApplet.splice(columnCategories, new HashMapBlows(), index);
    HashMapBlows[] catTemp = new HashMapBlows[columns.length + 1];
    // Faster than arrayCopy for a dozen or so entries
    for (int i = 0; i < index; i++) {
      catTemp[i] = columnCategories[i];
    }
    catTemp[index] = new HashMapBlows();
    for (int i = index; i < columns.length; i++) {
      catTemp[i+1] = columnCategories[i];
    }
    columnCategories = catTemp;

    Object[] temp = new Object[columns.length + 1];
    System.arraycopy(columns, 0, temp, 0, index);
    System.arraycopy(columns, index, temp, index+1, columns.length - index);
    columns = temp;

    switch (type) {
      case INT: columns[index] = new int[rowCount]; break;
      case LONG: columns[index] = new long[rowCount]; break;
      case FLOAT: columns[index] = new float[rowCount]; break;
      case DOUBLE: columns[index] = new double[rowCount]; break;
      case STRING: columns[index] = new String[rowCount]; break;
      case CATEGORY: columns[index] = new int[rowCount]; break;
    }
  }

 /**
   * @webref table:method
   * @brief Removes a column from the table
   * @param columnName the title of the column to be removed
   */
  public void removeColumn(String columnName) {
    removeColumn(getColumnIndex(columnName));
  }

 /**
   * @param column the index number of the column to be removed
   */
  public void removeColumn(int column) {
    int newCount = columns.length - 1;

    Object[] columnsTemp = new Object[newCount];
    HashMapBlows[] catTemp = new HashMapBlows[newCount];

    for (int i = 0; i < column; i++) {
      columnsTemp[i] = columns[i];
      catTemp[i] = columnCategories[i];
    }
    for (int i = column; i < newCount; i++) {
      columnsTemp[i] = columns[i+1];
      catTemp[i] = columnCategories[i+1];
    }

    columns = columnsTemp;
    columnCategories = catTemp;

    if (columnTitles != null) {
      String[] titlesTemp = new String[newCount];
      for (int i = 0; i < column; i++) {
        titlesTemp[i] = columnTitles[i];
      }
      for (int i = column; i < newCount; i++) {
        titlesTemp[i] = columnTitles[i+1];
      }
      columnTitles = titlesTemp;
      columnIndices = null;
    }
  }

  /**
   * @webref table:method
   * @brief To come...
   */
  public int getColumnCount() {
    return columns.length;
  }


  /**
   * Change the number of columns in this table. Resizes all rows to ensure
   * the same number of columns in each row. Entries in the additional (empty)
   * columns will be set to null.
   * @param newCount
   */
  public void setColumnCount(int newCount) {
    int oldCount = columns.length;
    if (oldCount != newCount) {
      columns = (Object[]) PApplet.expand(columns, newCount);
      // create new columns, default to String as the data type
      for (int c = oldCount; c < newCount; c++) {
        columns[c] = new String[rowCount];
      }

      if (columnTitles != null) {
        columnTitles = PApplet.expand(columnTitles, newCount);
      }
      columnTypes = PApplet.expand(columnTypes, newCount);
      columnCategories = (HashMapBlows[])
        PApplet.expand(columnCategories, newCount);
    }
  }


  public void setColumnType(String columnName, String columnType) {
    setColumnType(checkColumnIndex(columnName), columnType);
  }


  /**
   * Set the data type for a column so that using it is more efficient.
   * @param column the column to change
   * @param columnType One of int, long, float, double, or String.
   */
  public void setColumnType(int column, String columnType) {
    int type = -1;
    if (columnType.equals("String")) {
      type = STRING;
    } else if (columnType.equals("int")) {
      type = INT;
    } else if (columnType.equals("long")) {
      type = LONG;
    } else if (columnType.equals("float")) {
      type = FLOAT;
    } else if (columnType.equals("double")) {
      type = DOUBLE;
    } else if (columnType.equals("category")) {
      type = CATEGORY;
    } else {
      throw new IllegalArgumentException("'" + columnType + "' is not a valid column type.");
    }
    setColumnType(column, type);
  }


  public void setColumnType(String columnName, int newType) {
    setColumnType(checkColumnIndex(columnName), newType);
  }


  /**
   * Sets the column type. If data already exists, then it'll be converted to
   * the new type.
   * @param column the column whose type should be changed
   * @param newType something fresh, maybe try an int or a float for size?
   */
  public void setColumnType(int column, int newType) {
    switch (newType) {
      case INT: {
        int[] intData = new int[rowCount];
        for (int row = 0; row < rowCount; row++) {
          String s = getString(row, column);
          intData[row] = PApplet.parseInt(s, missingInt);
        }
        columns[column] = intData;
        break;
      }
      case LONG: {
        long[] longData = new long[rowCount];
        for (int row = 0; row < rowCount; row++) {
          String s = getString(row, column);
          try {
            longData[row] = Long.parseLong(s);
          } catch (NumberFormatException nfe) {
            longData[row] = missingLong;
          }
        }
        columns[column] = longData;
        break;
      }
      case FLOAT: {
        float[] floatData = new float[rowCount];
        for (int row = 0; row < rowCount; row++) {
          String s = getString(row, column);
          floatData[row] = PApplet.parseFloat(s, missingFloat);
        }
        columns[column] = floatData;
        break;
      }
      case DOUBLE: {
        double[] doubleData = new double[rowCount];
        for (int row = 0; row < rowCount; row++) {
          String s = getString(row, column);
          try {
            doubleData[row] = Double.parseDouble(s);
          } catch (NumberFormatException nfe) {
            doubleData[row] = missingDouble;
          }
        }
        columns[column] = doubleData;
        break;
      }
      case STRING: {
        if (columnTypes[column] != STRING) {
          String[] stringData = new String[rowCount];
          for (int row = 0; row < rowCount; row++) {
            stringData[row] = getString(row, column);
          }
          columns[column] = stringData;
        }
        break;
      }
      case CATEGORY: {
        int[] indexData = new int[rowCount];
        HashMapBlows categories = new HashMapBlows();
        for (int row = 0; row < rowCount; row++) {
          String s = getString(row, column);
          indexData[row] = categories.index(s);
        }
        columnCategories[column] = categories;
        columns[column] = indexData;
        break;
      }
      default: {
        throw new IllegalArgumentException("That's not a valid column type.");
      }
    }
//    System.out.println("new type is " + newType);
    columnTypes[column] = newType;
  }


  /**
   * Set the entire table to a specific data type.
   */
  public void setTableType(String type) {
    for (int col = 0; col < getColumnCount(); col++) {
      setColumnType(col, type);
    }
  }


  /**
   * Set the titles (and if a second column is present) the data types for
   * this table based on a file loaded separately. This will look for the
   * title in column 0, and the type in column 1. Better yet, specify a
   * column named "title" and another named "type" in the dictionary table
   * to future-proof the code.
   * @param dictionary
   */
  public void setColumnTypes(final Table dictionary) {
    int titleCol = 0;
    int typeCol = 1;
    if (dictionary.hasColumnTitles()) {
      titleCol = dictionary.getColumnIndex("title", true);
      typeCol = dictionary.getColumnIndex("type", true);
    }
    setColumnTitles(dictionary.getStringColumn(titleCol));
    final String[] typeNames = dictionary.getStringColumn(typeCol);

    if (dictionary.getColumnCount() > 1) {
      if (getRowCount() > 1000) {
        int proc = Runtime.getRuntime().availableProcessors();
        ExecutorService pool = Executors.newFixedThreadPool(proc/2);
        for (int i = 0; i < dictionary.getRowCount(); i++) {
          final int col = i;
          pool.execute(new Runnable() {
            public void run() {
              setColumnType(col, typeNames[col]);
            }
          });
        }
        pool.shutdown();
        while (!pool.isTerminated()) {
          Thread.yield();
        }

      } else {
        for (int col = 0; col < dictionary.getRowCount(); col++) {
//          setColumnType(i, dictionary.getString(i, typeCol));
          setColumnType(col, typeNames[col]);
        }
      }
    }
  }


  public int getColumnType(String columnName) {
    return getColumnType(getColumnIndex(columnName));
  }


  /** Returns one of Table.STRING, Table.INT, etc... */
  public int getColumnType(int column) {
    return columnTypes[column];
  }


  // . . . . . . . . . . . . . . . . . . . . . . . . . . . . . . . . . . . .


  /**
   * Remove the first row from the data set, and use it as the column titles.
   * Use loadTable("table.csv", "header") instead.
   */
  @Deprecated
  public String[] removeTitleRow() {
    String[] titles = getStringRow(0);
    removeRow(0);
    setColumnTitles(titles);
    return titles;
  }


  public void setColumnTitles(String[] titles) {
    if (titles != null) {
      ensureColumn(titles.length - 1);
    }
    columnTitles = titles;
    columnIndices = null;  // remove the cache
  }


  public void setColumnTitle(int column, String title) {
    ensureColumn(column);
    if (columnTitles == null) {
      columnTitles = new String[getColumnCount()];
    }
    columnTitles[column] = title;
    columnIndices = null;  // reset these fellas
  }


  public boolean hasColumnTitles() {
    return columnTitles != null;
  }


  public String[] getColumnTitles() {
    return columnTitles;
  }


  public String getColumnTitle(int col) {
    return (columnTitles == null) ? null : columnTitles[col];
  }


  public int getColumnIndex(String columnName) {
    return getColumnIndex(columnName, true);
  }


  /**
   * Get the index of a column.
   * @param name Name of the column.
   * @param report Whether to throw an exception if the column wasn't found.
   * @return index of the found column, or -1 if not found.
   */
  protected int getColumnIndex(String name, boolean report) {
    if (columnTitles == null) {
      if (report) {
        throw new IllegalArgumentException("This table has no header, so no column titles are set.");
      }
      return -1;
    }
    // only create this on first get(). subsequent calls to set the title will
    // also update this array, but only if it exists.
    if (columnIndices == null) {
      columnIndices = new HashMap<String, Integer>();
      for (int col = 0; col < columns.length; col++) {
        columnIndices.put(columnTitles[col], col);
      }
    }
    Integer index = columnIndices.get(name);
    if (index == null) {
      if (report) {
        // Throws an exception here because the name is known and therefore most useful.
        // (Rather than waiting for it to fail inside, say, getInt())
        throw new IllegalArgumentException("This table has no column named '" + name + "'");
      }
      return -1;
    }
    return index.intValue();
  }


  /**
   * Same as getColumnIndex(), but creates the column if it doesn't exist.
   * Named this way to not conflict with checkColumn(), an internal function
   * used to ensure that a columns exists, and also to denote that it returns
   * an int for the column index.
   * @param title column title
   * @return index of a new or previously existing column
   */
  public int checkColumnIndex(String title) {
    int index = getColumnIndex(title, false);
    if (index != -1) {
      return index;
    }
    addColumn(title);
    return getColumnCount() - 1;
  }


  // . . . . . . . . . . . . . . . . . . . . . . . . . . . . . . . . . . . .

  /**
   * @webref table:method
   * @brief To come...
   */
  public int getRowCount() {
    return rowCount;
  }


  public int lastRowIndex() {
    return getRowCount() - 1;
  }

  /**
   * @webref table:method
   * @brief Removes all rows from a table
   */
  public void clearRows() {
    setRowCount(0);
  }


  public void setRowCount(int newCount) {
    if (newCount != rowCount) {
      if (newCount > 1000000) {
        System.out.print("Note: setting maximum row count to " + PApplet.nfc(newCount));
      }
      long t = System.currentTimeMillis();
      for (int col = 0; col < columns.length; col++) {
        switch (columnTypes[col]) {
          case INT: columns[col] = PApplet.expand((int[]) columns[col], newCount); break;
          case LONG: columns[col] = PApplet.expand((long[]) columns[col], newCount); break;
          case FLOAT: columns[col] = PApplet.expand((float[]) columns[col], newCount); break;
          case DOUBLE: columns[col] = PApplet.expand((double[]) columns[col], newCount); break;
          case STRING: columns[col] = PApplet.expand((String[]) columns[col], newCount); break;
          case CATEGORY: columns[col] = PApplet.expand((int[]) columns[col], newCount); break;
        }
        if (newCount > 1000000) {
          try {
            Thread.sleep(10);  // gc time!
          } catch (InterruptedException e) {
            e.printStackTrace();
          }
        }
      }
      if (newCount > 1000000) {
        int ms = (int) (System.currentTimeMillis() - t);
        System.out.println(" (resize took " + PApplet.nfc(ms) + " ms)");
      }
    }
    rowCount = newCount;
  }

 /**
   * @webref table:method
   * @brief Adds a row to the table
   */
  public TableRow addRow() {
    setRowCount(rowCount + 1);
    return new RowPointer(this, rowCount - 1);
  }

 /**
   * @param source a reference to the original row to be duplicated
   */
  public TableRow addRow(TableRow source) {
    int row = rowCount;
    // Make sure there are enough columns to add this data
    ensureBounds(row, source.getColumnCount() - 1);

    for (int col = 0; col < columns.length; col++) {
      switch (columnTypes[col]) {
      case CATEGORY:
      case INT:
        setInt(row, col, source.getInt(col));
        break;
      case LONG:
        setLong(row, col, source.getLong(col));
        break;
      case FLOAT:
        setFloat(row, col, source.getFloat(col));
        break;
      case DOUBLE:
        setDouble(row, col, source.getDouble(col));
        break;
      case STRING:
        setString(row, col, source.getString(col));
        break;
      default:
        throw new RuntimeException("no types");
      }
    }
    return new RowPointer(this, row);
  }

 /**
   * @nowebref
   */
  public TableRow addRow(Object[] columnData) {
    setRow(getRowCount(), columnData);
    return new RowPointer(this, rowCount - 1);
  }


  public void insertRow(int insert, Object[] columnData) {
    for (int col = 0; col < columns.length; col++) {
      switch (columnTypes[col]) {
        case CATEGORY:
        case INT: {
          int[] intTemp = new int[rowCount+1];
          System.arraycopy(columns[col], 0, intTemp, 0, insert);
          System.arraycopy(columns[col], insert, intTemp, insert+1, (rowCount - insert) + 1);
          columns[col] = intTemp;
          break;
        }
        case LONG: {
          long[] longTemp = new long[rowCount+1];
          System.arraycopy(columns[col], 0, longTemp, 0, insert);
          System.arraycopy(columns[col], insert, longTemp, insert+1, (rowCount - insert) + 1);
          columns[col] = longTemp;
          break;
        }
        case FLOAT: {
          float[] floatTemp = new float[rowCount+1];
          System.arraycopy(columns[col], 0, floatTemp, 0, insert);
          System.arraycopy(columns[col], insert, floatTemp, insert+1, (rowCount - insert) + 1);
          columns[col] = floatTemp;
          break;
        }
        case DOUBLE: {
          double[] doubleTemp = new double[rowCount+1];
          System.arraycopy(columns[col], 0, doubleTemp, 0, insert);
          System.arraycopy(columns[col], insert, doubleTemp, insert+1, (rowCount - insert) + 1);
          columns[col] = doubleTemp;
          break;
        }
        case STRING: {
          String[] stringTemp = new String[rowCount+1];
          System.arraycopy(columns[col], 0, stringTemp, 0, insert);
          System.arraycopy(columns[col], insert, stringTemp, insert+1, (rowCount - insert) + 1);
          columns[col] = stringTemp;
          break;
        }
      }
    }
    setRow(insert, columnData);
    rowCount++;
  }

  /**
   * @webref table:method
   * @brief Removes a row from the table
<<<<<<< HEAD
   * @param row ID value of the row to remove
=======
   * @param row ID number of the row to remove
>>>>>>> 4896acdd
   */
  public void removeRow(int row) {
    for (int col = 0; col < columns.length; col++) {
      switch (columnTypes[col]) {
        case CATEGORY:
        case INT: {
          int[] intTemp = new int[rowCount-1];
//          int[] intData = (int[]) columns[col];
//          System.arraycopy(intData, 0, intTemp, 0, dead);
//          System.arraycopy(intData, dead+1, intTemp, dead, (rowCount - dead) + 1);
          System.arraycopy(columns[col], 0, intTemp, 0, row);
          System.arraycopy(columns[col], row+1, intTemp, row, (rowCount - row) - 1);
          columns[col] = intTemp;
          break;
        }
        case LONG: {
          long[] longTemp = new long[rowCount-1];
//          long[] longData = (long[]) columns[col];
//          System.arraycopy(longData, 0, longTemp, 0, dead);
//          System.arraycopy(longData, dead+1, longTemp, dead, (rowCount - dead) + 1);
          System.arraycopy(columns[col], 0, longTemp, 0, row);
          System.arraycopy(columns[col], row+1, longTemp, row, (rowCount - row) - 1);
          columns[col] = longTemp;
          break;
        }
        case FLOAT: {
          float[] floatTemp = new float[rowCount-1];
//          float[] floatData = (float[]) columns[col];
//          System.arraycopy(floatData, 0, floatTemp, 0, dead);
//          System.arraycopy(floatData, dead+1, floatTemp, dead, (rowCount - dead) + 1);
          System.arraycopy(columns[col], 0, floatTemp, 0, row);
          System.arraycopy(columns[col], row+1, floatTemp, row, (rowCount - row) - 1);
          columns[col] = floatTemp;
          break;
        }
        case DOUBLE: {
          double[] doubleTemp = new double[rowCount-1];
//          double[] doubleData = (double[]) columns[col];
//          System.arraycopy(doubleData, 0, doubleTemp, 0, dead);
//          System.arraycopy(doubleData, dead+1, doubleTemp, dead, (rowCount - dead) + 1);
          System.arraycopy(columns[col], 0, doubleTemp, 0, row);
          System.arraycopy(columns[col], row+1, doubleTemp, row, (rowCount - row) - 1);
          columns[col] = doubleTemp;
          break;
        }
        case STRING: {
          String[] stringTemp = new String[rowCount-1];
          System.arraycopy(columns[col], 0, stringTemp, 0, row);
          System.arraycopy(columns[col], row+1, stringTemp, row, (rowCount - row) - 1);
          columns[col] = stringTemp;
        }
      }
    }
    rowCount--;
  }


  /*
  public void setRow(int row, String[] pieces) {
    checkSize(row, pieces.length - 1);
    // pieces.length may be less than columns.length, so loop over pieces
    for (int col = 0; col < pieces.length; col++) {
      setRowCol(row, col, pieces[col]);
    }
  }


  protected void setRowCol(int row, int col, String piece) {
    switch (columnTypes[col]) {
    case STRING:
      String[] stringData = (String[]) columns[col];
      stringData[row] = piece;
      break;
    case INT:
      int[] intData = (int[]) columns[col];
      intData[row] = PApplet.parseInt(piece, missingInt);
      break;
    case LONG:
      long[] longData = (long[]) columns[col];
      try {
        longData[row] = Long.parseLong(piece);
      } catch (NumberFormatException nfe) {
        longData[row] = missingLong;
      }
      break;
    case FLOAT:
      float[] floatData = (float[]) columns[col];
      floatData[row] = PApplet.parseFloat(piece, missingFloat);
      break;
    case DOUBLE:
      double[] doubleData = (double[]) columns[col];
      try {
        doubleData[row] = Double.parseDouble(piece);
      } catch (NumberFormatException nfe) {
        doubleData[row] = missingDouble;
      }
      break;
    case CATEGORY:
      int[] indexData = (int[]) columns[col];
      indexData[row] = columnCategories[col].index(piece);
      break;
    default:
      throw new IllegalArgumentException("That's not a valid column type.");
    }
  }
  */


  public void setRow(int row, Object[] pieces) {
    ensureBounds(row, pieces.length - 1);
    // pieces.length may be less than columns.length, so loop over pieces
    for (int col = 0; col < pieces.length; col++) {
      setRowCol(row, col, pieces[col]);
    }
  }


  protected void setRowCol(int row, int col, Object piece) {
    switch (columnTypes[col]) {
      case STRING:
        String[] stringData = (String[]) columns[col];
        if (piece == null) {
          stringData[row] = null;
//        } else if (piece instanceof String) {
//          stringData[row] = (String) piece;
        } else {
          // Calls toString() on the object, which is 'return this' for String
          stringData[row] = String.valueOf(piece);
        }
        break;
      case INT:
        int[] intData = (int[]) columns[col];
        //intData[row] = PApplet.parseInt(piece, missingInt);
        if (piece == null) {
          intData[row] = missingInt;
        } else if (piece instanceof Integer) {
          intData[row] = (Integer) piece;
        } else {
          intData[row] = PApplet.parseInt(String.valueOf(piece), missingInt);
        }
        break;
      case LONG:
        long[] longData = (long[]) columns[col];
        if (piece == null) {
          longData[row] = missingLong;
        } else if (piece instanceof Long) {
          longData[row] = (Long) piece;
        } else {
          try {
            longData[row] = Long.parseLong(String.valueOf(piece));
          } catch (NumberFormatException nfe) {
            longData[row] = missingLong;
          }
        }
        break;
      case FLOAT:
        float[] floatData = (float[]) columns[col];
        if (piece == null) {
          floatData[row] = missingFloat;
        } else if (piece instanceof Float) {
          floatData[row] = (Float) piece;
        } else {
          floatData[row] = PApplet.parseFloat(String.valueOf(piece), missingFloat);
        }
        break;
      case DOUBLE:
        double[] doubleData = (double[]) columns[col];
        if (piece == null) {
          doubleData[row] = missingDouble;
        } else if (piece instanceof Double) {
          doubleData[row] = (Double) piece;
        } else {
          try {
            doubleData[row] = Double.parseDouble(String.valueOf(piece));
          } catch (NumberFormatException nfe) {
            doubleData[row] = missingDouble;
          }
        }
        break;
      case CATEGORY:
        int[] indexData = (int[]) columns[col];
        if (piece == null) {
          indexData[row] = missingCategory;
        } else {
          indexData[row] = columnCategories[col].index(String.valueOf(piece));
        }
        break;
      default:
        throw new IllegalArgumentException("That's not a valid column type.");
    }
  }


  // . . . . . . . . . . . . . . . . . . . . . . . . . . . . . . . . . . . .

  /**
   * @webref table:method
   * @brief Gets a row from the table
<<<<<<< HEAD
   * @param row ID value of the row to get
=======
   * @param row ID number of the row to get
>>>>>>> 4896acdd
   */
  public TableRow getRow(int row) {
    return new RowPointer(this, row);
  }


  /**
   * Note that this one iterator instance is shared by any calls to iterate
   * the rows of this table. This is very efficient, but not thread-safe.
   * If you want to iterate in a multi-threaded manner, don't use the iterator.
   * 
   * @webref table:method
   * @brief Gets multiple rows from the table
   */
  public Iterable<TableRow> rows() {
    return new Iterable<TableRow>() {
      public Iterator<TableRow> iterator() {
        if (rowIterator == null) {
          rowIterator = new RowIterator(Table.this);
        } else {
          rowIterator.reset();
        }
        return rowIterator;
      }
    };
  }

  /**
   * @nowebref
   */
  public Iterable<TableRow> rows(final int[] indices) {
    return new Iterable<TableRow>() {
      public Iterator<TableRow> iterator() {
        return new RowIndexIterator(Table.this, indices);
      }
    };
  }


  // . . . . . . . . . . . . . . . . . . . . . . . . . . . . . . . . . . . .


  static class RowPointer implements TableRow {
    Table table;
    int row;

    public RowPointer(Table table, int row) {
      this.table = table;
      this.row = row;
    }

    public void setRow(int row) {
      this.row = row;
    }

    public String getString(int column) {
      return table.getString(row, column);
    }

    public String getString(String columnName) {
      return table.getString(row, columnName);
    }

    public int getInt(int column) {
      return table.getInt(row, column);
    }

    public int getInt(String columnName) {
      return table.getInt(row, columnName);
    }

    public long getLong(int column) {
      return table.getLong(row, column);
    }

    public long getLong(String columnName) {
      return table.getLong(row, columnName);
    }

    public float getFloat(int column) {
      return table.getFloat(row, column);
    }

    public float getFloat(String columnName) {
      return table.getFloat(row, columnName);
    }

    public double getDouble(int column) {
      return table.getDouble(row, column);
    }

    public double getDouble(String columnName) {
      return table.getDouble(row, columnName);
    }

    public void setString(int column, String value) {
      table.setString(row, column, value);
    }

    public void setString(String columnName, String value) {
      table.setString(row, columnName, value);
    }

    public void setInt(int column, int value) {
      table.setInt(row, column, value);
    }

    public void setInt(String columnName, int value) {
      table.setInt(row, columnName, value);
    }

    public void setLong(int column, long value) {
      table.setLong(row, column, value);
    }

    public void setLong(String columnName, long value) {
      table.setLong(row, columnName, value);
    }

    public void setFloat(int column, float value) {
      table.setFloat(row, column, value);
    }

    public void setFloat(String columnName, float value) {
      table.setFloat(row, columnName, value);
    }

    public void setDouble(int column, double value) {
      table.setDouble(row, column, value);
    }

    public void setDouble(String columnName, double value) {
      table.setDouble(row, columnName, value);
    }

    public int getColumnCount() {
      return table.getColumnCount();
    }

    public int getColumnType(String columnName) {
      return table.getColumnType(columnName);
    }

    public int getColumnType(int column) {
      return table.getColumnType(column);
    }
  }


  static class RowIterator implements Iterator<TableRow> {
    Table table;
    RowPointer rp;
    int row;

    public RowIterator(Table table) {
      this.table = table;
      row = -1;
      rp = new RowPointer(table, row);
    }

    public void remove() {
      table.removeRow(row);
    }

    public TableRow next() {
      rp.setRow(++row);
      return rp;
    }

    public boolean hasNext() {
      return row+1 < table.getRowCount();
    }

    public void reset() {
      row = -1;
    }
  }


  static class RowIndexIterator implements Iterator<TableRow> {
    Table table;
    RowPointer rp;
    int[] indices;
    int index;

    public RowIndexIterator(Table table, int[] indices) {
      this.table = table;
      this.indices = indices;
      index = -1;
      // just set to something arbitrary
      rp = new RowPointer(table, -1);
    }

    public void remove() {
      table.removeRow(indices[index]);
    }

    public TableRow next() {
      rp.setRow(indices[++index]);
      return rp;
    }

    public boolean hasNext() {
      //return row+1 < table.getRowCount();
      return index + 1 < indices.length;
    }

    public void reset() {
      index = -1;
    }
  }


  /*
  static public Iterator<TableRow> createIterator(final ResultSet rs) {
    return new Iterator<TableRow>() {
      boolean already;

      public boolean hasNext() {
        already = true;
        try {
          return rs.next();
        } catch (SQLException e) {
          throw new RuntimeException(e);
        }
      }


      public TableRow next() {
        if (!already) {
          try {
            rs.next();
          } catch (SQLException e) {
            throw new RuntimeException(e);
          }
        } else {
          already = false;
        }

        return new TableRow() {
          public double getDouble(int column) {
            try {
              return rs.getDouble(column);
            } catch (SQLException e) {
              throw new RuntimeException(e);
            }
          }

          public double getDouble(String columnName) {
            try {
              return rs.getDouble(columnName);
            } catch (SQLException e) {
              throw new RuntimeException(e);
            }
          }

          public float getFloat(int column) {
            try {
              return rs.getFloat(column);
            } catch (SQLException e) {
              throw new RuntimeException(e);
            }
          }

          public float getFloat(String columnName) {
            try {
              return rs.getFloat(columnName);
            } catch (SQLException e) {
              throw new RuntimeException(e);
            }
          }

          public int getInt(int column) {
            try {
              return rs.getInt(column);
            } catch (SQLException e) {
              throw new RuntimeException(e);
            }
          }

          public int getInt(String columnName) {
            try {
              return rs.getInt(columnName);
            } catch (SQLException e) {
              throw new RuntimeException(e);
            }
          }

          public long getLong(int column) {
            try {
              return rs.getLong(column);
            } catch (SQLException e) {
              throw new RuntimeException(e);
            }
          }

          public long getLong(String columnName) {
            try {
              return rs.getLong(columnName);
            } catch (SQLException e) {
              throw new RuntimeException(e);
            }
          }

          public String getString(int column) {
            try {
              return rs.getString(column);
            } catch (SQLException e) {
              throw new RuntimeException(e);
            }
          }

          public String getString(String columnName) {
            try {
              return rs.getString(columnName);
            } catch (SQLException e) {
              throw new RuntimeException(e);
            }
          }

          public void setString(int column, String value) { immutable(); }
          public void setString(String columnName, String value) { immutable(); }
          public void setInt(int column, int value) { immutable(); }
          public void setInt(String columnName, int value) { immutable(); }
          public void setLong(int column, long value) { immutable(); }
          public void setLong(String columnName, long value) { immutable(); }
          public void setFloat(int column, float value) { immutable(); }
          public void setFloat(String columnName, float value) { immutable(); }
          public void setDouble(int column, double value) { immutable(); }
          public void setDouble(String columnName, double value) { immutable(); }

          private void immutable() {
            throw new IllegalArgumentException("This TableRow cannot be modified.");
          }

          public int getColumnCount() {
            try {
              return rs.getMetaData().getColumnCount();
            } catch (SQLException e) {
              e.printStackTrace();
              return -1;
            }
          }


          public int getColumnType(String columnName) {
            // unimplemented
          }


          public int getColumnType(int column) {
            // unimplemented
          }

        };
      }

      public void remove() {
        throw new IllegalArgumentException("remove() not supported");
      }
    };
  }
  */


  // . . . . . . . . . . . . . . . . . . . . . . . . . . . . . . . . . . . .


  /**
   * @webref table:method
   * @brief Get an integer value from the specified row and column
   * @param row ID number of the row to reference
   * @param column ID number of the column to reference
   */
  public int getInt(int row, int column) {
    checkBounds(row, column);
    if (columnTypes[column] == INT ||
        columnTypes[column] == CATEGORY) {
      int[] intData = (int[]) columns[column];
      return intData[row];
    }
    String str = getString(row, column);
    return (str == null || str.equals(missingString)) ?
      missingInt : PApplet.parseInt(str, missingInt);
  }

  /**
   * @param columnName title of the column to reference
   */
  public int getInt(int row, String columnName) {
    return getInt(row, getColumnIndex(columnName));
  }


  public void setMissingInt(int value) {
    missingInt = value;
  }


  /**
   * @webref table:method
   * @brief Store an integer value in the specified row and column
   * @param row ID number of the target row
   * @param column ID number of the target column
   * @param value value to assign
   */
  public void setInt(int row, int column, int value) {
    if (columnTypes[column] == STRING) {
      setString(row, column, String.valueOf(value));

    } else {
      ensureBounds(row, column);
      if (columnTypes[column] != INT &&
          columnTypes[column] != CATEGORY) {
        throw new IllegalArgumentException("Column " + column + " is not an int column.");
      }
      int[] intData = (int[]) columns[column];
      intData[row] = value;
    }
  }

  /**
   * @param columnName title of the target column
   */
  public void setInt(int row, String columnName, int value) {
    setInt(row, getColumnIndex(columnName), value);
  }



  public int[] getIntColumn(String name) {
    int col = getColumnIndex(name);
    return (col == -1) ? null : getIntColumn(col);
  }


  public int[] getIntColumn(int col) {
    int[] outgoing = new int[rowCount];
    for (int row = 0; row < rowCount; row++) {
      outgoing[row] = getInt(row, col);
    }
    return outgoing;
  }


  public int[] getIntRow(int row) {
    int[] outgoing = new int[columns.length];
    for (int col = 0; col < columns.length; col++) {
      outgoing[col] = getInt(row, col);
    }
    return outgoing;
  }


  // . . . . . . . . . . . . . . . . . . . . . . . . . . . . . . . . . . . .


  public long getLong(int row, int column) {
    checkBounds(row, column);
    if (columnTypes[column] == LONG) {
      long[] longData = (long[]) columns[column];
      return longData[row];
    }
    String str = getString(row, column);
    if (str == null || str.equals(missingString)) {
      return missingLong;
    }
    try {
      return Long.parseLong(str);
    } catch (NumberFormatException nfe) {
      return missingLong;
    }
  }


  public long getLong(int row, String columnName) {
    return getLong(row, getColumnIndex(columnName));
  }


  public void setMissingLong(long value) {
    missingLong = value;
  }


  public void setLong(int row, int column, long value) {
    if (columnTypes[column] == STRING) {
      setString(row, column, String.valueOf(value));

    } else {
      ensureBounds(row, column);
      if (columnTypes[column] != LONG) {
        throw new IllegalArgumentException("Column " + column + " is not a 'long' column.");
      }
      long[] longData = (long[]) columns[column];
      longData[row] = value;
    }
  }


  public void setLong(int row, String columnName, long value) {
    setLong(row, getColumnIndex(columnName), value);
  }


  public long[] getLongColumn(String name) {
    int col = getColumnIndex(name);
    return (col == -1) ? null : getLongColumn(col);
  }


  public long[] getLongColumn(int col) {
    long[] outgoing = new long[rowCount];
    for (int row = 0; row < rowCount; row++) {
      outgoing[row] = getLong(row, col);
    }
    return outgoing;
  }


  public long[] getLongRow(int row) {
    long[] outgoing = new long[columns.length];
    for (int col = 0; col < columns.length; col++) {
      outgoing[col] = getLong(row, col);
    }
    return outgoing;
  }


  // . . . . . . . . . . . . . . . . . . . . . . . . . . . . . . . . . . . .


  /**
   * Get a float value from the specified row and column. If the value is null
   * or not parseable as a float, the "missing" value is returned. By default,
   * this is Float.NaN, but can be controlled with setMissingFloat().
   *
   * @webref table:method
   * @brief Get a float value from the specified row and column
   * @param row ID number of the row to reference
   * @param column ID number of the column to reference
   */
  public float getFloat(int row, int column) {
    checkBounds(row, column);
    if (columnTypes[column] == FLOAT) {
      float[] floatData = (float[]) columns[column];
      return floatData[row];
    }
    String str = getString(row, column);
    if (str == null || str.equals(missingString)) {
      return missingFloat;
    }
    return PApplet.parseFloat(str, missingFloat);
  }

  /**
   * @param columnName title of the column to reference
   */
  public float getFloat(int row, String columnName) {
    return getFloat(row, getColumnIndex(columnName));
  }


  public void setMissingFloat(float value) {
    missingFloat = value;
  }


  /**
   * @webref table:method
   * @brief Store a float value in the specified row and column
   * @param row ID number of the target row
   * @param column ID number of the target column
   * @param value value to assign
   */
  public void setFloat(int row, int column, float value) {
    if (columnTypes[column] == STRING) {
      setString(row, column, String.valueOf(value));

    } else {
      ensureBounds(row, column);
      if (columnTypes[column] != FLOAT) {
        throw new IllegalArgumentException("Column " + column + " is not a float column.");
      }
      float[] longData = (float[]) columns[column];
      longData[row] = value;
    }
  }

  /**
   * @param columnName title of the target column
   */
  public void setFloat(int row, String columnName, float value) {
    setFloat(row, getColumnIndex(columnName), value);
  }


  public float[] getFloatColumn(String name) {
    int col = getColumnIndex(name);
    return (col == -1) ? null : getFloatColumn(col);
  }


  public float[] getFloatColumn(int col) {
    float[] outgoing = new float[rowCount];
    for (int row = 0; row < rowCount; row++) {
      outgoing[row] = getFloat(row, col);
    }
    return outgoing;
  }


  public float[] getFloatRow(int row) {
    float[] outgoing = new float[columns.length];
    for (int col = 0; col < columns.length; col++) {
      outgoing[col] = getFloat(row, col);
    }
    return outgoing;
  }


  // . . . . . . . . . . . . . . . . . . . . . . . . . . . . . . . . . . . .


  public double getDouble(int row, int column) {
    checkBounds(row, column);
    if (columnTypes[column] == DOUBLE) {
      double[] doubleData = (double[]) columns[column];
      return doubleData[row];
    }
    String str = getString(row, column);
    if (str == null || str.equals(missingString)) {
      return missingDouble;
    }
    try {
      return Double.parseDouble(str);
    } catch (NumberFormatException nfe) {
      return missingDouble;
    }
  }


  public double getDouble(int row, String columnName) {
    return getDouble(row, getColumnIndex(columnName));
  }


  public void setMissingDouble(double value) {
    missingDouble = value;
  }


  public void setDouble(int row, int column, double value) {
    if (columnTypes[column] == STRING) {
      setString(row, column, String.valueOf(value));

    } else {
      ensureBounds(row, column);
      if (columnTypes[column] != DOUBLE) {
        throw new IllegalArgumentException("Column " + column + " is not a 'double' column.");
      }
      double[] doubleData = (double[]) columns[column];
      doubleData[row] = value;
    }
  }


  public void setDouble(int row, String columnName, double value) {
    setDouble(row, getColumnIndex(columnName), value);
  }


  public double[] getDoubleColumn(String name) {
    int col = getColumnIndex(name);
    return (col == -1) ? null : getDoubleColumn(col);
  }


  public double[] getDoubleColumn(int col) {
    double[] outgoing = new double[rowCount];
    for (int row = 0; row < rowCount; row++) {
      outgoing[row] = getDouble(row, col);
    }
    return outgoing;
  }


  public double[] getDoubleRow(int row) {
    double[] outgoing = new double[columns.length];
    for (int col = 0; col < columns.length; col++) {
      outgoing[col] = getDouble(row, col);
    }
    return outgoing;
  }


  // . . . . . . . . . . . . . . . . . . . . . . . . . . . . . . . . . . . .


//public long getTimestamp(String rowName, int column) {
//return getTimestamp(getRowIndex(rowName), column);
//}


  /**
   * Returns the time in milliseconds by parsing a SQL Timestamp at this cell.
   */
//  public long getTimestamp(int row, int column) {
//    String str = get(row, column);
//    java.sql.Timestamp timestamp = java.sql.Timestamp.valueOf(str);
//    return timestamp.getTime();
//  }


//  public long getExcelTimestamp(int row, int column) {
//    return parseExcelTimestamp(get(row, column));
//  }


//  static protected DateFormat excelDateFormat;

//  static public long parseExcelTimestamp(String timestamp) {
//    if (excelDateFormat == null) {
//      excelDateFormat = new SimpleDateFormat("MM/dd/yy HH:mm");
//    }
//    try {
//      return excelDateFormat.parse(timestamp).getTime();
//    } catch (ParseException e) {
//      e.printStackTrace();
//      return -1;
//    }
//  }


  // . . . . . . . . . . . . . . . . . . . . . . . . . . . . . . . . . . . .


//  public void setObject(int row, int column, Object value) {
//    if (value == null) {
//      data[row][column] = null;
//    } else if (value instanceof String) {
//      set(row, column, (String) value);
//    } else if (value instanceof Float) {
//      setFloat(row, column, ((Float) value).floatValue());
//    } else if (value instanceof Integer) {
//      setInt(row, column, ((Integer) value).intValue());
//    } else {
//      set(row, column, value.toString());
//    }
//  }


  // . . . . . . . . . . . . . . . . . . . . . . . . . . . . . . . . . . . .


  /**
   * Get a String value from the table. If the row is longer than the table
   *
   * @webref table:method
   * @brief Get an String value from the specified row and column
   * @param row ID number of the row to reference
   * @param column ID number of the column to reference
   */
  public String getString(int row, int column) {
    checkBounds(row, column);
    if (columnTypes[column] == STRING) {
      String[] stringData = (String[]) columns[column];
      return stringData[row];
    } else if (columnTypes[column] == CATEGORY) {
      int cat = getInt(row, column);
      if (cat == missingCategory) {
        return missingString;
      }
      return columnCategories[column].key(cat);
    } else {
      return String.valueOf(Array.get(columns[column], row));
    }
  }

  /**
   * @param columnName title of the column to reference
   */
  public String getString(int row, String columnName) {
    return getString(row, getColumnIndex(columnName));
  }


  public void setMissingString(String value) {
    missingString = value;
  }


  /**
   * @webref table:method
   * @brief Store a String value in the specified row and column
   * @param row ID number of the target row
   * @param column ID number of the target column
   * @param value value to assign
   */
  public void setString(int row, int column, String value) {
    ensureBounds(row, column);
    if (columnTypes[column] != STRING) {
      throw new IllegalArgumentException("Column " + column + " is not a String column.");
    }
    String[] stringData = (String[]) columns[column];
    stringData[row] = value;
  }

  /**
   * @param columnName title of the target column
   */
  public void setString(int row, String columnName, String value) {
    int column = checkColumnIndex(columnName);
    setString(row, column, value);
  }

  /**
   * @webref table:method
   * @brief To come...
   */
  public String[] getStringColumn(String name) {
    int col = getColumnIndex(name);
    return (col == -1) ? null : getStringColumn(col);
  }


  public String[] getStringColumn(int col) {
    String[] outgoing = new String[rowCount];
    for (int i = 0; i < rowCount; i++) {
      outgoing[i] = getString(i, col);
    }
    return outgoing;
  }


  public String[] getStringRow(int row) {
    String[] outgoing = new String[columns.length];
    for (int col = 0; col < columns.length; col++) {
      outgoing[col] = getString(row, col);
    }
    return outgoing;
  }


  // . . . . . . . . . . . . . . . . . . . . . . . . . . . . . . . . . . . .


  /**
   * Return the row that contains the first String that matches.
   * @param value the String to match
   * @param column ID number of the column to search
   */
  public int findRowIndex(String value, int column) {
    checkColumn(column);
    if (columnTypes[column] == STRING) {
      String[] stringData = (String[]) columns[column];
      if (value == null) {
        for (int row = 0; row < rowCount; row++) {
          if (stringData[row] == null) return row;
        }
      } else {
        for (int row = 0; row < rowCount; row++) {
          if (stringData[row] != null && stringData[row].equals(value)) {
            return row;
          }
        }
      }
    } else {  // less efficient, includes conversion as necessary
      for (int row = 0; row < rowCount; row++) {
        String str = getString(row, column);
        if (str == null) {
          if (value == null) {
            return row;
          }
        } else if (str.equals(value)) {
          return row;
        }
      }
    }
    return -1;
  }


  /**
   * Return the row that contains the first String that matches.
   * @param value the String to match
   * @param columnName title of the column to search
   */
  public int findRowIndex(String value, String columnName) {
    return findRowIndex(value, getColumnIndex(columnName));
  }


  /**
   * Return a list of rows that contain the String passed in. If there are no
   * matches, a zero length array will be returned (not a null array).
   * @param value the String to match
   * @param column ID number of the column to search
   */
  public int[] findRowIndices(String value, int column) {
    int[] outgoing = new int[rowCount];
    int count = 0;

    checkColumn(column);
    if (columnTypes[column] == STRING) {
      String[] stringData = (String[]) columns[column];
      if (value == null) {
        for (int row = 0; row < rowCount; row++) {
          if (stringData[row] == null) {
            outgoing[count++] = row;
          }
        }
      } else {
        for (int row = 0; row < rowCount; row++) {
          if (stringData[row] != null && stringData[row].equals(value)) {
            outgoing[count++] = row;
          }
        }
      }
    } else {  // less efficient, includes conversion as necessary
      for (int row = 0; row < rowCount; row++) {
        String str = getString(row, column);
        if (str == null) {
          if (value == null) {
            outgoing[count++] = row;
          }
        } else if (str.equals(value)) {
          outgoing[count++] = row;
        }
      }
    }
    return PApplet.subset(outgoing, 0, count);
  }


  /**
   * Return a list of rows that contain the String passed in. If there are no
   * matches, a zero length array will be returned (not a null array).
   * @param value the String to match
   * @param columnName title of the column to search
   */
  public int[] findRowIndices(String value, String columnName) {
    return findRowIndices(value, getColumnIndex(columnName));
  }


  // . . . . . . . . . . . . . . . . . . . . . . . . . . . . . . . . . . . .

  /**
   * @webref table:method
<<<<<<< HEAD
   * @brief Finds a row that matches given criteria
=======
   * @brief Finds a row that contains the given value
>>>>>>> 4896acdd
   * @param value the value to match
   * @param column ID number of the column to search
   */
  public TableRow findRow(String value, int column) {
    int row = findRowIndex(value, column);
    return (row == -1) ? null : new RowPointer(this, row);
  }

  /**
<<<<<<< HEAD
   * @param columnName title the column to search
=======
   * @param columnName title of the column to search
>>>>>>> 4896acdd
   */
  public TableRow findRow(String value, String columnName) {
    return findRow(value, getColumnIndex(columnName));
  }

  /**
   * @webref table:method
   * @brief Finds multiple rows that contain the given value
   * @param value the value to match
   * @param column ID number of the column to search
   */
  public Iterator<TableRow> findRows(String value, int column) {
    return new RowIndexIterator(this, findRowIndices(value, column));
  }

  /**
   * @param columnName title of the column to search
   */
  public Iterator<TableRow> findRows(String value, String columnName) {
    return findRows(value, getColumnIndex(columnName));
  }


  // . . . . . . . . . . . . . . . . . . . . . . . . . . . . . . . . . . . .


  /**
   * Return the row that contains the first String that matches.
   * @param regexp the String to match
   * @param column ID number of the column to search
   */
  public int matchRowIndex(String regexp, int column) {
    checkColumn(column);
    if (columnTypes[column] == STRING) {
      String[] stringData = (String[]) columns[column];
      for (int row = 0; row < rowCount; row++) {
        if (stringData[row] != null &&
            PApplet.match(stringData[row], regexp) != null) {
          return row;
        }
      }
    } else {  // less efficient, includes conversion as necessary
      for (int row = 0; row < rowCount; row++) {
        String str = getString(row, column);
        if (str != null &&
            PApplet.match(str, regexp) != null) {
          return row;
        }
      }
    }
    return -1;
  }


  /**
   * Return the row that contains the first String that matches.
   * @param what the String to match
   * @param columnName title of the column to search
   */
  public int matchRowIndex(String what, String columnName) {
    return matchRowIndex(what, getColumnIndex(columnName));
  }


  /**
   * Return a list of rows that contain the String passed in. If there are no
   * matches, a zero length array will be returned (not a null array).
   * @param what the String to match
   * @param column ID number of the column to search
   */
  public int[] matchRowIndices(String regexp, int column) {
    int[] outgoing = new int[rowCount];
    int count = 0;

    checkColumn(column);
    if (columnTypes[column] == STRING) {
      String[] stringData = (String[]) columns[column];
      for (int row = 0; row < rowCount; row++) {
        if (stringData[row] != null &&
            PApplet.match(stringData[row], regexp) != null) {
          outgoing[count++] = row;
        }
      }
    } else {  // less efficient, includes conversion as necessary
      for (int row = 0; row < rowCount; row++) {
        String str = getString(row, column);
        if (str != null &&
            PApplet.match(str, regexp) != null) {
          outgoing[count++] = row;
        }
      }
    }
    return PApplet.subset(outgoing, 0, count);
  }


  /**
   * Return a list of rows that match the regex passed in. If there are no
   * matches, a zero length array will be returned (not a null array).
   * @param what the String to match
   * @param columnName title of the column to search
   */
  public int[] matchRowIndices(String what, String columnName) {
    return matchRowIndices(what, getColumnIndex(columnName));
  }


  // . . . . . . . . . . . . . . . . . . . . . . . . . . . . . . . . . . . .

  /**
   * @webref table:method
   * @brief Finds a row that matches the given expression
   * @param regexp the regular expression to match
   * @param column ID number of the column to search
   */
  public TableRow matchRow(String regexp, int column) {
    int row = matchRowIndex(regexp, column);
    return (row == -1) ? null : new RowPointer(this, row);
  }

  /**
   * @param columnName title of the column to search
   */
  public TableRow matchRow(String regexp, String columnName) {
    return matchRow(regexp, getColumnIndex(columnName));
  }

  /**
   * @webref table:method
   * @brief Finds multiple rows that match the given expression
   * @param value the regular expression to match
   * @param column ID number of the column to search
   */
  public Iterator<TableRow> matchRows(String value, int column) {
    return new RowIndexIterator(this, matchRowIndices(value, column));
  }

  /**
   * @param columnName title of the column to search
   */
  public Iterator<TableRow> matchRows(String value, String columnName) {
    return matchRows(value, getColumnIndex(columnName));
  }


  // . . . . . . . . . . . . . . . . . . . . . . . . . . . . . . . . . . . .


  /**
   * Replace a String with another. Set empty entries null by using
   * replace("", null) or use replace(null, "") to go the other direction.
   * If this is a typed table, only String columns will be modified.
   * @param orig
   * @param replacement
   */
  public void replace(String orig, String replacement) {
    for (int col = 0; col < columns.length; col++) {
      replace(orig, replacement, col);
    }
  }


  public void replace(String orig, String replacement, int col) {
    if (columnTypes[col] == STRING) {
      String[] stringData = (String[]) columns[col];
      for (int row = 0; row < rowCount; row++) {
        if (stringData[row].equals(orig)) {
          stringData[row] = replacement;
        }
      }
    }
  }


  public void replace(String orig, String replacement, String colName) {
    replace(orig, replacement, getColumnIndex(colName));
  }


  // . . . . . . . . . . . . . . . . . . . . . . . . . . . . . . . . . . . .


  public void replaceAll(String orig, String replacement) {
    for (int col = 0; col < columns.length; col++) {
      replaceAll(orig, replacement, col);
    }
  }


  public void replaceAll(String regex, String replacement, int column) {
    checkColumn(column);
    if (columnTypes[column] == STRING) {
      String[] stringData = (String[]) columns[column];
      for (int row = 0; row < rowCount; row++) {
        if (stringData[row] != null) {
          stringData[row] = stringData[row].replaceAll(regex, replacement);
        }
      }
    } else {
      throw new IllegalArgumentException("replaceAll() can only be used on String columns");
    }
  }


  /**
   * Run String.replaceAll() on all entries in a column.
   * Only works with columns that are already String values.
   * @param what the String to match
   * @param columnName title of the column to search
   */
  public void replaceAll(String regex, String replacement, String columnName) {
    replaceAll(regex, replacement, getColumnIndex(columnName));
  }


  // . . . . . . . . . . . . . . . . . . . . . . . . . . . . . . . . . . . .


  /**
   * Remove any of the specified characters from the entire table.
   * 
   * @webref table:method
   * @brief Remove characters from the entire table
   */
  public void removeTokens(String tokens) {
    for (int col = 0; col < getColumnCount(); col++) {
      removeTokens(tokens, col);
    }
  }


  /**
   * Removed any of the specified characters from a column. For instance,
   * the following code removes dollar signs and commas from column 2:
   * <pre>
   * table.removeTokens(",$", 2);
   * </pre>
   */
  public void removeTokens(String tokens, int column) {
    for (int row = 0; row < rowCount; row++) {
      String s = getString(row, column);
      if (s != null) {
        char[] c = s.toCharArray();
        int index = 0;
        for (int j = 0; j < c.length; j++) {
          if (tokens.indexOf(c[j]) == -1) {
            if (index != j) {
              c[index] = c[j];
            }
            index++;
          }
        }
        if (index != c.length) {
          setString(row, column, new String(c, 0, index));
        }
      }
    }
  }


  public void removeTokens(String tokens, String columnName) {
    removeTokens(tokens, getColumnIndex(columnName));
  }


  // . . . . . . . . . . . . . . . . . . . . . . . . . . . . . . . . . . . .

  /**
   * @webref table:method
   * @brief To come...
   */
  public void trim() {
    for (int col = 0; col < getColumnCount(); col++) {
      trim(col);
    }
  }


  public void trim(int column) {
    if (columnTypes[column] == STRING) {
      String[] stringData = (String[]) columns[column];
      for (int row = 0; row < rowCount; row++) {
        if (stringData[row] != null) {
          stringData[row] = PApplet.trim(stringData[row]);
        }
      }
    }
  }


  public void trim(String columnName) {
    trim(getColumnIndex(columnName));
  }


  // . . . . . . . . . . . . . . . . . . . . . . . . . . . . . . . . . . . .


  /** Make sure this is a legit column, and if not, expand the table. */
  protected void ensureColumn(int col) {
    if (col >= columns.length) {
      setColumnCount(col + 1);
    }
  }


  /** Make sure this is a legit row, and if not, expand the table. */
  protected void ensureRow(int row) {
    if (row >= rowCount) {
      setRowCount(row + 1);
    }
  }


  /** Make sure this is a legit row and column. If not, expand the table. */
  protected void ensureBounds(int row, int col) {
    ensureRow(row);
    ensureColumn(col);
  }


  /** Throw an error if this row doesn't exist. */
  protected void checkRow(int row) {
    if (row < 0 || row >= rowCount) {
      throw new ArrayIndexOutOfBoundsException("Row " + row + " does not exist.");
    }
  }


  /** Throw an error if this column doesn't exist. */
  protected void checkColumn(int column) {
    if (column < 0 || column >= columns.length) {
      throw new ArrayIndexOutOfBoundsException("Column " + column + " does not exist.");
    }
  }


  /** Throw an error if this entry is out of bounds. */
  protected void checkBounds(int row, int column) {
    checkRow(row);
    checkColumn(column);
  }


  // . . . . . . . . . . . . . . . . . . . . . . . . . . . . . . . . . . . .


  class HashMapBlows {
    HashMap<String,Integer> dataToIndex = new HashMap<String, Integer>();
    ArrayList<String> indexToData = new ArrayList<String>();

    HashMapBlows() { }

    HashMapBlows(DataInputStream input) throws IOException {
      read(input);
    }

    int index(String key) {
      Integer value = dataToIndex.get(key);
      if (value != null) {
        return value;
      }

      int v = dataToIndex.size();
      dataToIndex.put(key, v);
      indexToData.add(key);
      return v;
    }

    String key(int index) {
      return indexToData.get(index);
    }

    int size() {
      return dataToIndex.size();
    }

    void write(DataOutputStream output) throws IOException {
      output.writeInt(size());
      for (String str : indexToData) {
        output.writeUTF(str);
      }
    }

    private void writeln(PrintWriter writer) throws IOException {
      for (String str : indexToData) {
        writer.println(str);
      }
      writer.flush();
      writer.close();
    }

    void read(DataInputStream input) throws IOException {
      int count = input.readInt();
      dataToIndex = new HashMap<String, Integer>(count);
      for (int i = 0; i < count; i++) {
        String str = input.readUTF();
        dataToIndex.put(str, i);
        indexToData.add(str);
      }
    }
  }


  // . . . . . . . . . . . . . . . . . . . . . . . . . . . . . . . . . . . .


//  class HashMapSucks extends HashMap<String,Integer> {
//
//    void increment(String what) {
//      Integer value = get(what);
//      if (value == null) {
//        put(what, 1);
//      } else {
//        put(what, value + 1);
//      }
//    }
//
//    void check(String what) {
//      if (get(what) == null) {
//        put(what, 0);
//      }
//    }
//  }


  // . . . . . . . . . . . . . . . . . . . . . . . . . . . . . . . . . . . .


  // TODO maybe these aren't needed. better to use getStringList().getUnique()?

  public String[] getUnique(String columnName) {
    return getUnique(getColumnIndex(columnName));
  }


  public String[] getUnique(int column) {
    StringList list = new StringList(getStringColumn(column));
    return list.getUnique();
  }


  public IntDict getTally(String columnName) {
    return getTally(getColumnIndex(columnName));
  }


  public IntDict getTally(int column) {
    StringList list = new StringList(getStringColumn(column));
    return list.getTally();
  }


  public IntDict getOrder(String columnName) {
    return getOrder(getColumnIndex(columnName));
  }


  public IntDict getOrder(int column) {
    StringList list = new StringList(getStringColumn(column));
    return list.getOrder();
  }


  // . . . . . . . . . . . . . . . . . . . . . . . . . . . . . . . . . . . .


  public IntList getIntList(String columnName) {
    return new IntList(getIntColumn(columnName));
  }


  public IntList getIntList(int column) {
    return new IntList(getIntColumn(column));
  }


  public FloatList getFloatList(String columnName) {
    return new FloatList(getFloatColumn(columnName));
  }


  public FloatList getFloatList(int column) {
    return new FloatList(getFloatColumn(column));
  }


  public StringList getStringList(String columnName) {
    return new StringList(getStringColumn(columnName));
  }


  public StringList getStringList(int column) {
    return new StringList(getStringColumn(column));
  }


  // . . . . . . . . . . . . . . . . . . . . . . . . . . . . . . . . . . . .


  public IntDict getIntDict(String keyColumnName, String valueColumnName) {
    return new IntDict(getStringColumn(keyColumnName),
                       getIntColumn(valueColumnName));
  }


  public IntDict getIntDict(int keyColumn, int valueColumn) {
    return new IntDict(getStringColumn(keyColumn),
                       getIntColumn(valueColumn));
  }


  public FloatDict getFloatDict(String keyColumnName, String valueColumnName) {
    return new FloatDict(getStringColumn(keyColumnName),
                         getFloatColumn(valueColumnName));
  }


  public FloatDict getFloatDict(int keyColumn, int valueColumn) {
    return new FloatDict(getStringColumn(keyColumn),
                       getFloatColumn(valueColumn));
  }


  public StringDict getStringDict(String keyColumnName, String valueColumnName) {
    return new StringDict(getStringColumn(keyColumnName),
                         getStringColumn(valueColumnName));
  }


  public StringDict getStringDict(int keyColumn, int valueColumn) {
    return new StringDict(getStringColumn(keyColumn),
                          getStringColumn(valueColumn));
  }


  // . . . . . . . . . . . . . . . . . . . . . . . . . . . . . . . . . . . .


//  /**
//   * Return an object that maps the String values in one column back to the
//   * row from which they came. For instance, if the "name" of each row is
//   * found in the first column, getColumnRowLookup(0) would return an object
//   * that would map each name back to its row.
//   */
//  protected HashMap<String,Integer> getRowLookup(int col) {
//    HashMap<String,Integer> outgoing = new HashMap<String, Integer>();
//    for (int row = 0; row < getRowCount(); row++) {
//      outgoing.put(getString(row, col), row);
//    }
//    return outgoing;
//  }


  // incomplete, basically this is silly to write all this repetitive code when
  // it can be implemented in ~3 lines of code...
//  /**
//   * Return an object that maps the data from one column to the data of found
//   * in another column.
//   */
//  public HashMap<?,?> getLookup(int col1, int col2) {
//    HashMap outgoing = null;
//
//    switch (columnTypes[col1]) {
//      case INT: {
//        if (columnTypes[col2] == INT) {
//          outgoing = new HashMap<Integer, Integer>();
//          for (int row = 0; row < getRowCount(); row++) {
//            outgoing.put(getInt(row, col1), getInt(row, col2));
//          }
//        } else if (columnTypes[col2] == LONG) {
//          outgoing = new HashMap<Integer, Long>();
//          for (int row = 0; row < getRowCount(); row++) {
//            outgoing.put(getInt(row, col1), getLong(row, col2));
//          }
//        } else if (columnTypes[col2] == FLOAT) {
//          outgoing = new HashMap<Integer, Float>();
//          for (int row = 0; row < getRowCount(); row++) {
//            outgoing.put(getInt(row, col1), getFloat(row, col2));
//          }
//        } else if (columnTypes[col2] == DOUBLE) {
//          outgoing = new HashMap<Integer, Double>();
//          for (int row = 0; row < getRowCount(); row++) {
//            outgoing.put(getInt(row, col1), getDouble(row, col2));
//          }
//        } else if (columnTypes[col2] == STRING) {
//          outgoing = new HashMap<Integer, String>();
//          for (int row = 0; row < getRowCount(); row++) {
//            outgoing.put(getInt(row, col1), get(row, col2));
//          }
//        }
//        break;
//      }
//    }
//    return outgoing;
//  }


 //  public StringIntPairs getColumnRowLookup(int col) {
//    StringIntPairs sc = new StringIntPairs();
//    String[] column = getStringColumn(col);
//    for (int i = 0; i < column.length; i++) {
//      sc.set(column[i], i);
//    }
//    return sc;
//  }


//  public String[] getUniqueEntries(int column) {
////    HashMap indices = new HashMap();
////    for (int row = 0; row < rowCount; row++) {
////      indices.put(data[row][column], this);  // 'this' is a dummy
////    }
//    StringIntPairs sc = getStringCount(column);
//    return sc.keys();
//  }
//
//
//  public StringIntPairs getStringCount(String columnName) {
//    return getStringCount(getColumnIndex(columnName));
//  }
//
//
//  public StringIntPairs getStringCount(int column) {
//    StringIntPairs outgoing = new StringIntPairs();
//    for (int row = 0; row < rowCount; row++) {
//      String entry = data[row][column];
//      if (entry != null) {
//        outgoing.increment(entry);
//      }
//    }
//    return outgoing;
//  }
//
//
//  /**
//   * Return an object that maps the String values in one column back to the
//   * row from which they came. For instance, if the "name" of each row is
//   * found in the first column, getColumnRowLookup(0) would return an object
//   * that would map each name back to its row.
//   */
//  public StringIntPairs getColumnRowLookup(int col) {
//    StringIntPairs sc = new StringIntPairs();
//    String[] column = getStringColumn(col);
//    for (int i = 0; i < column.length; i++) {
//      sc.set(column[i], i);
//    }
//    return sc;
//  }


  // . . . . . . . . . . . . . . . . . . . . . . . . . . . . . . . . . . . .


  // TODO naming/whether to include
  protected Table createSubset(int[] rowSubset) {
    Table newbie = new Table();
    newbie.setColumnTitles(columnTitles);  // also sets columns.length
    newbie.columnTypes = columnTypes;
    newbie.setRowCount(rowSubset.length);

    for (int i = 0; i < rowSubset.length; i++) {
      int row = rowSubset[i];
      for (int col = 0; col < columns.length; col++) {
        switch (columnTypes[col]) {
          case STRING: newbie.setString(i, col, getString(row, col)); break;
          case INT: newbie.setInt(i, col, getInt(row, col)); break;
          case LONG: newbie.setLong(i, col, getLong(row, col)); break;
          case FLOAT: newbie.setFloat(i, col, getFloat(row, col)); break;
          case DOUBLE: newbie.setDouble(i, col, getDouble(row, col)); break;
        }
      }
    }
    return newbie;
  }


  // . . . . . . . . . . . . . . . . . . . . . . . . . . . . . . . . . . . .


  /**
   * Searches the entire table for float values.
   * Returns missing float (Float.NaN by default) if no valid numbers found.
   */
  protected float getMaxFloat() {
    boolean found = false;
    float max = PConstants.MIN_FLOAT;
    for (int row = 0; row < getRowCount(); row++) {
      for (int col = 0; col < getColumnCount(); col++) {
        float value = getFloat(row, col);
        if (!Float.isNaN(value)) {  // TODO no, this should be comparing to the missing value
          if (!found) {
            max = value;
            found = true;
          } else if (value > max) {
            max = value;
          }
        }
      }
    }
    return found ? max : missingFloat;
  }


  // . . . . . . . . . . . . . . . . . . . . . . . . . . . . . . . . . . . .


  // converts a TSV or CSV file to binary.. do not use
  protected void convertBasic(BufferedReader reader, boolean tsv,
                              File outputFile) throws IOException {
    FileOutputStream fos = new FileOutputStream(outputFile);
    BufferedOutputStream bos = new BufferedOutputStream(fos, 16384);
    DataOutputStream output = new DataOutputStream(bos);
    output.writeInt(0);  // come back for row count
    output.writeInt(getColumnCount());
    if (columnTitles != null) {
      output.writeBoolean(true);
      for (String title : columnTitles) {
        output.writeUTF(title);
      }
    } else {
      output.writeBoolean(false);
    }
    for (int type : columnTypes) {
      output.writeInt(type);
    }

    String line = null;
    //setRowCount(1);
    int prev = -1;
    int row = 0;
    while ((line = reader.readLine()) != null) {
      convertRow(output, tsv ? PApplet.split(line, '\t') : splitLineCSV(line));
      row++;

      if (row % 10000 == 0) {
        if (row < rowCount) {
          int pct = (100 * row) / rowCount;
          if (pct != prev) {
            System.out.println(pct + "%");
            prev = pct;
          }
        }
//        try {
//          Thread.sleep(5);
//        } catch (InterruptedException e) {
//          e.printStackTrace();
//        }
      }
    }
    // shorten or lengthen based on what's left
//    if (row != getRowCount()) {
//      setRowCount(row);
//    }

    // has to come afterwards, since these tables get built out during the conversion
    int col = 0;
    for (HashMapBlows hmb : columnCategories) {
      if (hmb == null) {
        output.writeInt(0);
      } else {
        hmb.write(output);
        hmb.writeln(PApplet.createWriter(new File(columnTitles[col] + ".categories")));
//        output.writeInt(hmb.size());
//        for (Map.Entry<String,Integer> e : hmb.entrySet()) {
//          output.writeUTF(e.getKey());
//          output.writeInt(e.getValue());
//        }
      }
      col++;
    }

    output.flush();
    output.close();

    // come back and write the row count
    RandomAccessFile raf = new RandomAccessFile(outputFile, "rw");
    raf.writeInt(rowCount);
    raf.close();
  }


  protected void convertRow(DataOutputStream output, String[] pieces) throws IOException {
    if (pieces.length > getColumnCount()) {
      throw new IllegalArgumentException("Row with too many columns: " +
                                         PApplet.join(pieces, ","));
    }
    // pieces.length may be less than columns.length, so loop over pieces
    for (int col = 0; col < pieces.length; col++) {
      switch (columnTypes[col]) {
      case STRING:
        output.writeUTF(pieces[col]);
        break;
      case INT:
        output.writeInt(PApplet.parseInt(pieces[col], missingInt));
        break;
      case LONG:
        try {
          output.writeLong(Long.parseLong(pieces[col]));
        } catch (NumberFormatException nfe) {
          output.writeLong(missingLong);
        }
        break;
      case FLOAT:
        output.writeFloat(PApplet.parseFloat(pieces[col], missingFloat));
        break;
      case DOUBLE:
        try {
          output.writeDouble(Double.parseDouble(pieces[col]));
        } catch (NumberFormatException nfe) {
          output.writeDouble(missingDouble);
        }
        break;
      case CATEGORY:
        output.writeInt(columnCategories[col].index(pieces[col]));
        break;
      }
    }
    for (int col = pieces.length; col < getColumnCount(); col++) {
      switch (columnTypes[col]) {
      case STRING:
        output.writeUTF("");
        break;
      case INT:
        output.writeInt(missingInt);
        break;
      case LONG:
        output.writeLong(missingLong);
        break;
      case FLOAT:
        output.writeFloat(missingFloat);
        break;
      case DOUBLE:
        output.writeDouble(missingDouble);
        break;
      case CATEGORY:
        output.writeInt(missingCategory);
        break;

      }
    }
  }


  /*
  private void convertRowCol(DataOutputStream output, int row, int col, String piece) {
    switch (columnTypes[col]) {
      case STRING:
        String[] stringData = (String[]) columns[col];
        stringData[row] = piece;
        break;
      case INT:
        int[] intData = (int[]) columns[col];
        intData[row] = PApplet.parseInt(piece, missingInt);
        break;
      case LONG:
        long[] longData = (long[]) columns[col];
        try {
          longData[row] = Long.parseLong(piece);
        } catch (NumberFormatException nfe) {
          longData[row] = missingLong;
        }
        break;
      case FLOAT:
        float[] floatData = (float[]) columns[col];
        floatData[row] = PApplet.parseFloat(piece, missingFloat);
        break;
      case DOUBLE:
        double[] doubleData = (double[]) columns[col];
        try {
          doubleData[row] = Double.parseDouble(piece);
        } catch (NumberFormatException nfe) {
          doubleData[row] = missingDouble;
        }
        break;
      default:
        throw new IllegalArgumentException("That's not a valid column type.");
    }
  }
  */
}<|MERGE_RESOLUTION|>--- conflicted
+++ resolved
@@ -1816,11 +1816,7 @@
   /**
    * @webref table:method
    * @brief Removes a row from the table
-<<<<<<< HEAD
-   * @param row ID value of the row to remove
-=======
    * @param row ID number of the row to remove
->>>>>>> 4896acdd
    */
   public void removeRow(int row) {
     for (int col = 0; col < columns.length; col++) {
@@ -2019,11 +2015,7 @@
   /**
    * @webref table:method
    * @brief Gets a row from the table
-<<<<<<< HEAD
-   * @param row ID value of the row to get
-=======
    * @param row ID number of the row to get
->>>>>>> 4896acdd
    */
   public TableRow getRow(int row) {
     return new RowPointer(this, row);
@@ -2974,11 +2966,7 @@
 
   /**
    * @webref table:method
-<<<<<<< HEAD
-   * @brief Finds a row that matches given criteria
-=======
    * @brief Finds a row that contains the given value
->>>>>>> 4896acdd
    * @param value the value to match
    * @param column ID number of the column to search
    */
@@ -2988,11 +2976,7 @@
   }
 
   /**
-<<<<<<< HEAD
-   * @param columnName title the column to search
-=======
    * @param columnName title of the column to search
->>>>>>> 4896acdd
    */
   public TableRow findRow(String value, String columnName) {
     return findRow(value, getColumnIndex(columnName));
