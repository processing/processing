--- conflicted
+++ resolved
@@ -831,20 +831,10 @@
 
 //    canvas.setSize(wide, high);
 //    frame.setSize(wide, high);
-<<<<<<< HEAD
-    if (frame != null) {  // canvas only
-      setFrameSize(); //wide, high);
-    }
-    setCanvasSize();
-//    if (frame != null) {
-//      frame.setLocationRelativeTo(null);
-//    }
-=======
     if (frame != null) {
       frame.setLocationRelativeTo(null);
     }
     setCanvasSize();
->>>>>>> e4435291
 
     GraphicsConfiguration gc = canvas.getGraphicsConfiguration();
     // If not realized (off-screen, i.e the Color Selector Tool), gc will be null.
