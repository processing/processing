/* -*- mode: java; c-basic-offset: 2; indent-tabs-mode: nil -*- */

/*
  Part of the Processing project - http://processing.org

  Copyright (c) 2013-14 The Processing Foundation
  Copyright (c) 2004-12 Ben Fry and Casey Reas
  Copyright (c) 2001-04 Massachusetts Institute of Technology

  This library is free software; you can redistribute it and/or
  modify it under the terms of the GNU Lesser General Public
  License as published by the Free Software Foundation; either
  version 2.1 of the License, or (at your option) any later version.

  This library is distributed in the hope that it will be useful,
  but WITHOUT ANY WARRANTY; without even the implied warranty of
  MERCHANTABILITY or FITNESS FOR A PARTICULAR PURPOSE.  See the GNU
  Lesser General Public License for more details.

  You should have received a copy of the GNU Lesser General
  Public License along with this library; if not, write to the
  Free Software Foundation, Inc., 59 Temple Place, Suite 330,
  Boston, MA  02111-1307  USA
*/

package processing.core;

import java.awt.Color;
import java.awt.Font;
import java.awt.FontMetrics;
import java.awt.Image;
import java.awt.Toolkit;
import java.awt.font.FontRenderContext;
import java.util.HashMap;
import java.util.WeakHashMap;

import processing.opengl.PGL;
import processing.opengl.PShader;

  /**
   * ( begin auto-generated from PGraphics.xml )
   *
   * Main graphics and rendering context, as well as the base API
   * implementation for processing "core". Use this class if you need to draw
   * into an off-screen graphics buffer. A PGraphics object can be
   * constructed with the <b>createGraphics()</b> function. The
   * <b>beginDraw()</b> and <b>endDraw()</b> methods (see above example) are
   * necessary to set up the buffer and to finalize it. The fields and
   * methods for this class are extensive. For a complete list, visit the <a
   * href="http://processing.googlecode.com/svn/trunk/processing/build/javadoc/core/">developer's reference.</a>
   *
   * ( end auto-generated )
   *
   * <h3>Advanced</h3>
   * Main graphics and rendering context, as well as the base API implementation.
   *
   * <h2>Subclassing and initializing PGraphics objects</h2>
   * Starting in release 0149, subclasses of PGraphics are handled differently.
   * The constructor for subclasses takes no parameters, instead a series of
   * functions are called by the hosting PApplet to specify its attributes.
   * <ul>
   * <li>setParent(PApplet) - is called to specify the parent PApplet.
   * <li>setPrimary(boolean) - called with true if this PGraphics will be the
   * primary drawing surface used by the sketch, or false if not.
   * <li>setPath(String) - called when the renderer needs a filename or output
   * path, such as with the PDF or DXF renderers.
   * <li>setSize(int, int) - this is called last, at which point it's safe for
   * the renderer to complete its initialization routine.
   * </ul>
   * The functions were broken out because of the growing number of parameters
   * such as these that might be used by a renderer, yet with the exception of
   * setSize(), it's not clear which will be necessary. So while the size could
   * be passed in to the constructor instead of a setSize() function, a function
   * would still be needed that would notify the renderer that it was time to
   * finish its initialization. Thus, setSize() simply does both.
   *
   * <h2>Know your rights: public vs. private methods</h2>
   * Methods that are protected are often subclassed by other renderers, however
   * they are not set 'public' because they shouldn't be part of the user-facing
   * public API accessible from PApplet. That is, we don't want sketches calling
   * textModeCheck() or vertexTexture() directly.
   *
   * <h2>Handling warnings and exceptions</h2>
   * Methods that are unavailable generally show a warning, unless their lack of
   * availability will soon cause another exception. For instance, if a method
   * like getMatrix() returns null because it is unavailable, an exception will
   * be thrown stating that the method is unavailable, rather than waiting for
   * the NullPointerException that will occur when the sketch tries to use that
   * method. As of release 0149, warnings will only be shown once, and exceptions
   * have been changed to warnings where possible.
   *
   * <h2>Using xxxxImpl() for subclassing smoothness</h2>
   * The xxxImpl() methods are generally renderer-specific handling for some
   * subset if tasks for a particular function (vague enough for you?) For
   * instance, imageImpl() handles drawing an image whose x/y/w/h and u/v coords
   * have been specified, and screen placement (independent of imageMode) has
   * been determined. There's no point in all renderers implementing the
   * <tt>if (imageMode == BLAH)</tt> placement/sizing logic, so that's handled
   * by PGraphics, which then calls imageImpl() once all that is figured out.
   *
   * <h2>His brother PImage</h2>
   * PGraphics subclasses PImage so that it can be drawn and manipulated in a
   * similar fashion. As such, many methods are inherited from PGraphics,
   * though many are unavailable: for instance, resize() is not likely to be
   * implemented; the same goes for mask(), depending on the situation.
   *
   * <h2>What's in PGraphics, what ain't</h2>
   * For the benefit of subclasses, as much as possible has been placed inside
   * PGraphics. For instance, bezier interpolation code and implementations of
   * the strokeCap() method (that simply sets the strokeCap variable) are
   * handled here. Features that will vary widely between renderers are located
   * inside the subclasses themselves. For instance, all matrix handling code
   * is per-renderer: Java 2D uses its own AffineTransform, P2D uses a PMatrix2D,
   * and PGraphics3D needs to keep continually update forward and reverse
   * transformations. A proper (future) OpenGL implementation will have all its
   * matrix madness handled by the card. Lighting also falls under this
   * category, however the base material property settings (emissive, specular,
   * et al.) are handled in PGraphics because they use the standard colorMode()
   * logic. Subclasses should override methods like emissiveFromCalc(), which
   * is a point where a valid color has been defined internally, and can be
   * applied in some manner based on the calcXxxx values.
   *
   * <h2>What's in the PGraphics documentation, what ain't</h2>
   * Some things are noted here, some things are not. For public API, always
   * refer to the <a href="http://processing.org/reference">reference</A>
   * on Processing.org for proper explanations. <b>No attempt has been made to
   * keep the javadoc up to date or complete.</b> It's an enormous task for
   * which we simply do not have the time. That is, it's not something that
   * to be done once&mdash;it's a matter of keeping the multiple references
   * synchronized (to say nothing of the translation issues), while targeting
   * them for their separate audiences. Ouch.
   *
   * We're working right now on synchronizing the two references, so the website reference
   * is generated from the javadoc comments. Yay.
   *
   * @webref rendering
   * @instanceName graphics any object of the type PGraphics
   * @usage Web &amp; Application
   * @see PApplet#createGraphics(int, int, String)
   */
public class PGraphics extends PImage implements PConstants {

//  /// Canvas object that covers rendering this graphics on screen.
//  public Canvas canvas;

  // ........................................................

  // width and height are already inherited from PImage


//  /// width minus one (useful for many calculations)
//  protected int width1;
//
//  /// height minus one (useful for many calculations)
//  protected int height1;

  /// width * height (useful for many calculations)
  public int pixelCount;

//  /// true if smoothing is enabled (read-only)
//  public boolean smooth;

  /// the anti-aliasing level for renderers that support it
  public int smooth;


  // ........................................................

  /// true if defaults() has been called a first time
  protected boolean settingsInited;

  /// true if settings should be re-applied on next beginDraw()
  protected boolean reapplySettings;

  /// set to a PGraphics object being used inside a beginRaw/endRaw() block
  protected PGraphics raw;

  // ........................................................

  /** path to the file being saved for this renderer (if any) */
  protected String path;

  /**
   * True if this is the main graphics context for a sketch.
   * False for offscreen buffers retrieved via createGraphics().
   */
  protected boolean primaryGraphics;

//  // TODO nervous about leaving this here since it seems likely to create
//  // back-references where we don't want them
//  protected PSurface surface;

  // ........................................................

  /**
   * Array of hint[] items. These are hacks to get around various
   * temporary workarounds inside the environment.
   * <p/>
   * Note that this array cannot be static, as a hint() may result in a
   * runtime change specific to a renderer. For instance, calling
   * hint(DISABLE_DEPTH_TEST) has to call glDisable() right away on an
   * instance of PGraphicsOpenGL.
   * <p/>
   * The hints[] array is allocated early on because it might
   * be used inside beginDraw(), allocate(), etc.
   */
  protected boolean[] hints = new boolean[HINT_COUNT];

  // ........................................................

  /**
   * Storage for renderer-specific image data. In 1.x, renderers wrote cache
   * data into the image object. In 2.x, the renderer has a weak-referenced
   * map that points at any of the images it has worked on already. When the
   * images go out of scope, they will be properly garbage collected.
   */
  protected WeakHashMap<PImage, Object> cacheMap =
    new WeakHashMap<PImage, Object>();


  ////////////////////////////////////////////////////////////

  // Vertex fields, moved from PConstants (after 2.0a8) because they're too
  // general to show up in all sketches as defined variables.

  // X, Y and Z are still stored in PConstants because of their general
  // usefulness, and that X we'll always want to be 0, etc.

  static public final int R = 3;  // actual rgb, after lighting
  static public final int G = 4;  // fill stored here, transform in place
  static public final int B = 5;  // TODO don't do that anymore (?)
  static public final int A = 6;

  static public final int U = 7; // texture
  static public final int V = 8;

  static public final int NX = 9; // normal
  static public final int NY = 10;
  static public final int NZ = 11;

  static public final int EDGE = 12;

  // stroke

  /** stroke argb values */
  static public final int SR = 13;
  static public final int SG = 14;
  static public final int SB = 15;
  static public final int SA = 16;

  /** stroke weight */
  static public final int SW = 17;

  // transformations (2D and 3D)

  static public final int TX = 18; // transformed xyzw
  static public final int TY = 19;
  static public final int TZ = 20;

  static public final int VX = 21; // view space coords
  static public final int VY = 22;
  static public final int VZ = 23;
  static public final int VW = 24;


  // material properties

  // Ambient color (usually to be kept the same as diffuse)
  // fill(_) sets both ambient and diffuse.
  static public final int AR = 25;
  static public final int AG = 26;
  static public final int AB = 27;

  // Diffuse is shared with fill.
  static public final int DR = 3;  // TODO needs to not be shared, this is a material property
  static public final int DG = 4;
  static public final int DB = 5;
  static public final int DA = 6;

  // specular (by default kept white)
  static public final int SPR = 28;
  static public final int SPG = 29;
  static public final int SPB = 30;

  static public final int SHINE = 31;

  // emissive (by default kept black)
  static public final int ER = 32;
  static public final int EG = 33;
  static public final int EB = 34;

  // has this vertex been lit yet
  static public final int BEEN_LIT = 35;

  // has this vertex been assigned a normal yet
  static public final int HAS_NORMAL = 36;

  static public final int VERTEX_FIELD_COUNT = 37;


  ////////////////////////////////////////////////////////////

  // STYLE PROPERTIES

  // Also inherits imageMode() and smooth() (among others) from PImage.

  /** The current colorMode */
  public int colorMode; // = RGB;

  /** Max value for red (or hue) set by colorMode */
  public float colorModeX; // = 255;

  /** Max value for green (or saturation) set by colorMode */
  public float colorModeY; // = 255;

  /** Max value for blue (or value) set by colorMode */
  public float colorModeZ; // = 255;

  /** Max value for alpha set by colorMode */
  public float colorModeA; // = 255;

  /** True if colors are not in the range 0..1 */
  boolean colorModeScale; // = true;

  /** True if colorMode(RGB, 255) */
  boolean colorModeDefault; // = true;

  // ........................................................

  // Tint color for images

  /**
   * True if tint() is enabled (read-only).
   *
   * Using tint/tintColor seems a better option for naming than
   * tintEnabled/tint because the latter seems ugly, even though
   * g.tint as the actual color seems a little more intuitive,
   * it's just that g.tintEnabled is even more unintuitive.
   * Same goes for fill and stroke, et al.
   */
  public boolean tint;

  /** tint that was last set (read-only) */
  public int tintColor;

  protected boolean tintAlpha;
  protected float tintR, tintG, tintB, tintA;
  protected int tintRi, tintGi, tintBi, tintAi;

  // ........................................................

  // Fill color

  /** true if fill() is enabled, (read-only) */
  public boolean fill;

  /** fill that was last set (read-only) */
  public int fillColor = 0xffFFFFFF;

  protected boolean fillAlpha;
  protected float fillR, fillG, fillB, fillA;
  protected int fillRi, fillGi, fillBi, fillAi;

  // ........................................................

  // Stroke color

  /** true if stroke() is enabled, (read-only) */
  public boolean stroke;

  /** stroke that was last set (read-only) */
  public int strokeColor = 0xff000000;

  protected boolean strokeAlpha;
  protected float strokeR, strokeG, strokeB, strokeA;
  protected int strokeRi, strokeGi, strokeBi, strokeAi;

  // ........................................................

  // Additional stroke properties

  static protected final float DEFAULT_STROKE_WEIGHT = 1;
  static protected final int DEFAULT_STROKE_JOIN = MITER;
  static protected final int DEFAULT_STROKE_CAP = ROUND;

  /**
   * Last value set by strokeWeight() (read-only). This has a default
   * setting, rather than fighting with renderers about whether that
   * renderer supports thick lines.
   */
  public float strokeWeight = DEFAULT_STROKE_WEIGHT;

  /**
   * Set by strokeJoin() (read-only). This has a default setting
   * so that strokeJoin() need not be called by defaults,
   * because subclasses may not implement it (i.e. PGraphicsGL)
   */
  public int strokeJoin = DEFAULT_STROKE_JOIN;

  /**
   * Set by strokeCap() (read-only). This has a default setting
   * so that strokeCap() need not be called by defaults,
   * because subclasses may not implement it (i.e. PGraphicsGL)
   */
  public int strokeCap = DEFAULT_STROKE_CAP;

  // ........................................................

  // Shape placement properties

  // imageMode() is inherited from PImage

  /** The current rect mode (read-only) */
  public int rectMode;

  /** The current ellipse mode (read-only) */
  public int ellipseMode;

  /** The current shape alignment mode (read-only) */
  public int shapeMode;

  /** The current image alignment (read-only) */
  public int imageMode = CORNER;

  // ........................................................

  // Text and font properties

  /** The current text font (read-only) */
  public PFont textFont;

  /** The current text align (read-only) */
  public int textAlign = LEFT;

  /** The current vertical text alignment (read-only) */
  public int textAlignY = BASELINE;

  /** The current text mode (read-only) */
  public int textMode = MODEL;

  /** The current text size (read-only) */
  public float textSize;

  /** The current text leading (read-only) */
  public float textLeading;

  // ........................................................

  // Material properties

//  PMaterial material;
//  PMaterial[] materialStack;
//  int materialStackPointer;

  public int ambientColor;
  public float ambientR, ambientG, ambientB;
  public boolean setAmbient;

  public int specularColor;
  public float specularR, specularG, specularB;

  public int emissiveColor;
  public float emissiveR, emissiveG, emissiveB;

  public float shininess;


  // Style stack

  static final int STYLE_STACK_DEPTH = 64;
  PStyle[] styleStack = new PStyle[STYLE_STACK_DEPTH];
  int styleStackDepth;


  ////////////////////////////////////////////////////////////


  /** Last background color that was set, zero if an image */
  public int backgroundColor = 0xffCCCCCC;

  protected boolean backgroundAlpha;
  protected float backgroundR, backgroundG, backgroundB, backgroundA;
  protected int backgroundRi, backgroundGi, backgroundBi, backgroundAi;


  /** The current blending mode. */
  protected int blendMode;


  // ........................................................

  /**
   * Current model-view matrix transformation of the form m[row][column],
   * which is a "column vector" (as opposed to "row vector") matrix.
   */
//  PMatrix matrix;
//  public float m00, m01, m02, m03;
//  public float m10, m11, m12, m13;
//  public float m20, m21, m22, m23;
//  public float m30, m31, m32, m33;

//  static final int MATRIX_STACK_DEPTH = 32;
//  float[][] matrixStack = new float[MATRIX_STACK_DEPTH][16];
//  float[][] matrixInvStack = new float[MATRIX_STACK_DEPTH][16];
//  int matrixStackDepth;

  static final int MATRIX_STACK_DEPTH = 32;

  // ........................................................

  /**
   * Java AWT Image object associated with this renderer. For the 1.0 version
   * of P2D and P3D, this was associated with their MemoryImageSource.
   * For PGraphicsJava2D, it will be the offscreen drawing buffer.
   */
  public Image image;

  /** Surface object that we're talking to */
  protected PSurface surface;

  // ........................................................

  // internal color for setting/calculating
  protected float calcR, calcG, calcB, calcA;
  protected int calcRi, calcGi, calcBi, calcAi;
  protected int calcColor;
  protected boolean calcAlpha;

  /** The last RGB value converted to HSB */
  int cacheHsbKey;
  /** Result of the last conversion to HSB */
  float[] cacheHsbValue = new float[3];

  // ........................................................

  /**
   * Type of shape passed to beginShape(),
   * zero if no shape is currently being drawn.
   */
  protected int shape;

  // vertices
  public static final int DEFAULT_VERTICES = 512;
  protected float vertices[][] =
    new float[DEFAULT_VERTICES][VERTEX_FIELD_COUNT];
  protected int vertexCount; // total number of vertices

  // ........................................................

  protected boolean bezierInited = false;
  public int bezierDetail = 20;

  // used by both curve and bezier, so just init here
  protected PMatrix3D bezierBasisMatrix =
    new PMatrix3D(-1,  3, -3,  1,
                   3, -6,  3,  0,
                  -3,  3,  0,  0,
                   1,  0,  0,  0);

  //protected PMatrix3D bezierForwardMatrix;
  protected PMatrix3D bezierDrawMatrix;

  // ........................................................

  protected boolean curveInited = false;
  public int curveDetail = 20;
  public float curveTightness = 0;
  // catmull-rom basis matrix, perhaps with optional s parameter
  protected PMatrix3D curveBasisMatrix;
  protected PMatrix3D curveDrawMatrix;

  protected PMatrix3D bezierBasisInverse;
  protected PMatrix3D curveToBezierMatrix;

  // ........................................................

  // spline vertices

  protected float curveVertices[][];
  protected int curveVertexCount;

  // ........................................................

  // precalculate sin/cos lookup tables [toxi]
  // circle resolution is determined from the actual used radii
  // passed to ellipse() method. this will automatically take any
  // scale transformations into account too

  // [toxi 031031]
  // changed table's precision to 0.5 degree steps
  // introduced new vars for more flexible code
  static final protected float sinLUT[];
  static final protected float cosLUT[];
  static final protected float SINCOS_PRECISION = 0.5f;
  static final protected int SINCOS_LENGTH = (int) (360f / SINCOS_PRECISION);
  static {
    sinLUT = new float[SINCOS_LENGTH];
    cosLUT = new float[SINCOS_LENGTH];
    for (int i = 0; i < SINCOS_LENGTH; i++) {
      sinLUT[i] = (float) Math.sin(i * DEG_TO_RAD * SINCOS_PRECISION);
      cosLUT[i] = (float) Math.cos(i * DEG_TO_RAD * SINCOS_PRECISION);
    }
  }

  // ........................................................

  /** The current font if a Java version of it is installed */
  //protected Font textFontNative;

  /** Metrics for the current native Java font */
  //protected FontMetrics textFontNativeMetrics;

//  /** Last text position, because text often mixed on lines together */
//  protected float textX, textY, textZ;

  /**
   * Internal buffer used by the text() functions
   * because the String object is slow
   */
  protected char[] textBuffer = new char[8 * 1024];
  protected char[] textWidthBuffer = new char[8 * 1024];

  protected int textBreakCount;
  protected int[] textBreakStart;
  protected int[] textBreakStop;

  // ........................................................

  public boolean edge = true;

  // ........................................................

  /// normal calculated per triangle
  static protected final int NORMAL_MODE_AUTO = 0;
  /// one normal manually specified per shape
  static protected final int NORMAL_MODE_SHAPE = 1;
  /// normals specified for each shape vertex
  static protected final int NORMAL_MODE_VERTEX = 2;

  /// Current mode for normals, one of AUTO, SHAPE, or VERTEX
  protected int normalMode;

  /// Keep track of how many calls to normal, to determine the mode.
  //protected int normalCount;

  protected boolean autoNormal;

  /** Current normal vector. */
  public float normalX, normalY, normalZ;

  // ........................................................

  /**
   * Sets whether texture coordinates passed to
   * vertex() calls will be based on coordinates that are
   * based on the IMAGE or NORMALIZED.
   */
  public int textureMode = IMAGE;

  /**
   * Current horizontal coordinate for texture, will always
   * be between 0 and 1, even if using textureMode(IMAGE).
   */
  public float textureU;

  /** Current vertical coordinate for texture, see above. */
  public float textureV;

  /** Current image being used as a texture */
  public PImage textureImage;

  // ........................................................

  // [toxi031031] new & faster sphere code w/ support flexible resolutions
  // will be set by sphereDetail() or 1st call to sphere()
  protected float sphereX[], sphereY[], sphereZ[];

  /// Number of U steps (aka "theta") around longitudinally spanning 2*pi
  public int sphereDetailU = 0;
  /// Number of V steps (aka "phi") along latitudinally top-to-bottom spanning pi
  public int sphereDetailV = 0;


  //////////////////////////////////////////////////////////////

  // INTERNAL

  // Most renderers will only override the default implementation of one or
  // two of the setXxxx() methods, so they're broken out here since the
  // default implementations for each are simple, obvious, and common.
  // They're also separate to avoid a monolithic and fragile constructor.


  public PGraphics() {
    // Allows subclasses to override
  }


  public void setParent(PApplet parent) {  // ignore
    this.parent = parent;
    // Some renderers (OpenGL) need to know what smoothing level will be used
    // before the rendering surface is even created.
    smooth = parent.sketchSmooth();
  }


  /**
   * Set (or unset) this as the main drawing surface. Meaning that it can
   * safely be set to opaque (and given a default gray background), or anything
   * else that goes along with that.
   */
  public void setPrimary(boolean primary) {  // ignore
    this.primaryGraphics = primary;

    // base images must be opaque (for performance and general
    // headache reasons.. argh, a semi-transparent opengl surface?)
    // use createGraphics() if you want a transparent surface.
    if (primaryGraphics) {
      format = RGB;
    }
  }


  public void setPath(String path) {  // ignore
    this.path = path;
  }


//  public void setQuality(int samples) {  // ignore
//    this.quality = samples;
//  }


  /**
   * The final step in setting up a renderer, set its size of this renderer.
   * This was formerly handled by the constructor, but instead it's been broken
   * out so that setParent/setPrimary/setPath can be handled differently.
   *
   * Important: this is ignored by the Methods task because otherwise it will
   * override setSize() in PApplet/Applet/Component, which will 1) not call
   * super.setSize(), and 2) will cause the renderer to be resized from the
   * event thread (EDT), causing a nasty crash as it collides with the
   * animation thread.
   */
  public void setSize(int w, int h) {  // ignore
    width = w;
    height = h;

    /** {@link PImage.pixelFactor} set in {@link PImage#PImage()} */
    pixelWidth = width * pixelFactor;
    pixelHeight = height * pixelFactor;

//    if (surface != null) {
//      allocate();
//    }
//    reapplySettings();
    reapplySettings = true;
  }


//  public void setSmooth(int level) {
//    this.smooth = level;
//  }


//  /**
//   * Allocate memory or an image buffer for this renderer.
//   */
//  protected void allocate() { }


  /**
   * Handle any takedown for this graphics context.
   * <p>
   * This is called when a sketch is shut down and this renderer was
   * specified using the size() command, or inside endRecord() and
   * endRaw(), in order to shut things off.
   */
  public void dispose() {  // ignore
  }


  public PSurface createSurface() {  // ignore
    return surface = new PSurfaceAWT(this);
  }



  //////////////////////////////////////////////////////////////

  // IMAGE METADATA FOR THIS RENDERER

  /**
   * Store data of some kind for the renderer that requires extra metadata of
   * some kind. Usually this is a renderer-specific representation of the
   * image data, for instance a BufferedImage with tint() settings applied for
   * PGraphicsJava2D, or resized image data and OpenGL texture indices for
   * PGraphicsOpenGL.
   * @param renderer The PGraphics renderer associated to the image
   * @param storage The metadata required by the renderer
   */
  public void setCache(PImage image, Object storage) {  // ignore
    cacheMap.put(image, storage);
  }


  /**
   * Get cache storage data for the specified renderer. Because each renderer
   * will cache data in different formats, it's necessary to store cache data
   * keyed by the renderer object. Otherwise, attempting to draw the same
   * image to both a PGraphicsJava2D and a PGraphicsOpenGL will cause errors.
   * @param renderer The PGraphics renderer associated to the image
   * @return metadata stored for the specified renderer
   */
  public Object getCache(PImage image) {  // ignore
    return cacheMap.get(image);
  }


  /**
   * Remove information associated with this renderer from the cache, if any.
   * @param renderer The PGraphics renderer whose cache data should be removed
   */
  public void removeCache(PImage image) {  // ignore
    cacheMap.remove(image);
  }



  //////////////////////////////////////////////////////////////

  // FRAME


  /**
   * Some renderers have requirements re: when they are ready to draw.
   */
  public boolean canDraw() {  // ignore
    return true;
  }


  // removing because renderers will have their own animation threads and
  // can handle this however they wish
//  /**
//   * Try to draw, or put a draw request on the queue.
//   */
//  public void requestDraw() {  // ignore
//    parent.handleDraw();
//  }


  /**
   * ( begin auto-generated from PGraphics_beginDraw.xml )
   *
   * Sets the default properties for a PGraphics object. It should be called
   * before anything is drawn into the object.
   *
   * ( end auto-generated )
   * <h3>Advanced</h3>
   * When creating your own PGraphics, you should call this before
   * drawing anything.
   *
   * @webref pgraphics:method
   * @brief Sets the default properties for a PGraphics object
   */
  public void beginDraw() {  // ignore
  }


  /**
   * ( begin auto-generated from PGraphics_endDraw.xml )
   *
   * Finalizes the rendering of a PGraphics object so that it can be shown on screen.
   *
   * ( end auto-generated )
   * <h3>Advanced</h3>
   * <p/>
   * When creating your own PGraphics, you should call this when
   * you're finished drawing.
   *
   * @webref pgraphics:method
   * @brief Finalizes the rendering of a PGraphics object
   */
  public void endDraw() {  // ignore
  }


  public PGL beginPGL() {
    showMethodWarning("beginGL");
    return null;
  }


  public void endPGL() {
    showMethodWarning("endGL");
  }


  public void flush() {
    // no-op, mostly for P3D to write sorted stuff
  }


  protected void checkSettings() {
    if (!settingsInited) defaultSettings();
    if (reapplySettings) reapplySettings();
  }


  /**
   * Set engine's default values. This has to be called by PApplet,
   * somewhere inside setup() or draw() because it talks to the
   * graphics buffer, meaning that for subclasses like OpenGL, there
   * needs to be a valid graphics context to mess with otherwise
   * you'll get some good crashing action.
   *
   * This is currently called by checkSettings(), during beginDraw().
   */
  protected void defaultSettings() {  // ignore
//    System.out.println("PGraphics.defaultSettings() " + width + " " + height);

//    //smooth();  // 2.0a5
//    if (quality > 0) {  // 2.0a5
//      smooth();
//    } else {
//      noSmooth();
//    }

    colorMode(RGB, 255);
    fill(255);
    stroke(0);

    // as of 0178, no longer relying on local versions of the variables
    // being set, because subclasses may need to take extra action.
    strokeWeight(DEFAULT_STROKE_WEIGHT);
    strokeJoin(DEFAULT_STROKE_JOIN);
    strokeCap(DEFAULT_STROKE_CAP);

    // init shape stuff
    shape = 0;

    rectMode(CORNER);
    ellipseMode(DIAMETER);

    autoNormal = true;

    // no current font
    textFont = null;
    textSize = 12;
    textLeading = 14;
    textAlign = LEFT;
    textMode = MODEL;

    // if this fella is associated with an applet, then clear its background.
    // if it's been created by someone else through createGraphics,
    // they have to call background() themselves, otherwise everything gets
    // a gray background (when just a transparent surface or an empty pdf
    // is what's desired).
    // this background() call is for the Java 2D and OpenGL renderers.
    if (primaryGraphics) {
      //System.out.println("main drawing surface bg " + getClass().getName());
      background(backgroundColor);
    }

    blendMode(BLEND);

    settingsInited = true;
    // defaultSettings() overlaps reapplySettings(), don't do both
    reapplySettings = false;
  }


  /**
   * Re-apply current settings. Some methods, such as textFont(), require that
   * their methods be called (rather than simply setting the textFont variable)
   * because they affect the graphics context, or they require parameters from
   * the context (e.g. getting native fonts for text).
   *
   * This will only be called from an allocate(), which is only called from
   * size(), which is safely called from inside beginDraw(). And it cannot be
   * called before defaultSettings(), so we should be safe.
   */
  protected void reapplySettings() {
    // This might be called by allocate... So if beginDraw() has never run,
    // we don't want to reapply here, we actually just need to let
    // defaultSettings() get called a little from inside beginDraw().
    if (!settingsInited) return;  // if this is the initial setup, no need to reapply

    colorMode(colorMode, colorModeX, colorModeY, colorModeZ);
    if (fill) {
//      PApplet.println("  fill " + PApplet.hex(fillColor));
      fill(fillColor);
    } else {
      noFill();
    }
    if (stroke) {
      stroke(strokeColor);

      // The if() statements should be handled inside the functions,
      // otherwise an actual reset/revert won't work properly.
      //if (strokeWeight != DEFAULT_STROKE_WEIGHT) {
      strokeWeight(strokeWeight);
      //}
//      if (strokeCap != DEFAULT_STROKE_CAP) {
      strokeCap(strokeCap);
//      }
//      if (strokeJoin != DEFAULT_STROKE_JOIN) {
      strokeJoin(strokeJoin);
//      }
    } else {
      noStroke();
    }
    if (tint) {
      tint(tintColor);
    } else {
      noTint();
    }
//    if (smooth) {
//      smooth();
//    } else {
//      // Don't bother setting this, cuz it'll anger P3D.
//      noSmooth();
//    }
    if (textFont != null) {
//      System.out.println("  textFont in reapply is " + textFont);
      // textFont() resets the leading, so save it in case it's changed
      float saveLeading = textLeading;
      textFont(textFont, textSize);
      textLeading(saveLeading);
    }
    textMode(textMode);
    textAlign(textAlign, textAlignY);
    background(backgroundColor);

    blendMode(blendMode);

    reapplySettings = false;
  }

  // inherit from PImage
  //public void resize(int wide, int high){ }

  //////////////////////////////////////////////////////////////

  // HINTS

  /**
   * ( begin auto-generated from hint.xml )
   *
   * Set various hints and hacks for the renderer. This is used to handle
   * obscure rendering features that cannot be implemented in a consistent
   * manner across renderers. Many options will often graduate to standard
   * features instead of hints over time.
   * <br/> <br/>
   * hint(ENABLE_OPENGL_4X_SMOOTH) - Enable 4x anti-aliasing for P3D. This
   * can help force anti-aliasing if it has not been enabled by the user. On
   * some graphics cards, this can also be set by the graphics driver's
   * control panel, however not all cards make this available. This hint must
   * be called immediately after the size() command because it resets the
   * renderer, obliterating any settings and anything drawn (and like size(),
   * re-running the code that came before it again).
   * <br/> <br/>
   * hint(DISABLE_OPENGL_2X_SMOOTH) - In Processing 1.0, Processing always
   * enables 2x smoothing when the P3D renderer is used. This hint disables
   * the default 2x smoothing and returns the smoothing behavior found in
   * earlier releases, where smooth() and noSmooth() could be used to enable
   * and disable smoothing, though the quality was inferior.
   * <br/> <br/>
   * hint(ENABLE_NATIVE_FONTS) - Use the native version fonts when they are
   * installed, rather than the bitmapped version from a .vlw file. This is
   * useful with the default (or JAVA2D) renderer setting, as it will improve
   * font rendering speed. This is not enabled by default, because it can be
   * misleading while testing because the type will look great on your
   * machine (because you have the font installed) but lousy on others'
   * machines if the identical font is unavailable. This option can only be
   * set per-sketch, and must be called before any use of textFont().
   * <br/> <br/>
   * hint(DISABLE_DEPTH_TEST) - Disable the zbuffer, allowing you to draw on
   * top of everything at will. When depth testing is disabled, items will be
   * drawn to the screen sequentially, like a painting. This hint is most
   * often used to draw in 3D, then draw in 2D on top of it (for instance, to
   * draw GUI controls in 2D on top of a 3D interface). Starting in release
   * 0149, this will also clear the depth buffer. Restore the default with
   * hint(ENABLE_DEPTH_TEST), but note that with the depth buffer cleared,
   * any 3D drawing that happens later in draw() will ignore existing shapes
   * on the screen.
   * <br/> <br/>
   * hint(ENABLE_DEPTH_SORT) - Enable primitive z-sorting of triangles and
   * lines in P3D and OPENGL. This can slow performance considerably, and the
   * algorithm is not yet perfect. Restore the default with hint(DISABLE_DEPTH_SORT).
   * <br/> <br/>
   * hint(DISABLE_OPENGL_ERROR_REPORT) - Speeds up the P3D renderer setting
   * by not checking for errors while running. Undo with hint(ENABLE_OPENGL_ERROR_REPORT).
   * <br/> <br/>
   * As of release 0149, unhint() has been removed in favor of adding
   * additional ENABLE/DISABLE constants to reset the default behavior. This
   * prevents the double negatives, and also reinforces which hints can be
   * enabled or disabled.
   *
   * ( end auto-generated )
   *
   * @webref rendering
   * @param which name of the hint to be enabled or disabled
   * @see PGraphics
   * @see PApplet#createGraphics(int, int, String, String)
   * @see PApplet#size(int, int)
   */
  @SuppressWarnings("deprecation")
  public void hint(int which) {
    if (which == ENABLE_NATIVE_FONTS ||
        which == DISABLE_NATIVE_FONTS) {
      showWarning("hint(ENABLE_NATIVE_FONTS) no longer supported. " +
                  "Use createFont() instead.");
    }
    if (which > 0) {
      hints[which] = true;
    } else {
      hints[-which] = false;
    }
  }


  //////////////////////////////////////////////////////////////

  // VERTEX SHAPES

  /**
   * Start a new shape of type POLYGON
   */
  public void beginShape() {
    beginShape(POLYGON);
  }


  /**
   * ( begin auto-generated from beginShape.xml )
   *
   * Using the <b>beginShape()</b> and <b>endShape()</b> functions allow
   * creating more complex forms. <b>beginShape()</b> begins recording
   * vertices for a shape and <b>endShape()</b> stops recording. The value of
   * the <b>MODE</b> parameter tells it which types of shapes to create from
   * the provided vertices. With no mode specified, the shape can be any
   * irregular polygon. The parameters available for beginShape() are POINTS,
   * LINES, TRIANGLES, TRIANGLE_FAN, TRIANGLE_STRIP, QUADS, and QUAD_STRIP.
   * After calling the <b>beginShape()</b> function, a series of
   * <b>vertex()</b> commands must follow. To stop drawing the shape, call
   * <b>endShape()</b>. The <b>vertex()</b> function with two parameters
   * specifies a position in 2D and the <b>vertex()</b> function with three
   * parameters specifies a position in 3D. Each shape will be outlined with
   * the current stroke color and filled with the fill color.
   * <br/> <br/>
   * Transformations such as <b>translate()</b>, <b>rotate()</b>, and
   * <b>scale()</b> do not work within <b>beginShape()</b>. It is also not
   * possible to use other shapes, such as <b>ellipse()</b> or <b>rect()</b>
   * within <b>beginShape()</b>.
   * <br/> <br/>
   * The P3D renderer settings allow <b>stroke()</b> and <b>fill()</b>
   * settings to be altered per-vertex, however the default P2D renderer does
   * not. Settings such as <b>strokeWeight()</b>, <b>strokeCap()</b>, and
   * <b>strokeJoin()</b> cannot be changed while inside a
   * <b>beginShape()</b>/<b>endShape()</b> block with any renderer.
   *
   * ( end auto-generated )
   * @webref shape:vertex
   * @param kind Either POINTS, LINES, TRIANGLES, TRIANGLE_FAN, TRIANGLE_STRIP, QUADS, or QUAD_STRIP
   * @see PShape
   * @see PGraphics#endShape()
   * @see PGraphics#vertex(float, float, float, float, float)
   * @see PGraphics#curveVertex(float, float, float)
   * @see PGraphics#bezierVertex(float, float, float, float, float, float, float, float, float)
   */
  public void beginShape(int kind) {
    shape = kind;
  }


  /**
   * Sets whether the upcoming vertex is part of an edge.
   * Equivalent to glEdgeFlag(), for people familiar with OpenGL.
   */
  public void edge(boolean edge) {
   this.edge = edge;
  }


  /**
   * ( begin auto-generated from normal.xml )
   *
   * Sets the current normal vector. This is for drawing three dimensional
   * shapes and surfaces and specifies a vector perpendicular to the surface
   * of the shape which determines how lighting affects it. Processing
   * attempts to automatically assign normals to shapes, but since that's
   * imperfect, this is a better option when you want more control. This
   * function is identical to glNormal3f() in OpenGL.
   *
   * ( end auto-generated )
   * @webref lights_camera:lights
   * @param nx x direction
   * @param ny y direction
   * @param nz z direction
   * @see PGraphics#beginShape(int)
   * @see PGraphics#endShape(int)
   * @see PGraphics#lights()
   */
  public void normal(float nx, float ny, float nz) {
    normalX = nx;
    normalY = ny;
    normalZ = nz;

    // if drawing a shape and the normal hasn't been set yet,
    // then we need to set the normals for each vertex so far
    if (shape != 0) {
      if (normalMode == NORMAL_MODE_AUTO) {
        // One normal per begin/end shape
        normalMode = NORMAL_MODE_SHAPE;
      } else if (normalMode == NORMAL_MODE_SHAPE) {
        // a separate normal for each vertex
        normalMode = NORMAL_MODE_VERTEX;
      }
    }
  }


  public void attrib(String name, float... values) {
    showMissingWarning("attrib");
  }


  public void attrib(String name, int... values) {
    showMissingWarning("attrib");
  }


  public void attrib(String name, boolean... values) {
    showMissingWarning("attrib");
  }


  /**
   * ( begin auto-generated from textureMode.xml )
   *
   * Sets the coordinate space for texture mapping. There are two options,
   * IMAGE, which refers to the actual coordinates of the image, and
   * NORMAL, which refers to a normalized space of values ranging from 0
   * to 1. The default mode is IMAGE. In IMAGE, if an image is 100 x 200
   * pixels, mapping the image onto the entire size of a quad would require
   * the points (0,0) (0,100) (100,200) (0,200). The same mapping in
   * NORMAL_SPACE is (0,0) (0,1) (1,1) (0,1).
   *
   * ( end auto-generated )
   * @webref image:textures
   * @param mode either IMAGE or NORMAL
   * @see PGraphics#texture(PImage)
   * @see PGraphics#textureWrap(int)
   */
  public void textureMode(int mode) {
    if (mode != IMAGE && mode != NORMAL) {
      throw new RuntimeException("textureMode() only supports IMAGE and NORMAL");
    }
    this.textureMode = mode;
  }

  /**
   * ( begin auto-generated from textureWrap.xml )
   *
   * Description to come...
   *
   * ( end auto-generated from textureWrap.xml )
   *
   * @webref image:textures
   * @param wrap Either CLAMP (default) or REPEAT
   * @see PGraphics#texture(PImage)
   * @see PGraphics#textureMode(int)
   */
  public void textureWrap(int wrap) {
    showMissingWarning("textureWrap");
  }


  /**
   * ( begin auto-generated from texture.xml )
   *
   * Sets a texture to be applied to vertex points. The <b>texture()</b>
   * function must be called between <b>beginShape()</b> and
   * <b>endShape()</b> and before any calls to <b>vertex()</b>.
   * <br/> <br/>
   * When textures are in use, the fill color is ignored. Instead, use tint()
   * to specify the color of the texture as it is applied to the shape.
   *
   * ( end auto-generated )
   * @webref image:textures
   * @param image reference to a PImage object
   * @see PGraphics#textureMode(int)
   * @see PGraphics#textureWrap(int)
   * @see PGraphics#beginShape(int)
   * @see PGraphics#endShape(int)
   * @see PGraphics#vertex(float, float, float, float, float)
   */
  public void texture(PImage image) {
    textureImage = image;
  }


  /**
   * Removes texture image for current shape.
   * Needs to be called between beginShape and endShape
   *
   */
  public void noTexture() {
    textureImage = null;
  }


  protected void vertexCheck() {
    if (vertexCount == vertices.length) {
      float temp[][] = new float[vertexCount << 1][VERTEX_FIELD_COUNT];
      System.arraycopy(vertices, 0, temp, 0, vertexCount);
      vertices = temp;
    }
  }


  public void vertex(float x, float y) {
    vertexCheck();
    float[] vertex = vertices[vertexCount];

    curveVertexCount = 0;

    vertex[X] = x;
    vertex[Y] = y;
    vertex[Z] = 0;

    vertex[EDGE] = edge ? 1 : 0;

//    if (fill) {
//      vertex[R] = fillR;
//      vertex[G] = fillG;
//      vertex[B] = fillB;
//      vertex[A] = fillA;
//    }
    boolean textured = textureImage != null;
    if (fill || textured) {
      if (!textured) {
        vertex[R] = fillR;
        vertex[G] = fillG;
        vertex[B] = fillB;
        vertex[A] = fillA;
      } else {
        if (tint) {
          vertex[R] = tintR;
          vertex[G] = tintG;
          vertex[B] = tintB;
          vertex[A] = tintA;
        } else {
          vertex[R] = 1;
          vertex[G] = 1;
          vertex[B] = 1;
          vertex[A] = 1;
        }
      }
    }

    if (stroke) {
      vertex[SR] = strokeR;
      vertex[SG] = strokeG;
      vertex[SB] = strokeB;
      vertex[SA] = strokeA;
      vertex[SW] = strokeWeight;
    }

    if (textured) {
      vertex[U] = textureU;
      vertex[V] = textureV;
    }

    if (autoNormal) {
      float norm2 = normalX * normalX + normalY * normalY + normalZ * normalZ;
      if (norm2 < EPSILON) {
        vertex[HAS_NORMAL] = 0;
      } else {
        if (Math.abs(norm2 - 1) > EPSILON) {
          // The normal vector is not normalized.
          float norm = PApplet.sqrt(norm2);
          normalX /= norm;
          normalY /= norm;
          normalZ /= norm;
        }
        vertex[HAS_NORMAL] = 1;
      }
    } else {
      vertex[HAS_NORMAL] = 1;
    }

    vertexCount++;
  }


  public void vertex(float x, float y, float z) {
    vertexCheck();
    float[] vertex = vertices[vertexCount];

    // only do this if we're using an irregular (POLYGON) shape that
    // will go through the triangulator. otherwise it'll do thinks like
    // disappear in mathematically odd ways
    // http://dev.processing.org/bugs/show_bug.cgi?id=444
    if (shape == POLYGON) {
      if (vertexCount > 0) {
        float pvertex[] = vertices[vertexCount-1];
        if ((Math.abs(pvertex[X] - x) < EPSILON) &&
            (Math.abs(pvertex[Y] - y) < EPSILON) &&
            (Math.abs(pvertex[Z] - z) < EPSILON)) {
          // this vertex is identical, don't add it,
          // because it will anger the triangulator
          return;
        }
      }
    }

    // User called vertex(), so that invalidates anything queued up for curve
    // vertices. If this is internally called by curveVertexSegment,
    // then curveVertexCount will be saved and restored.
    curveVertexCount = 0;

    vertex[X] = x;
    vertex[Y] = y;
    vertex[Z] = z;

    vertex[EDGE] = edge ? 1 : 0;

    boolean textured = textureImage != null;
    if (fill || textured) {
      if (!textured) {
        vertex[R] = fillR;
        vertex[G] = fillG;
        vertex[B] = fillB;
        vertex[A] = fillA;
      } else {
        if (tint) {
          vertex[R] = tintR;
          vertex[G] = tintG;
          vertex[B] = tintB;
          vertex[A] = tintA;
        } else {
          vertex[R] = 1;
          vertex[G] = 1;
          vertex[B] = 1;
          vertex[A] = 1;
        }
      }

      vertex[AR] = ambientR;
      vertex[AG] = ambientG;
      vertex[AB] = ambientB;

      vertex[SPR] = specularR;
      vertex[SPG] = specularG;
      vertex[SPB] = specularB;
      //vertex[SPA] = specularA;

      vertex[SHINE] = shininess;

      vertex[ER] = emissiveR;
      vertex[EG] = emissiveG;
      vertex[EB] = emissiveB;
    }

    if (stroke) {
      vertex[SR] = strokeR;
      vertex[SG] = strokeG;
      vertex[SB] = strokeB;
      vertex[SA] = strokeA;
      vertex[SW] = strokeWeight;
    }

    if (textured) {
      vertex[U] = textureU;
      vertex[V] = textureV;
    }

    if (autoNormal) {
      float norm2 = normalX * normalX + normalY * normalY + normalZ * normalZ;
      if (norm2 < EPSILON) {
        vertex[HAS_NORMAL] = 0;
      } else {
        if (Math.abs(norm2 - 1) > EPSILON) {
          // The normal vector is not normalized.
          float norm = PApplet.sqrt(norm2);
          normalX /= norm;
          normalY /= norm;
          normalZ /= norm;
        }
        vertex[HAS_NORMAL] = 1;
      }
    } else {
      vertex[HAS_NORMAL] = 1;
    }

    vertex[NX] = normalX;
    vertex[NY] = normalY;
    vertex[NZ] = normalZ;

    vertex[BEEN_LIT] = 0;

    vertexCount++;
  }


  /**
   * Used by renderer subclasses or PShape to efficiently pass in already
   * formatted vertex information.
   * @param v vertex parameters, as a float array of length VERTEX_FIELD_COUNT
   */
  public void vertex(float[] v) {
    vertexCheck();
    curveVertexCount = 0;
    float[] vertex = vertices[vertexCount];
    System.arraycopy(v, 0, vertex, 0, VERTEX_FIELD_COUNT);
    vertexCount++;
  }


  public void vertex(float x, float y, float u, float v) {
    vertexTexture(u, v);
    vertex(x, y);
  }

/**
   * ( begin auto-generated from vertex.xml )
   *
   * All shapes are constructed by connecting a series of vertices.
   * <b>vertex()</b> is used to specify the vertex coordinates for points,
   * lines, triangles, quads, and polygons and is used exclusively within the
   * <b>beginShape()</b> and <b>endShape()</b> function.<br />
   * <br />
   * Drawing a vertex in 3D using the <b>z</b> parameter requires the P3D
   * parameter in combination with size as shown in the above example.<br />
   * <br />
   * This function is also used to map a texture onto the geometry. The
   * <b>texture()</b> function declares the texture to apply to the geometry
   * and the <b>u</b> and <b>v</b> coordinates set define the mapping of this
   * texture to the form. By default, the coordinates used for <b>u</b> and
   * <b>v</b> are specified in relation to the image's size in pixels, but
   * this relation can be changed with <b>textureMode()</b>.
   *
   * ( end auto-generated )
 * @webref shape:vertex
 * @param x x-coordinate of the vertex
 * @param y y-coordinate of the vertex
 * @param z z-coordinate of the vertex
 * @param u horizontal coordinate for the texture mapping
 * @param v vertical coordinate for the texture mapping
 * @see PGraphics#beginShape(int)
 * @see PGraphics#endShape(int)
 * @see PGraphics#bezierVertex(float, float, float, float, float, float, float, float, float)
 * @see PGraphics#quadraticVertex(float, float, float, float, float, float)
 * @see PGraphics#curveVertex(float, float, float)
 * @see PGraphics#texture(PImage)
 */
  public void vertex(float x, float y, float z, float u, float v) {
    vertexTexture(u, v);
    vertex(x, y, z);
  }


  /**
   * Internal method to copy all style information for the given vertex.
   * Can be overridden by subclasses to handle only properties pertinent to
   * that renderer. (e.g. no need to copy the emissive color in P2D)
   */
//  protected void vertexStyle() {
//  }


  /**
   * Set (U, V) coords for the next vertex in the current shape.
   * This is ugly as its own function, and will (almost?) always be
   * coincident with a call to vertex. As of beta, this was moved to
   * the protected method you see here, and called from an optional
   * param of and overloaded vertex().
   * <p/>
   * The parameters depend on the current textureMode. When using
   * textureMode(IMAGE), the coordinates will be relative to the size
   * of the image texture, when used with textureMode(NORMAL),
   * they'll be in the range 0..1.
   * <p/>
   * Used by both PGraphics2D (for images) and PGraphics3D.
   */
  protected void vertexTexture(float u, float v) {
    if (textureImage == null) {
      throw new RuntimeException("You must first call texture() before " +
                                 "using u and v coordinates with vertex()");
    }
    if (textureMode == IMAGE) {
      u /= textureImage.width;
      v /= textureImage.height;
    }

    textureU = u;
    textureV = v;

    if (textureU < 0) textureU = 0;
    else if (textureU > 1) textureU = 1;

    if (textureV < 0) textureV = 0;
    else if (textureV > 1) textureV = 1;
  }


//  /** This feature is in testing, do not use or rely upon its implementation */
//  public void breakShape() {
//    showWarning("This renderer cannot currently handle concave shapes, " +
//                "or shapes with holes.");
//  }

  /**
   * @webref shape:vertex
   */
  public void beginContour() {
    showMissingWarning("beginContour");
  }


  /**
   * @webref shape:vertex
   */
  public void endContour() {
    showMissingWarning("endContour");
  }


  public void endShape() {
    endShape(OPEN);
  }


  /**
   * ( begin auto-generated from endShape.xml )
   *
   * The <b>endShape()</b> function is the companion to <b>beginShape()</b>
   * and may only be called after <b>beginShape()</b>. When <b>endshape()</b>
   * is called, all of image data defined since the previous call to
   * <b>beginShape()</b> is written into the image buffer. The constant CLOSE
   * as the value for the MODE parameter to close the shape (to connect the
   * beginning and the end).
   *
   * ( end auto-generated )
   * @webref shape:vertex
   * @param mode use CLOSE to close the shape
   * @see PShape
   * @see PGraphics#beginShape(int)
   */
  public void endShape(int mode) {
  }



  //////////////////////////////////////////////////////////////

  // SHAPE I/O


  /**
   * @webref shape
   * @param filename name of file to load, can be .svg or .obj
   * @see PShape
   * @see PApplet#createShape()
   */
  public PShape loadShape(String filename) {
    return loadShape(filename, null);
  }


  /**
   * @nowebref
   */
  public PShape loadShape(String filename, String options) {
    showMissingWarning("loadShape");
    return null;
  }



  //////////////////////////////////////////////////////////////

  // SHAPE CREATION


  /**
   * @webref shape
   * @see PShape
   * @see PShape#endShape()
   * @see PApplet#loadShape(String)
   */
  public PShape createShape() {
    // Defaults to GEOMETRY (rather than GROUP like the default constructor)
    // because that's how people will use it within a sketch.
    return createShape(PShape.GEOMETRY);
  }


  // POINTS, LINES, TRIANGLES, TRIANGLE_FAN, TRIANGLE_STRIP, QUADS, QUAD_STRIP
  public PShape createShape(int type) {
    // If it's a PRIMITIVE, it needs the 'params' field anyway
    if (type == PConstants.GROUP ||
        type == PShape.PATH ||
        type == PShape.GEOMETRY) {
      return createShapeFamily(type);
    }
    final String msg =
      "Only GROUP, PShape.PATH, and PShape.GEOMETRY work with createShape()";
    throw new IllegalArgumentException(msg);
  }


  /** Override this method to return an appropriate shape for your renderer */
  protected PShape createShapeFamily(int type) {
    return new PShape(this, type);
//    showMethodWarning("createShape()");
//    return null;
  }


  /**
   * @param kind either POINT, LINE, TRIANGLE, QUAD, RECT, ELLIPSE, ARC, BOX, SPHERE
   * @param p parameters that match the kind of shape
   */
  public PShape createShape(int kind, float... p) {
    int len = p.length;

    if (kind == POINT) {
      if (is3D() && len != 2 && len != 3) {
        throw new IllegalArgumentException("Use createShape(POINT, x, y) or createShape(POINT, x, y, z)");
      } else if (len != 2) {
        throw new IllegalArgumentException("Use createShape(POINT, x, y)");
      }
      return createShapePrimitive(kind, p);

    } else if (kind == LINE) {
      if (is3D() && len != 4 && len != 6) {
        throw new IllegalArgumentException("Use createShape(LINE, x1, y1, x2, y2) or createShape(LINE, x1, y1, z1, x2, y2, z1)");
      } else if (len != 4) {
        throw new IllegalArgumentException("Use createShape(LINE, x1, y1, x2, y2)");
      }
      return createShapePrimitive(kind, p);

    } else if (kind == TRIANGLE) {
      if (len != 6) {
        throw new IllegalArgumentException("Use createShape(TRIANGLE, x1, y1, x2, y2, x3, y3)");
      }
      return createShapePrimitive(kind, p);

    } else if (kind == QUAD) {
      if (len != 8) {
        throw new IllegalArgumentException("Use createShape(QUAD, x1, y1, x2, y2, x3, y3, x4, y4)");
      }
      return createShapePrimitive(kind, p);

    } else if (kind == RECT) {
      if (len != 4 && len != 5 && len != 8 && len != 9) {
        throw new IllegalArgumentException("Wrong number of parameters for createShape(RECT), see the reference");
      }
      return createShapePrimitive(kind, p);

    } else if (kind == ELLIPSE) {
      if (len != 4 && len != 5) {
        throw new IllegalArgumentException("Use createShape(ELLIPSE, x, y, w, h) or createShape(ELLIPSE, x, y, w, h, mode)");
      }
      return createShapePrimitive(kind, p);

    } else if (kind == ARC) {
      if (len != 6 && len != 7) {
        throw new IllegalArgumentException("Use createShape(ARC, x, y, w, h, start, stop)");
      }
      return createShapePrimitive(kind, p);

    } else if (kind == BOX) {
      if (!is3D()) {
        throw new IllegalArgumentException("createShape(BOX) is not supported in 2D");
      } else if (len != 1 && len != 3) {
        throw new IllegalArgumentException("Use createShape(BOX, size) or createShape(BOX, width, height, depth)");
      }
      return createShapePrimitive(kind, p);

    } else if (kind == SPHERE) {
      if (!is3D()) {
        throw new IllegalArgumentException("createShape(SPHERE) is not supported in 2D");
      } else if (len != 1) {
        throw new IllegalArgumentException("Use createShape(SPHERE, radius)");
      }
      return createShapePrimitive(kind, p);
    }
    throw new IllegalArgumentException("Unknown shape type passed to createShape()");
  }


  /** Override this to have a custom shape object used by your renderer. */
  protected PShape createShapePrimitive(int kind, float... p) {
//    showMethodWarning("createShape()");
//    return null;
    return new PShape(this, kind, p);
  }



  //////////////////////////////////////////////////////////////

  // SHADERS

  /**
   * ( begin auto-generated from loadShader.xml )
   *
   * This is a new reference entry for Processing 2.0. It will be updated shortly.
   *
   * ( end auto-generated )
   *
   * @webref rendering:shaders
   * @param fragFilename name of fragment shader file
   */
  public PShader loadShader(String fragFilename) {
    showMissingWarning("loadShader");
    return null;
  }


  /**
   * @param vertFilename name of vertex shader file
   */
  public PShader loadShader(String fragFilename, String vertFilename) {
    showMissingWarning("loadShader");
    return null;
  }


  /**
   * ( begin auto-generated from shader.xml )
   *
   * This is a new reference entry for Processing 2.0. It will be updated shortly.
   *
   * ( end auto-generated )
   *
   * @webref rendering:shaders
   * @param shader name of shader file
   */
  public void shader(PShader shader) {
    showMissingWarning("shader");
  }


  /**
   * @param kind type of shader, either POINTS, LINES, or TRIANGLES
   */
  public void shader(PShader shader, int kind) {
    showMissingWarning("shader");
  }


  /**
   * ( begin auto-generated from resetShader.xml )
   *
   * This is a new reference entry for Processing 2.0. It will be updated shortly.
   *
   * ( end auto-generated )
   *
   * @webref rendering:shaders
   */
  public void resetShader() {
    showMissingWarning("resetShader");
  }


  /**
   * @param kind type of shader, either POINTS, LINES, or TRIANGLES
   */
  public void resetShader(int kind) {
    showMissingWarning("resetShader");
  }


  /**
   * @param shader the fragment shader to apply
   */
  public void filter(PShader shader) {
    showMissingWarning("filter");
  }



  //////////////////////////////////////////////////////////////

  // CLIPPING

  /*
   * @webref rendering:shaders
   * @param a x-coordinate of the rectangle by default
   * @param b y-coordinate of the rectangle by default
   * @param c width of the rectangle by default
   * @param d height of the rectangle by default
   */
  public void clip(float a, float b, float c, float d) {
    if (imageMode == CORNER) {
      if (c < 0) {  // reset a negative width
        a += c; c = -c;
      }
      if (d < 0) {  // reset a negative height
        b += d; d = -d;
      }

      clipImpl(a, b, a + c, b + d);

    } else if (imageMode == CORNERS) {
      if (c < a) {  // reverse because x2 < x1
        float temp = a; a = c; c = temp;
      }
      if (d < b) {  // reverse because y2 < y1
        float temp = b; b = d; d = temp;
      }

      clipImpl(a, b, c, d);

    } else if (imageMode == CENTER) {
      // c and d are width/height
      if (c < 0) c = -c;
      if (d < 0) d = -d;
      float x1 = a - c/2;
      float y1 = b - d/2;

      clipImpl(x1, y1, x1 + c, y1 + d);
    }
  }


  protected void clipImpl(float x1, float y1, float x2, float y2) {
    showMissingWarning("clip");
  }

  /*
   * @webref rendering:shaders
   */
  public void noClip() {
    showMissingWarning("noClip");
  }



  //////////////////////////////////////////////////////////////

  // BLEND

  /**
   * ( begin auto-generated from blendMode.xml )
   *
   * This is a new reference entry for Processing 2.0. It will be updated shortly.
   *
   * ( end auto-generated )
   *
   * @webref rendering
   * @param mode the blending mode to use
   */
  public void blendMode(int mode) {
    this.blendMode = mode;
    blendModeImpl();
  }


  protected void blendModeImpl() {
    if (blendMode != BLEND) {
      showMissingWarning("blendMode");
    }
  }



  //////////////////////////////////////////////////////////////

  // CURVE/BEZIER VERTEX HANDLING


  protected void bezierVertexCheck() {
    bezierVertexCheck(shape, vertexCount);
  }


  protected void bezierVertexCheck(int shape, int vertexCount) {
    if (shape == 0 || shape != POLYGON) {
      throw new RuntimeException("beginShape() or beginShape(POLYGON) " +
                                 "must be used before bezierVertex() or quadraticVertex()");
    }
    if (vertexCount == 0) {
      throw new RuntimeException("vertex() must be used at least once " +
                                 "before bezierVertex() or quadraticVertex()");
    }
  }


  public void bezierVertex(float x2, float y2,
                           float x3, float y3,
                           float x4, float y4) {
    bezierInitCheck();
    bezierVertexCheck();
    PMatrix3D draw = bezierDrawMatrix;

    float[] prev = vertices[vertexCount-1];
    float x1 = prev[X];
    float y1 = prev[Y];

    float xplot1 = draw.m10*x1 + draw.m11*x2 + draw.m12*x3 + draw.m13*x4;
    float xplot2 = draw.m20*x1 + draw.m21*x2 + draw.m22*x3 + draw.m23*x4;
    float xplot3 = draw.m30*x1 + draw.m31*x2 + draw.m32*x3 + draw.m33*x4;

    float yplot1 = draw.m10*y1 + draw.m11*y2 + draw.m12*y3 + draw.m13*y4;
    float yplot2 = draw.m20*y1 + draw.m21*y2 + draw.m22*y3 + draw.m23*y4;
    float yplot3 = draw.m30*y1 + draw.m31*y2 + draw.m32*y3 + draw.m33*y4;

    for (int j = 0; j < bezierDetail; j++) {
      x1 += xplot1; xplot1 += xplot2; xplot2 += xplot3;
      y1 += yplot1; yplot1 += yplot2; yplot2 += yplot3;
      vertex(x1, y1);
    }
  }

/**
   * ( begin auto-generated from bezierVertex.xml )
   *
   * Specifies vertex coordinates for Bezier curves. Each call to
   * <b>bezierVertex()</b> defines the position of two control points and one
   * anchor point of a Bezier curve, adding a new segment to a line or shape.
   * The first time <b>bezierVertex()</b> is used within a
   * <b>beginShape()</b> call, it must be prefaced with a call to
   * <b>vertex()</b> to set the first anchor point. This function must be
   * used between <b>beginShape()</b> and <b>endShape()</b> and only when
   * there is no MODE parameter specified to <b>beginShape()</b>. Using the
   * 3D version requires rendering with P3D (see the Environment reference
   * for more information).
   *
   * ( end auto-generated )
 * @webref shape:vertex
 * @param x2 the x-coordinate of the 1st control point
 * @param y2 the y-coordinate of the 1st control point
 * @param z2 the z-coordinate of the 1st control point
 * @param x3 the x-coordinate of the 2nd control point
 * @param y3 the y-coordinate of the 2nd control point
 * @param z3 the z-coordinate of the 2nd control point
 * @param x4 the x-coordinate of the anchor point
 * @param y4 the y-coordinate of the anchor point
 * @param z4 the z-coordinate of the anchor point
 * @see PGraphics#curveVertex(float, float, float)
 * @see PGraphics#vertex(float, float, float, float, float)
 * @see PGraphics#quadraticVertex(float, float, float, float, float, float)
 * @see PGraphics#bezier(float, float, float, float, float, float, float, float, float, float, float, float)
 */
  public void bezierVertex(float x2, float y2, float z2,
                           float x3, float y3, float z3,
                           float x4, float y4, float z4) {
    bezierInitCheck();
    bezierVertexCheck();
    PMatrix3D draw = bezierDrawMatrix;

    float[] prev = vertices[vertexCount-1];
    float x1 = prev[X];
    float y1 = prev[Y];
    float z1 = prev[Z];

    float xplot1 = draw.m10*x1 + draw.m11*x2 + draw.m12*x3 + draw.m13*x4;
    float xplot2 = draw.m20*x1 + draw.m21*x2 + draw.m22*x3 + draw.m23*x4;
    float xplot3 = draw.m30*x1 + draw.m31*x2 + draw.m32*x3 + draw.m33*x4;

    float yplot1 = draw.m10*y1 + draw.m11*y2 + draw.m12*y3 + draw.m13*y4;
    float yplot2 = draw.m20*y1 + draw.m21*y2 + draw.m22*y3 + draw.m23*y4;
    float yplot3 = draw.m30*y1 + draw.m31*y2 + draw.m32*y3 + draw.m33*y4;

    float zplot1 = draw.m10*z1 + draw.m11*z2 + draw.m12*z3 + draw.m13*z4;
    float zplot2 = draw.m20*z1 + draw.m21*z2 + draw.m22*z3 + draw.m23*z4;
    float zplot3 = draw.m30*z1 + draw.m31*z2 + draw.m32*z3 + draw.m33*z4;

    for (int j = 0; j < bezierDetail; j++) {
      x1 += xplot1; xplot1 += xplot2; xplot2 += xplot3;
      y1 += yplot1; yplot1 += yplot2; yplot2 += yplot3;
      z1 += zplot1; zplot1 += zplot2; zplot2 += zplot3;
      vertex(x1, y1, z1);
    }
  }

  /**
   * @webref shape:vertex
   * @param cx the x-coordinate of the control point
   * @param cy the y-coordinate of the control point
   * @param x3 the x-coordinate of the anchor point
   * @param y3 the y-coordinate of the anchor point
   * @see PGraphics#curveVertex(float, float, float)
   * @see PGraphics#vertex(float, float, float, float, float)
   * @see PGraphics#bezierVertex(float, float, float, float, float, float)
   * @see PGraphics#bezier(float, float, float, float, float, float, float, float, float, float, float, float)
   */
  public void quadraticVertex(float cx, float cy,
                              float x3, float y3) {
    float[] prev = vertices[vertexCount-1];
    float x1 = prev[X];
    float y1 = prev[Y];

    bezierVertex(x1 + ((cx-x1)*2/3.0f), y1 + ((cy-y1)*2/3.0f),
                 x3 + ((cx-x3)*2/3.0f), y3 + ((cy-y3)*2/3.0f),
                 x3, y3);
  }

  /**
   * @param cz the z-coordinate of the control point
   * @param z3 the z-coordinate of the anchor point
   */
  public void quadraticVertex(float cx, float cy, float cz,
                              float x3, float y3, float z3) {
    float[] prev = vertices[vertexCount-1];
    float x1 = prev[X];
    float y1 = prev[Y];
    float z1 = prev[Z];

    bezierVertex(x1 + ((cx-x1)*2/3.0f), y1 + ((cy-y1)*2/3.0f), z1 + ((cz-z1)*2/3.0f),
                 x3 + ((cx-x3)*2/3.0f), y3 + ((cy-y3)*2/3.0f), z3 + ((cz-z3)*2/3.0f),
                 x3, y3, z3);
  }

  protected void curveVertexCheck() {
    curveVertexCheck(shape);
  }

  /**
   * Perform initialization specific to curveVertex(), and handle standard
   * error modes. Can be overridden by subclasses that need the flexibility.
   */
  protected void curveVertexCheck(int shape) {
    if (shape != POLYGON) {
      throw new RuntimeException("You must use beginShape() or " +
                                 "beginShape(POLYGON) before curveVertex()");
    }
    // to improve code init time, allocate on first use.
    if (curveVertices == null) {
      curveVertices = new float[128][3];
    }

    if (curveVertexCount == curveVertices.length) {
      // Can't use PApplet.expand() cuz it doesn't do the copy properly
      float[][] temp = new float[curveVertexCount << 1][3];
      System.arraycopy(curveVertices, 0, temp, 0, curveVertexCount);
      curveVertices = temp;
    }
    curveInitCheck();
  }

 /**
   * ( begin auto-generated from curveVertex.xml )
   *
   * Specifies vertex coordinates for curves. This function may only be used
   * between <b>beginShape()</b> and <b>endShape()</b> and only when there is
   * no MODE parameter specified to <b>beginShape()</b>. The first and last
   * points in a series of <b>curveVertex()</b> lines will be used to guide
   * the beginning and end of a the curve. A minimum of four points is
   * required to draw a tiny curve between the second and third points.
   * Adding a fifth point with <b>curveVertex()</b> will draw the curve
   * between the second, third, and fourth points. The <b>curveVertex()</b>
   * function is an implementation of Catmull-Rom splines. Using the 3D
   * version requires rendering with P3D (see the Environment reference for
   * more information).
   *
   * ( end auto-generated )
  *
  * @webref shape:vertex
  * @param x the x-coordinate of the vertex
  * @param y the y-coordinate of the vertex
  * @see PGraphics#curve(float, float, float, float, float, float, float, float, float, float, float, float)
  * @see PGraphics#beginShape(int)
  * @see PGraphics#endShape(int)
  * @see PGraphics#vertex(float, float, float, float, float)
  * @see PGraphics#bezier(float, float, float, float, float, float, float, float, float, float, float, float)
  * @see PGraphics#quadraticVertex(float, float, float, float, float, float)
  */
  public void curveVertex(float x, float y) {
    curveVertexCheck();
    float[] vertex = curveVertices[curveVertexCount];
    vertex[X] = x;
    vertex[Y] = y;
    curveVertexCount++;

    // draw a segment if there are enough points
    if (curveVertexCount > 3) {
      curveVertexSegment(curveVertices[curveVertexCount-4][X],
                         curveVertices[curveVertexCount-4][Y],
                         curveVertices[curveVertexCount-3][X],
                         curveVertices[curveVertexCount-3][Y],
                         curveVertices[curveVertexCount-2][X],
                         curveVertices[curveVertexCount-2][Y],
                         curveVertices[curveVertexCount-1][X],
                         curveVertices[curveVertexCount-1][Y]);
    }
  }

  /**
   * @param z the z-coordinate of the vertex
   */
  public void curveVertex(float x, float y, float z) {
    curveVertexCheck();
    float[] vertex = curveVertices[curveVertexCount];
    vertex[X] = x;
    vertex[Y] = y;
    vertex[Z] = z;
    curveVertexCount++;

    // draw a segment if there are enough points
    if (curveVertexCount > 3) {
      curveVertexSegment(curveVertices[curveVertexCount-4][X],
                         curveVertices[curveVertexCount-4][Y],
                         curveVertices[curveVertexCount-4][Z],
                         curveVertices[curveVertexCount-3][X],
                         curveVertices[curveVertexCount-3][Y],
                         curveVertices[curveVertexCount-3][Z],
                         curveVertices[curveVertexCount-2][X],
                         curveVertices[curveVertexCount-2][Y],
                         curveVertices[curveVertexCount-2][Z],
                         curveVertices[curveVertexCount-1][X],
                         curveVertices[curveVertexCount-1][Y],
                         curveVertices[curveVertexCount-1][Z]);
    }
  }


  /**
   * Handle emitting a specific segment of Catmull-Rom curve. This can be
   * overridden by subclasses that need more efficient rendering options.
   */
  protected void curveVertexSegment(float x1, float y1,
                                    float x2, float y2,
                                    float x3, float y3,
                                    float x4, float y4) {
    float x0 = x2;
    float y0 = y2;

    PMatrix3D draw = curveDrawMatrix;

    float xplot1 = draw.m10*x1 + draw.m11*x2 + draw.m12*x3 + draw.m13*x4;
    float xplot2 = draw.m20*x1 + draw.m21*x2 + draw.m22*x3 + draw.m23*x4;
    float xplot3 = draw.m30*x1 + draw.m31*x2 + draw.m32*x3 + draw.m33*x4;

    float yplot1 = draw.m10*y1 + draw.m11*y2 + draw.m12*y3 + draw.m13*y4;
    float yplot2 = draw.m20*y1 + draw.m21*y2 + draw.m22*y3 + draw.m23*y4;
    float yplot3 = draw.m30*y1 + draw.m31*y2 + draw.m32*y3 + draw.m33*y4;

    // vertex() will reset splineVertexCount, so save it
    int savedCount = curveVertexCount;

    vertex(x0, y0);
    for (int j = 0; j < curveDetail; j++) {
      x0 += xplot1; xplot1 += xplot2; xplot2 += xplot3;
      y0 += yplot1; yplot1 += yplot2; yplot2 += yplot3;
      vertex(x0, y0);
    }
    curveVertexCount = savedCount;
  }


  /**
   * Handle emitting a specific segment of Catmull-Rom curve. This can be
   * overridden by subclasses that need more efficient rendering options.
   */
  protected void curveVertexSegment(float x1, float y1, float z1,
                                    float x2, float y2, float z2,
                                    float x3, float y3, float z3,
                                    float x4, float y4, float z4) {
    float x0 = x2;
    float y0 = y2;
    float z0 = z2;

    PMatrix3D draw = curveDrawMatrix;

    float xplot1 = draw.m10*x1 + draw.m11*x2 + draw.m12*x3 + draw.m13*x4;
    float xplot2 = draw.m20*x1 + draw.m21*x2 + draw.m22*x3 + draw.m23*x4;
    float xplot3 = draw.m30*x1 + draw.m31*x2 + draw.m32*x3 + draw.m33*x4;

    float yplot1 = draw.m10*y1 + draw.m11*y2 + draw.m12*y3 + draw.m13*y4;
    float yplot2 = draw.m20*y1 + draw.m21*y2 + draw.m22*y3 + draw.m23*y4;
    float yplot3 = draw.m30*y1 + draw.m31*y2 + draw.m32*y3 + draw.m33*y4;

    // vertex() will reset splineVertexCount, so save it
    int savedCount = curveVertexCount;

    float zplot1 = draw.m10*z1 + draw.m11*z2 + draw.m12*z3 + draw.m13*z4;
    float zplot2 = draw.m20*z1 + draw.m21*z2 + draw.m22*z3 + draw.m23*z4;
    float zplot3 = draw.m30*z1 + draw.m31*z2 + draw.m32*z3 + draw.m33*z4;

    vertex(x0, y0, z0);
    for (int j = 0; j < curveDetail; j++) {
      x0 += xplot1; xplot1 += xplot2; xplot2 += xplot3;
      y0 += yplot1; yplot1 += yplot2; yplot2 += yplot3;
      z0 += zplot1; zplot1 += zplot2; zplot2 += zplot3;
      vertex(x0, y0, z0);
    }
    curveVertexCount = savedCount;
  }



  //////////////////////////////////////////////////////////////

  // SIMPLE SHAPES WITH ANALOGUES IN beginShape()


  /**
   * ( begin auto-generated from point.xml )
   *
   * Draws a point, a coordinate in space at the dimension of one pixel. The
   * first parameter is the horizontal value for the point, the second value
   * is the vertical value for the point, and the optional third value is the
   * depth value. Drawing this shape in 3D with the <b>z</b> parameter
   * requires the P3D parameter in combination with <b>size()</b> as shown in
   * the above example.
   *
   * ( end auto-generated )
   *
   * @webref shape:2d_primitives
   * @param x x-coordinate of the point
   * @param y y-coordinate of the point
   */
  public void point(float x, float y) {
    beginShape(POINTS);
    vertex(x, y);
    endShape();
  }

  /**
   * @param z z-coordinate of the point
   */
  public void point(float x, float y, float z) {
    beginShape(POINTS);
    vertex(x, y, z);
    endShape();
  }

  /**
   * ( begin auto-generated from line.xml )
   *
   * Draws a line (a direct path between two points) to the screen. The
   * version of <b>line()</b> with four parameters draws the line in 2D.  To
   * color a line, use the <b>stroke()</b> function. A line cannot be filled,
   * therefore the <b>fill()</b> function will not affect the color of a
   * line. 2D lines are drawn with a width of one pixel by default, but this
   * can be changed with the <b>strokeWeight()</b> function. The version with
   * six parameters allows the line to be placed anywhere within XYZ space.
   * Drawing this shape in 3D with the <b>z</b> parameter requires the P3D
   * parameter in combination with <b>size()</b> as shown in the above example.
   *
   * ( end auto-generated )
   * @webref shape:2d_primitives
   * @param x1 x-coordinate of the first point
   * @param y1 y-coordinate of the first point
   * @param x2 x-coordinate of the second point
   * @param y2 y-coordinate of the second point
   * @see PGraphics#strokeWeight(float)
   * @see PGraphics#strokeJoin(int)
   * @see PGraphics#strokeCap(int)
   * @see PGraphics#beginShape()
   */
  public void line(float x1, float y1, float x2, float y2) {
    beginShape(LINES);
    vertex(x1, y1);
    vertex(x2, y2);
    endShape();
  }

  /**
   * @param z1 z-coordinate of the first point
   * @param z2 z-coordinate of the second point
   */
  public void line(float x1, float y1, float z1,
                   float x2, float y2, float z2) {
    beginShape(LINES);
    vertex(x1, y1, z1);
    vertex(x2, y2, z2);
    endShape();
  }

  /**
   * ( begin auto-generated from triangle.xml )
   *
   * A triangle is a plane created by connecting three points. The first two
   * arguments specify the first point, the middle two arguments specify the
   * second point, and the last two arguments specify the third point.
   *
   * ( end auto-generated )
   * @webref shape:2d_primitives
   * @param x1 x-coordinate of the first point
   * @param y1 y-coordinate of the first point
   * @param x2 x-coordinate of the second point
   * @param y2 y-coordinate of the second point
   * @param x3 x-coordinate of the third point
   * @param y3 y-coordinate of the third point
   * @see PApplet#beginShape()
   */
  public void triangle(float x1, float y1, float x2, float y2,
                       float x3, float y3) {
    beginShape(TRIANGLES);
    vertex(x1, y1);
    vertex(x2, y2);
    vertex(x3, y3);
    endShape();
  }


  /**
   * ( begin auto-generated from quad.xml )
   *
   * A quad is a quadrilateral, a four sided polygon. It is similar to a
   * rectangle, but the angles between its edges are not constrained to
   * ninety degrees. The first pair of parameters (x1,y1) sets the first
   * vertex and the subsequent pairs should proceed clockwise or
   * counter-clockwise around the defined shape.
   *
   * ( end auto-generated )
   * @webref shape:2d_primitives
   * @param x1 x-coordinate of the first corner
   * @param y1 y-coordinate of the first corner
   * @param x2 x-coordinate of the second corner
   * @param y2 y-coordinate of the second corner
   * @param x3 x-coordinate of the third corner
   * @param y3 y-coordinate of the third corner
   * @param x4 x-coordinate of the fourth corner
   * @param y4 y-coordinate of the fourth corner
   */
  public void quad(float x1, float y1, float x2, float y2,
                   float x3, float y3, float x4, float y4) {
    beginShape(QUADS);
    vertex(x1, y1);
    vertex(x2, y2);
    vertex(x3, y3);
    vertex(x4, y4);
    endShape();
  }



  //////////////////////////////////////////////////////////////

  // RECT

  /**
   * ( begin auto-generated from rectMode.xml )
   *
   * Modifies the location from which rectangles draw. The default mode is
   * <b>rectMode(CORNER)</b>, which specifies the location to be the upper
   * left corner of the shape and uses the third and fourth parameters of
   * <b>rect()</b> to specify the width and height. The syntax
   * <b>rectMode(CORNERS)</b> uses the first and second parameters of
   * <b>rect()</b> to set the location of one corner and uses the third and
   * fourth parameters to set the opposite corner. The syntax
   * <b>rectMode(CENTER)</b> draws the image from its center point and uses
   * the third and forth parameters of <b>rect()</b> to specify the image's
   * width and height. The syntax <b>rectMode(RADIUS)</b> draws the image
   * from its center point and uses the third and forth parameters of
   * <b>rect()</b> to specify half of the image's width and height. The
   * parameter must be written in ALL CAPS because Processing is a case
   * sensitive language. Note: In version 125, the mode named CENTER_RADIUS
   * was shortened to RADIUS.
   *
   * ( end auto-generated )
   * @webref shape:attributes
   * @param mode either CORNER, CORNERS, CENTER, or RADIUS
   * @see PGraphics#rect(float, float, float, float)
   */
  public void rectMode(int mode) {
    rectMode = mode;
  }


  /**
   * ( begin auto-generated from rect.xml )
   *
   * Draws a rectangle to the screen. A rectangle is a four-sided shape with
   * every angle at ninety degrees. By default, the first two parameters set
   * the location of the upper-left corner, the third sets the width, and the
   * fourth sets the height. These parameters may be changed with the
   * <b>rectMode()</b> function.
   *
   * ( end auto-generated )
   *
   * @webref shape:2d_primitives
   * @param a x-coordinate of the rectangle by default
   * @param b y-coordinate of the rectangle by default
   * @param c width of the rectangle by default
   * @param d height of the rectangle by default
   * @see PGraphics#rectMode(int)
   * @see PGraphics#quad(float, float, float, float, float, float, float, float)
   */
  public void rect(float a, float b, float c, float d) {
    float hradius, vradius;
    switch (rectMode) {
    case CORNERS:
      break;
    case CORNER:
      c += a; d += b;
      break;
    case RADIUS:
      hradius = c;
      vradius = d;
      c = a + hradius;
      d = b + vradius;
      a -= hradius;
      b -= vradius;
      break;
    case CENTER:
      hradius = c / 2.0f;
      vradius = d / 2.0f;
      c = a + hradius;
      d = b + vradius;
      a -= hradius;
      b -= vradius;
    }

    if (a > c) {
      float temp = a; a = c; c = temp;
    }

    if (b > d) {
      float temp = b; b = d; d = temp;
    }

    rectImpl(a, b, c, d);
  }


  protected void rectImpl(float x1, float y1, float x2, float y2) {
    quad(x1, y1,  x2, y1,  x2, y2,  x1, y2);
  }


  // Still need to do a lot of work here to make it behave across renderers
  // (e.g. not all renderers use the vertices array)
  // Also seems to be some issues on quality here (too dense)
  // http://code.google.com/p/processing/issues/detail?id=265
//  private void quadraticVertex(float cpx, float cpy, float x, float y) {
//    float[] prev = vertices[vertexCount - 1];
//    float prevX = prev[X];
//    float prevY = prev[Y];
//    float cp1x = prevX + 2.0f/3.0f*(cpx - prevX);
//    float cp1y = prevY + 2.0f/3.0f*(cpy - prevY);
//    float cp2x = cp1x + (x - prevX)/3.0f;
//    float cp2y = cp1y + (y - prevY)/3.0f;
//    bezierVertex(cp1x, cp1y, cp2x, cp2y, x, y);
//  }

  /**
   * @param r radii for all four corners
   */
  public void rect(float a, float b, float c, float d, float r) {
    rect(a, b, c, d, r, r, r, r);
  }

  /**
   * @param tl radius for top-left corner
   * @param tr radius for top-right corner
   * @param br radius for bottom-right corner
   * @param bl radius for bottom-left corner
   */
  public void rect(float a, float b, float c, float d,
                   float tl, float tr, float br, float bl) {
    float hradius, vradius;
    switch (rectMode) {
    case CORNERS:
      break;
    case CORNER:
      c += a; d += b;
      break;
    case RADIUS:
      hradius = c;
      vradius = d;
      c = a + hradius;
      d = b + vradius;
      a -= hradius;
      b -= vradius;
      break;
    case CENTER:
      hradius = c / 2.0f;
      vradius = d / 2.0f;
      c = a + hradius;
      d = b + vradius;
      a -= hradius;
      b -= vradius;
    }

    if (a > c) {
      float temp = a; a = c; c = temp;
    }

    if (b > d) {
      float temp = b; b = d; d = temp;
    }

    float maxRounding = PApplet.min((c - a) / 2, (d - b) / 2);
    if (tl > maxRounding) tl = maxRounding;
    if (tr > maxRounding) tr = maxRounding;
    if (br > maxRounding) br = maxRounding;
    if (bl > maxRounding) bl = maxRounding;

    rectImpl(a, b, c, d, tl, tr, br, bl);
  }


  protected void rectImpl(float x1, float y1, float x2, float y2,
                          float tl, float tr, float br, float bl) {
    beginShape();
//    vertex(x1+tl, y1);
    if (tr != 0) {
      vertex(x2-tr, y1);
      quadraticVertex(x2, y1, x2, y1+tr);
    } else {
      vertex(x2, y1);
    }
    if (br != 0) {
      vertex(x2, y2-br);
      quadraticVertex(x2, y2, x2-br, y2);
    } else {
      vertex(x2, y2);
    }
    if (bl != 0) {
      vertex(x1+bl, y2);
      quadraticVertex(x1, y2, x1, y2-bl);
    } else {
      vertex(x1, y2);
    }
    if (tl != 0) {
      vertex(x1, y1+tl);
      quadraticVertex(x1, y1, x1+tl, y1);
    } else {
      vertex(x1, y1);
    }
//    endShape();
    endShape(CLOSE);
  }



  //////////////////////////////////////////////////////////////

  // ELLIPSE AND ARC


  /**
   * ( begin auto-generated from ellipseMode.xml )
   *
   * The origin of the ellipse is modified by the <b>ellipseMode()</b>
   * function. The default configuration is <b>ellipseMode(CENTER)</b>, which
   * specifies the location of the ellipse as the center of the shape. The
   * <b>RADIUS</b> mode is the same, but the width and height parameters to
   * <b>ellipse()</b> specify the radius of the ellipse, rather than the
   * diameter. The <b>CORNER</b> mode draws the shape from the upper-left
   * corner of its bounding box. The <b>CORNERS</b> mode uses the four
   * parameters to <b>ellipse()</b> to set two opposing corners of the
   * ellipse's bounding box. The parameter must be written in ALL CAPS
   * because Processing is a case-sensitive language.
   *
   * ( end auto-generated )
   * @webref shape:attributes
   * @param mode either CENTER, RADIUS, CORNER, or CORNERS
   * @see PApplet#ellipse(float, float, float, float)
   * @see PApplet#arc(float, float, float, float, float, float)
   */
  public void ellipseMode(int mode) {
    ellipseMode = mode;
  }


  /**
   * ( begin auto-generated from ellipse.xml )
   *
   * Draws an ellipse (oval) in the display window. An ellipse with an equal
   * <b>width</b> and <b>height</b> is a circle. The first two parameters set
   * the location, the third sets the width, and the fourth sets the height.
   * The origin may be changed with the <b>ellipseMode()</b> function.
   *
   * ( end auto-generated )
   * @webref shape:2d_primitives
   * @param a x-coordinate of the ellipse
   * @param b y-coordinate of the ellipse
   * @param c width of the ellipse by default
   * @param d height of the ellipse by default
   * @see PApplet#ellipseMode(int)
   * @see PApplet#arc(float, float, float, float, float, float)
   */
  public void ellipse(float a, float b, float c, float d) {
    float x = a;
    float y = b;
    float w = c;
    float h = d;

    if (ellipseMode == CORNERS) {
      w = c - a;
      h = d - b;

    } else if (ellipseMode == RADIUS) {
      x = a - c;
      y = b - d;
      w = c * 2;
      h = d * 2;

    } else if (ellipseMode == DIAMETER) {
      x = a - c/2f;
      y = b - d/2f;
    }

    if (w < 0) {  // undo negative width
      x += w;
      w = -w;
    }

    if (h < 0) {  // undo negative height
      y += h;
      h = -h;
    }

    ellipseImpl(x, y, w, h);
  }


  protected void ellipseImpl(float x, float y, float w, float h) {
  }


  /**
   * ( begin auto-generated from arc.xml )
   *
   * Draws an arc in the display window. Arcs are drawn along the outer edge
   * of an ellipse defined by the <b>x</b>, <b>y</b>, <b>width</b> and
   * <b>height</b> parameters. The origin or the arc's ellipse may be changed
   * with the <b>ellipseMode()</b> function. The <b>start</b> and <b>stop</b>
   * parameters specify the angles at which to draw the arc.
   *
   * ( end auto-generated )
   * @webref shape:2d_primitives
   * @param a x-coordinate of the arc's ellipse
   * @param b y-coordinate of the arc's ellipse
   * @param c width of the arc's ellipse by default
   * @param d height of the arc's ellipse by default
   * @param start angle to start the arc, specified in radians
   * @param stop angle to stop the arc, specified in radians
   * @see PApplet#ellipse(float, float, float, float)
   * @see PApplet#ellipseMode(int)
   * @see PApplet#radians(float)
   * @see PApplet#degrees(float)
   */
  public void arc(float a, float b, float c, float d,
                  float start, float stop) {
    arc(a, b, c, d, start, stop, 0);
  }

  /*
   * @param mode either OPEN, CHORD, or PIE
   */
  public void arc(float a, float b, float c, float d,
                  float start, float stop, int mode) {
    float x = a;
    float y = b;
    float w = c;
    float h = d;

    if (ellipseMode == CORNERS) {
      w = c - a;
      h = d - b;

    } else if (ellipseMode == RADIUS) {
      x = a - c;
      y = b - d;
      w = c * 2;
      h = d * 2;

    } else if (ellipseMode == CENTER) {
      x = a - c/2f;
      y = b - d/2f;
    }

    // make sure the loop will exit before starting while
    if (!Float.isInfinite(start) && !Float.isInfinite(stop)) {
      // ignore equal and degenerate cases
      if (stop > start) {
        // make sure that we're starting at a useful point
        while (start < 0) {
          start += TWO_PI;
          stop += TWO_PI;
        }

        if (stop - start > TWO_PI) {
          // don't change start, it is visible in PIE mode
          stop = start + TWO_PI;
        }
        arcImpl(x, y, w, h, start, stop, mode);
      }
    }
  }


//  protected void arcImpl(float x, float y, float w, float h,
//                         float start, float stop) {
//  }


  /**
   * Start and stop are in radians, converted by the parent function.
   * Note that the radians can be greater (or less) than TWO_PI.
   * This is so that an arc can be drawn that crosses zero mark,
   * and the user will still collect $200.
   */
  protected void arcImpl(float x, float y, float w, float h,
                         float start, float stop, int mode) {
    showMissingWarning("arc");
  }


  //////////////////////////////////////////////////////////////

  // BOX

  /**
   * ( begin auto-generated from box.xml )
   *
   * A box is an extruded rectangle. A box with equal dimension on all sides
   * is a cube.
   *
   * ( end auto-generated )
   *
   * @webref shape:3d_primitives
   * @param size dimension of the box in all dimensions (creates a cube)
   * @see PGraphics#sphere(float)
   */
  public void box(float size) {
    box(size, size, size);
  }


  /**
   * @param w dimension of the box in the x-dimension
   * @param h dimension of the box in the y-dimension
   * @param d dimension of the box in the z-dimension
   */
  public void box(float w, float h, float d) {
    float x1 = -w/2f; float x2 = w/2f;
    float y1 = -h/2f; float y2 = h/2f;
    float z1 = -d/2f; float z2 = d/2f;

    // TODO not the least bit efficient, it even redraws lines
    // along the vertices. ugly ugly ugly!

    beginShape(QUADS);

    // front
    normal(0, 0, 1);
    vertex(x1, y1, z1);
    vertex(x2, y1, z1);
    vertex(x2, y2, z1);
    vertex(x1, y2, z1);

    // right
    normal(1, 0, 0);
    vertex(x2, y1, z1);
    vertex(x2, y1, z2);
    vertex(x2, y2, z2);
    vertex(x2, y2, z1);

    // back
    normal(0, 0, -1);
    vertex(x2, y1, z2);
    vertex(x1, y1, z2);
    vertex(x1, y2, z2);
    vertex(x2, y2, z2);

    // left
    normal(-1, 0, 0);
    vertex(x1, y1, z2);
    vertex(x1, y1, z1);
    vertex(x1, y2, z1);
    vertex(x1, y2, z2);

    // top
    normal(0, 1, 0);
    vertex(x1, y1, z2);
    vertex(x2, y1, z2);
    vertex(x2, y1, z1);
    vertex(x1, y1, z1);

    // bottom
    normal(0, -1, 0);
    vertex(x1, y2, z1);
    vertex(x2, y2, z1);
    vertex(x2, y2, z2);
    vertex(x1, y2, z2);

    endShape();
  }



  //////////////////////////////////////////////////////////////

  // SPHERE

  /**
   * ( begin auto-generated from sphereDetail.xml )
   *
   * Controls the detail used to render a sphere by adjusting the number of
   * vertices of the sphere mesh. The default resolution is 30, which creates
   * a fairly detailed sphere definition with vertices every 360/30 = 12
   * degrees. If you're going to render a great number of spheres per frame,
   * it is advised to reduce the level of detail using this function. The
   * setting stays active until <b>sphereDetail()</b> is called again with a
   * new parameter and so should <i>not</i> be called prior to every
   * <b>sphere()</b> statement, unless you wish to render spheres with
   * different settings, e.g. using less detail for smaller spheres or ones
   * further away from the camera. To control the detail of the horizontal
   * and vertical resolution independently, use the version of the functions
   * with two parameters.
   *
   * ( end auto-generated )
   *
   * <h3>Advanced</h3>
   * Code for sphereDetail() submitted by toxi [031031].
   * Code for enhanced u/v version from davbol [080801].
   *
   * @param res number of segments (minimum 3) used per full circle revolution
   * @webref shape:3d_primitives
   * @see PGraphics#sphere(float)
   */
  public void sphereDetail(int res) {
    sphereDetail(res, res);
  }


  /**
   * @param ures number of segments used longitudinally per full circle revolutoin
   * @param vres number of segments used latitudinally from top to bottom
   */
  public void sphereDetail(int ures, int vres) {
    if (ures < 3) ures = 3; // force a minimum res
    if (vres < 2) vres = 2; // force a minimum res
    if ((ures == sphereDetailU) && (vres == sphereDetailV)) return;

    float delta = (float)SINCOS_LENGTH/ures;
    float[] cx = new float[ures];
    float[] cz = new float[ures];
    // calc unit circle in XZ plane
    for (int i = 0; i < ures; i++) {
      cx[i] = cosLUT[(int) (i*delta) % SINCOS_LENGTH];
      cz[i] = sinLUT[(int) (i*delta) % SINCOS_LENGTH];
    }
    // computing vertexlist
    // vertexlist starts at south pole
    int vertCount = ures * (vres-1) + 2;
    int currVert = 0;

    // re-init arrays to store vertices
    sphereX = new float[vertCount];
    sphereY = new float[vertCount];
    sphereZ = new float[vertCount];

    float angle_step = (SINCOS_LENGTH*0.5f)/vres;
    float angle = angle_step;

    // step along Y axis
    for (int i = 1; i < vres; i++) {
      float curradius = sinLUT[(int) angle % SINCOS_LENGTH];
      float currY = cosLUT[(int) angle % SINCOS_LENGTH];
      for (int j = 0; j < ures; j++) {
        sphereX[currVert] = cx[j] * curradius;
        sphereY[currVert] = currY;
        sphereZ[currVert++] = cz[j] * curradius;
      }
      angle += angle_step;
    }
    sphereDetailU = ures;
    sphereDetailV = vres;
  }


  /**
   * ( begin auto-generated from sphere.xml )
   *
   * A sphere is a hollow ball made from tessellated triangles.
   *
   * ( end auto-generated )
   *
   * <h3>Advanced</h3>
   * <P>
   * Implementation notes:
   * <P>
   * cache all the points of the sphere in a static array
   * top and bottom are just a bunch of triangles that land
   * in the center point
   * <P>
   * sphere is a series of concentric circles who radii vary
   * along the shape, based on, er.. cos or something
   * <PRE>
   * [toxi 031031] new sphere code. removed all multiplies with
   * radius, as scale() will take care of that anyway
   *
   * [toxi 031223] updated sphere code (removed modulos)
   * and introduced sphereAt(x,y,z,r)
   * to avoid additional translate()'s on the user/sketch side
   *
   * [davbol 080801] now using separate sphereDetailU/V
   * </PRE>
   *
   * @webref shape:3d_primitives
   * @param r the radius of the sphere
   * @see PGraphics#sphereDetail(int)
   */
  public void sphere(float r) {
    if ((sphereDetailU < 3) || (sphereDetailV < 2)) {
      sphereDetail(30);
    }

    edge(false);


    // 1st ring from south pole
    beginShape(TRIANGLE_STRIP);
    for (int i = 0; i < sphereDetailU; i++) {
      normal(0, -1, 0);
      vertex(0, -r, 0);
      normal(sphereX[i], sphereY[i], sphereZ[i]);
      vertex(r * sphereX[i], r * sphereY[i], r * sphereZ[i]);
    }
    normal(0, -r, 0);
    vertex(0, -r, 0);
    normal(sphereX[0], sphereY[0], sphereZ[0]);
    vertex(r * sphereX[0], r * sphereY[0], r * sphereZ[0]);
    endShape();

    int v1,v11,v2;

    // middle rings
    int voff = 0;
    for (int i = 2; i < sphereDetailV; i++) {
      v1 = v11 = voff;
      voff += sphereDetailU;
      v2 = voff;
      beginShape(TRIANGLE_STRIP);
      for (int j = 0; j < sphereDetailU; j++) {
        normal(sphereX[v1], sphereY[v1], sphereZ[v1]);
        vertex(r * sphereX[v1], r * sphereY[v1], r * sphereZ[v1++]);
        normal(sphereX[v2], sphereY[v2], sphereZ[v2]);
        vertex(r * sphereX[v2], r * sphereY[v2], r * sphereZ[v2++]);
      }
      // close each ring
      v1 = v11;
      v2 = voff;
      normal(sphereX[v1], sphereY[v1], sphereZ[v1]);
      vertex(r * sphereX[v1], r * sphereY[v1], r * sphereZ[v1]);
      normal(sphereX[v2], sphereY[v2], sphereZ[v2]);
      vertex(r * sphereX[v2], r * sphereY[v2], r * sphereZ[v2]);
      endShape();
    }

    // add the northern cap
    beginShape(TRIANGLE_STRIP);
    for (int i = 0; i < sphereDetailU; i++) {
      v2 = voff + i;
      normal(sphereX[v2], sphereY[v2], sphereZ[v2]);
      vertex(r * sphereX[v2], r * sphereY[v2], r * sphereZ[v2]);
      normal(0, 1, 0);
      vertex(0, r, 0);
    }
    normal(sphereX[voff], sphereY[voff], sphereZ[voff]);
    vertex(r * sphereX[voff], r * sphereY[voff], r * sphereZ[voff]);
    normal(0, 1, 0);
    vertex(0, r, 0);
    endShape();

    edge(true);
  }



  //////////////////////////////////////////////////////////////

  // BEZIER

  /**
   * ( begin auto-generated from bezierPoint.xml )
   *
   * Evaluates the Bezier at point t for points a, b, c, d. The parameter t
   * varies between 0 and 1, a and d are points on the curve, and b and c are
   * the control points. This can be done once with the x coordinates and a
   * second time with the y coordinates to get the location of a bezier curve
   * at t.
   *
   * ( end auto-generated )
   *
   * <h3>Advanced</h3>
   * For instance, to convert the following example:<PRE>
   * stroke(255, 102, 0);
   * line(85, 20, 10, 10);
   * line(90, 90, 15, 80);
   * stroke(0, 0, 0);
   * bezier(85, 20, 10, 10, 90, 90, 15, 80);
   *
   * // draw it in gray, using 10 steps instead of the default 20
   * // this is a slower way to do it, but useful if you need
   * // to do things with the coordinates at each step
   * stroke(128);
   * beginShape(LINE_STRIP);
   * for (int i = 0; i <= 10; i++) {
   *   float t = i / 10.0f;
   *   float x = bezierPoint(85, 10, 90, 15, t);
   *   float y = bezierPoint(20, 10, 90, 80, t);
   *   vertex(x, y);
   * }
   * endShape();</PRE>
   *
   * @webref shape:curves
   * @param a coordinate of first point on the curve
   * @param b coordinate of first control point
   * @param c coordinate of second control point
   * @param d coordinate of second point on the curve
   * @param t value between 0 and 1
   * @see PGraphics#bezier(float, float, float, float, float, float, float, float, float, float, float, float)
   * @see PGraphics#bezierVertex(float, float, float, float, float, float)
   * @see PGraphics#curvePoint(float, float, float, float, float)
   */
  public float bezierPoint(float a, float b, float c, float d, float t) {
    float t1 = 1.0f - t;
    return a*t1*t1*t1 + 3*b*t*t1*t1 + 3*c*t*t*t1 + d*t*t*t;
  }


  /**
   * ( begin auto-generated from bezierTangent.xml )
   *
   * Calculates the tangent of a point on a Bezier curve. There is a good
   * definition of <a href="http://en.wikipedia.org/wiki/Tangent"
   * target="new"><em>tangent</em> on Wikipedia</a>.
   *
   * ( end auto-generated )
   *
   * <h3>Advanced</h3>
   * Code submitted by Dave Bollinger (davol) for release 0136.
   *
   * @webref shape:curves
   * @param a coordinate of first point on the curve
   * @param b coordinate of first control point
   * @param c coordinate of second control point
   * @param d coordinate of second point on the curve
   * @param t value between 0 and 1
   * @see PGraphics#bezier(float, float, float, float, float, float, float, float, float, float, float, float)
   * @see PGraphics#bezierVertex(float, float, float, float, float, float)
   * @see PGraphics#curvePoint(float, float, float, float, float)
   */
  public float bezierTangent(float a, float b, float c, float d, float t) {
    return (3*t*t * (-a+3*b-3*c+d) +
            6*t * (a-2*b+c) +
            3 * (-a+b));
  }


  protected void bezierInitCheck() {
    if (!bezierInited) {
      bezierInit();
    }
  }


  protected void bezierInit() {
    // overkill to be broken out, but better parity with the curve stuff below
    bezierDetail(bezierDetail);
    bezierInited = true;
  }


  /**
   * ( begin auto-generated from bezierDetail.xml )
   *
   * Sets the resolution at which Beziers display. The default value is 20.
   * This function is only useful when using the P3D renderer as the default
   * P2D renderer does not use this information.
   *
   * ( end auto-generated )
   *
   * @webref shape:curves
   * @param detail resolution of the curves
   * @see PGraphics#curve(float, float, float, float, float, float, float, float, float, float, float, float)
   * @see PGraphics#curveVertex(float, float, float)
   * @see PGraphics#curveTightness(float)
   */
  public void bezierDetail(int detail) {
    bezierDetail = detail;

    if (bezierDrawMatrix == null) {
      bezierDrawMatrix = new PMatrix3D();
    }

    // setup matrix for forward differencing to speed up drawing
    splineForward(detail, bezierDrawMatrix);

    // multiply the basis and forward diff matrices together
    // saves much time since this needn't be done for each curve
    //mult_spline_matrix(bezierForwardMatrix, bezier_basis, bezierDrawMatrix, 4);
    //bezierDrawMatrix.set(bezierForwardMatrix);
    bezierDrawMatrix.apply(bezierBasisMatrix);
  }



  public void bezier(float x1, float y1,
                     float x2, float y2,
                     float x3, float y3,
                     float x4, float y4) {
    beginShape();
    vertex(x1, y1);
    bezierVertex(x2, y2, x3, y3, x4, y4);
    endShape();
  }

  /**
   * ( begin auto-generated from bezier.xml )
   *
   * Draws a Bezier curve on the screen. These curves are defined by a series
   * of anchor and control points. The first two parameters specify the first
   * anchor point and the last two parameters specify the other anchor point.
   * The middle parameters specify the control points which define the shape
   * of the curve. Bezier curves were developed by French engineer Pierre
   * Bezier. Using the 3D version requires rendering with P3D (see the
   * Environment reference for more information).
   *
   * ( end auto-generated )
   *
   * <h3>Advanced</h3>
   * Draw a cubic bezier curve. The first and last points are
   * the on-curve points. The middle two are the 'control' points,
   * or 'handles' in an application like Illustrator.
   * <P>
   * Identical to typing:
   * <PRE>beginShape();
   * vertex(x1, y1);
   * bezierVertex(x2, y2, x3, y3, x4, y4);
   * endShape();
   * </PRE>
   * In Postscript-speak, this would be:
   * <PRE>moveto(x1, y1);
   * curveto(x2, y2, x3, y3, x4, y4);</PRE>
   * If you were to try and continue that curve like so:
   * <PRE>curveto(x5, y5, x6, y6, x7, y7);</PRE>
   * This would be done in processing by adding these statements:
   * <PRE>bezierVertex(x5, y5, x6, y6, x7, y7)
   * </PRE>
   * To draw a quadratic (instead of cubic) curve,
   * use the control point twice by doubling it:
   * <PRE>bezier(x1, y1, cx, cy, cx, cy, x2, y2);</PRE>
   *
   * @webref shape:curves
   * @param x1 coordinates for the first anchor point
   * @param y1 coordinates for the first anchor point
   * @param z1 coordinates for the first anchor point
   * @param x2 coordinates for the first control point
   * @param y2 coordinates for the first control point
   * @param z2 coordinates for the first control point
   * @param x3 coordinates for the second control point
   * @param y3 coordinates for the second control point
   * @param z3 coordinates for the second control point
   * @param x4 coordinates for the second anchor point
   * @param y4 coordinates for the second anchor point
   * @param z4 coordinates for the second anchor point
   *
   * @see PGraphics#bezierVertex(float, float, float, float, float, float)
   * @see PGraphics#curve(float, float, float, float, float, float, float, float, float, float, float, float)
   */
  public void bezier(float x1, float y1, float z1,
                     float x2, float y2, float z2,
                     float x3, float y3, float z3,
                     float x4, float y4, float z4) {
    beginShape();
    vertex(x1, y1, z1);
    bezierVertex(x2, y2, z2,
                 x3, y3, z3,
                 x4, y4, z4);
    endShape();
  }



  //////////////////////////////////////////////////////////////

  // CATMULL-ROM CURVE

  /**
   * ( begin auto-generated from curvePoint.xml )
   *
   * Evalutes the curve at point t for points a, b, c, d. The parameter t
   * varies between 0 and 1, a and d are points on the curve, and b and c are
   * the control points. This can be done once with the x coordinates and a
   * second time with the y coordinates to get the location of a curve at t.
   *
   * ( end auto-generated )
   *
   * @webref shape:curves
   * @param a coordinate of first point on the curve
   * @param b coordinate of second point on the curve
   * @param c coordinate of third point on the curve
   * @param d coordinate of fourth point on the curve
   * @param t value between 0 and 1
   * @see PGraphics#curve(float, float, float, float, float, float, float, float, float, float, float, float)
   * @see PGraphics#curveVertex(float, float)
   * @see PGraphics#bezierPoint(float, float, float, float, float)
   */
  public float curvePoint(float a, float b, float c, float d, float t) {
    curveInitCheck();

    float tt = t * t;
    float ttt = t * tt;
    PMatrix3D cb = curveBasisMatrix;

    // not optimized (and probably need not be)
    return (a * (ttt*cb.m00 + tt*cb.m10 + t*cb.m20 + cb.m30) +
            b * (ttt*cb.m01 + tt*cb.m11 + t*cb.m21 + cb.m31) +
            c * (ttt*cb.m02 + tt*cb.m12 + t*cb.m22 + cb.m32) +
            d * (ttt*cb.m03 + tt*cb.m13 + t*cb.m23 + cb.m33));
  }


  /**
   * ( begin auto-generated from curveTangent.xml )
   *
   * Calculates the tangent of a point on a curve. There's a good definition
   * of <em><a href="http://en.wikipedia.org/wiki/Tangent"
   * target="new">tangent</em> on Wikipedia</a>.
   *
   * ( end auto-generated )
   *
   * <h3>Advanced</h3>
   * Code thanks to Dave Bollinger (Bug #715)
   *
   * @webref shape:curves
   * @param a coordinate of first point on the curve
   * @param b coordinate of first control point
   * @param c coordinate of second control point
   * @param d coordinate of second point on the curve
   * @param t value between 0 and 1
   * @see PGraphics#curve(float, float, float, float, float, float, float, float, float, float, float, float)
   * @see PGraphics#curveVertex(float, float)
   * @see PGraphics#curvePoint(float, float, float, float, float)
   * @see PGraphics#bezierTangent(float, float, float, float, float)
   */
  public float curveTangent(float a, float b, float c, float d, float t) {
    curveInitCheck();

    float tt3 = t * t * 3;
    float t2 = t * 2;
    PMatrix3D cb = curveBasisMatrix;

    // not optimized (and probably need not be)
    return (a * (tt3*cb.m00 + t2*cb.m10 + cb.m20) +
            b * (tt3*cb.m01 + t2*cb.m11 + cb.m21) +
            c * (tt3*cb.m02 + t2*cb.m12 + cb.m22) +
            d * (tt3*cb.m03 + t2*cb.m13 + cb.m23) );
  }


  /**
   * ( begin auto-generated from curveDetail.xml )
   *
   * Sets the resolution at which curves display. The default value is 20.
   * This function is only useful when using the P3D renderer as the default
   * P2D renderer does not use this information.
   *
   * ( end auto-generated )
   *
   * @webref shape:curves
   * @param detail resolution of the curves
   * @see PGraphics#curve(float, float, float, float, float, float, float, float, float, float, float, float)
   * @see PGraphics#curveVertex(float, float)
   * @see PGraphics#curveTightness(float)
   */
  public void curveDetail(int detail) {
    curveDetail = detail;
    curveInit();
  }


  /**
   * ( begin auto-generated from curveTightness.xml )
   *
   * Modifies the quality of forms created with <b>curve()</b> and
   * <b>curveVertex()</b>. The parameter <b>squishy</b> determines how the
   * curve fits to the vertex points. The value 0.0 is the default value for
   * <b>squishy</b> (this value defines the curves to be Catmull-Rom splines)
   * and the value 1.0 connects all the points with straight lines. Values
   * within the range -5.0 and 5.0 will deform the curves but will leave them
   * recognizable and as values increase in magnitude, they will continue to deform.
   *
   * ( end auto-generated )
   *
   * @webref shape:curves
   * @param tightness amount of deformation from the original vertices
   * @see PGraphics#curve(float, float, float, float, float, float, float, float, float, float, float, float)
   * @see PGraphics#curveVertex(float, float)
   */
  public void curveTightness(float tightness) {
    curveTightness = tightness;
    curveInit();
  }


  protected void curveInitCheck() {
    if (!curveInited) {
      curveInit();
    }
  }


  /**
   * Set the number of segments to use when drawing a Catmull-Rom
   * curve, and setting the s parameter, which defines how tightly
   * the curve fits to each vertex. Catmull-Rom curves are actually
   * a subset of this curve type where the s is set to zero.
   * <P>
   * (This function is not optimized, since it's not expected to
   * be called all that often. there are many juicy and obvious
   * opimizations in here, but it's probably better to keep the
   * code more readable)
   */
  protected void curveInit() {
    // allocate only if/when used to save startup time
    if (curveDrawMatrix == null) {
      curveBasisMatrix = new PMatrix3D();
      curveDrawMatrix = new PMatrix3D();
      curveInited = true;
    }

    float s = curveTightness;
    curveBasisMatrix.set((s-1)/2f, (s+3)/2f,  (-3-s)/2f, (1-s)/2f,
                         (1-s),    (-5-s)/2f, (s+2),     (s-1)/2f,
                         (s-1)/2f, 0,         (1-s)/2f,  0,
                         0,        1,         0,         0);

    //setup_spline_forward(segments, curveForwardMatrix);
    splineForward(curveDetail, curveDrawMatrix);

    if (bezierBasisInverse == null) {
      bezierBasisInverse = bezierBasisMatrix.get();
      bezierBasisInverse.invert();
      curveToBezierMatrix = new PMatrix3D();
    }

    // TODO only needed for PGraphicsJava2D? if so, move it there
    // actually, it's generally useful for other renderers, so keep it
    // or hide the implementation elsewhere.
    curveToBezierMatrix.set(curveBasisMatrix);
    curveToBezierMatrix.preApply(bezierBasisInverse);

    // multiply the basis and forward diff matrices together
    // saves much time since this needn't be done for each curve
    curveDrawMatrix.apply(curveBasisMatrix);
  }


  /**
   * ( begin auto-generated from curve.xml )
   *
   * Draws a curved line on the screen. The first and second parameters
   * specify the beginning control point and the last two parameters specify
   * the ending control point. The middle parameters specify the start and
   * stop of the curve. Longer curves can be created by putting a series of
   * <b>curve()</b> functions together or using <b>curveVertex()</b>. An
   * additional function called <b>curveTightness()</b> provides control for
   * the visual quality of the curve. The <b>curve()</b> function is an
   * implementation of Catmull-Rom splines. Using the 3D version requires
   * rendering with P3D (see the Environment reference for more information).
   *
   * ( end auto-generated )
   *
   * <h3>Advanced</h3>
   * As of revision 0070, this function no longer doubles the first
   * and last points. The curves are a bit more boring, but it's more
   * mathematically correct, and properly mirrored in curvePoint().
   * <P>
   * Identical to typing out:<PRE>
   * beginShape();
   * curveVertex(x1, y1);
   * curveVertex(x2, y2);
   * curveVertex(x3, y3);
   * curveVertex(x4, y4);
   * endShape();
   * </PRE>
   *
   * @webref shape:curves
   * @param x1 coordinates for the beginning control point
   * @param y1 coordinates for the beginning control point
   * @param x2 coordinates for the first point
   * @param y2 coordinates for the first point
   * @param x3 coordinates for the second point
   * @param y3 coordinates for the second point
   * @param x4 coordinates for the ending control point
   * @param y4 coordinates for the ending control point
   * @see PGraphics#curveVertex(float, float)
   * @see PGraphics#curveTightness(float)
   * @see PGraphics#bezier(float, float, float, float, float, float, float, float, float, float, float, float)
   */
  public void curve(float x1, float y1,
                    float x2, float y2,
                    float x3, float y3,
                    float x4, float y4) {
    beginShape();
    curveVertex(x1, y1);
    curveVertex(x2, y2);
    curveVertex(x3, y3);
    curveVertex(x4, y4);
    endShape();
  }

   /**
    * @param z1 coordinates for the beginning control point
    * @param z2 coordinates for the first point
    * @param z3 coordinates for the second point
    * @param z4 coordinates for the ending control point
    */
  public void curve(float x1, float y1, float z1,
                    float x2, float y2, float z2,
                    float x3, float y3, float z3,
                    float x4, float y4, float z4) {
    beginShape();
    curveVertex(x1, y1, z1);
    curveVertex(x2, y2, z2);
    curveVertex(x3, y3, z3);
    curveVertex(x4, y4, z4);
    endShape();
  }



  //////////////////////////////////////////////////////////////

  // SPLINE UTILITY FUNCTIONS (used by both Bezier and Catmull-Rom)


  /**
   * Setup forward-differencing matrix to be used for speedy
   * curve rendering. It's based on using a specific number
   * of curve segments and just doing incremental adds for each
   * vertex of the segment, rather than running the mathematically
   * expensive cubic equation.
   * @param segments number of curve segments to use when drawing
   * @param matrix target object for the new matrix
   */
  protected void splineForward(int segments, PMatrix3D matrix) {
    float f  = 1.0f / segments;
    float ff = f * f;
    float fff = ff * f;

    matrix.set(0,     0,    0, 1,
               fff,   ff,   f, 0,
               6*fff, 2*ff, 0, 0,
               6*fff, 0,    0, 0);
  }



  //////////////////////////////////////////////////////////////

  // SMOOTHING


//  /**
//   * If true in PImage, use bilinear interpolation for copy()
//   * operations. When inherited by PGraphics, also controls shapes.
//   */
//
//  /**
//   * ( begin auto-generated from smooth.xml )
//   *
//   * Draws all geometry with smooth (anti-aliased) edges. This will sometimes
//   * slow down the frame rate of the application, but will enhance the visual
//   * refinement. Note that <b>smooth()</b> will also improve image quality of
//   * resized images, and <b>noSmooth()</b> will disable image (and font)
//   * smoothing altogether.
//   *
//   * ( end auto-generated )
//   *
//   * @webref shape:attributes
//   * @see PGraphics#noSmooth()
//   * @see PGraphics#hint(int)
//   * @see PApplet#size(int, int, String)
//   */
//  public void smooth() {
//    smooth = true;
//  }
//
//  /**
//   *
//   * @param level either 2, 4, or 8
//   */
//  public void smooth(int level) {
//    smooth = true;
//  }
//
//  /**
//   * ( begin auto-generated from noSmooth.xml )
//   *
//   * Draws all geometry with jagged (aliased) edges.
//   *
//   * ( end auto-generated )
//   * @webref shape:attributes
//   * @see PGraphics#smooth()
//   */
//  public void noSmooth() {
//    smooth = false;
//  }

<<<<<<< HEAD

  final public void smooth() {  // ignore
    smooth(1);
  }


  final public void smooth(int quality) {  // ignore
    if (primaryGraphics) {
      parent.smooth(quality);
    } else {
      // make sure beginDraw() not called yet
      if (settingsInited) {
        // ignore if it's just a repeat of the current state
        if (this.smooth != quality) {
          smoothWarning("smooth");
        }
      } else {
        this.smooth = quality;
      }
    }
  }


  final public void noSmooth() {  // ignore
    smooth(0);
    /*
    if (primarySurface) {
      parent.noSmooth();
    } else {
    }
    */
=======
  /**
   * ( begin auto-generated from smooth.xml )
   *
   * Draws all geometry with smooth (anti-aliased) edges. This will sometimes
   * slow down the frame rate of the application, but will enhance the visual
   * refinement. Note that <b>smooth()</b> will also improve image quality of
   * resized images, and <b>noSmooth()</b> will disable image (and font)
   * smoothing altogether.
   *
   * ( end auto-generated )
   *
   * @webref Environment
   * @see PGraphics#noSmooth()
   * @see PGraphics#hint(int)
   * @see PApplet#size(int, int, String)
   */
  public void smooth() {
    smooth = true;
  }

  /**
   *
   * @param level either 0, 1, 2, 4, or 8
   */
  public void smooth(int level) {
    smooth = true;
  }

  /**
   * ( begin auto-generated from noSmooth.xml )
   *
   * Draws all geometry with jagged (aliased) edges.
   *
   * ( end auto-generated )
   * @webref Environment
   * @see PGraphics#smooth()
   */
  public void noSmooth() {
    smooth = false;
>>>>>>> c444eefb
  }


  private void smoothWarning(String method) {
    PGraphics.showWarning("%s() can only be used before beginDraw()", method);
  }


  //////////////////////////////////////////////////////////////

  // IMAGE


  /**
   * ( begin auto-generated from imageMode.xml )
   *
   * Modifies the location from which images draw. The default mode is
   * <b>imageMode(CORNER)</b>, which specifies the location to be the upper
   * left corner and uses the fourth and fifth parameters of <b>image()</b>
   * to set the image's width and height. The syntax
   * <b>imageMode(CORNERS)</b> uses the second and third parameters of
   * <b>image()</b> to set the location of one corner of the image and uses
   * the fourth and fifth parameters to set the opposite corner. Use
   * <b>imageMode(CENTER)</b> to draw images centered at the given x and y
   * position.<br />
   * <br />
   * The parameter to <b>imageMode()</b> must be written in ALL CAPS because
   * Processing is a case-sensitive language.
   *
   * ( end auto-generated )
   *
   * @webref image:loading_displaying
   * @param mode either CORNER, CORNERS, or CENTER
   * @see PApplet#loadImage(String, String)
   * @see PImage
   * @see PGraphics#image(PImage, float, float, float, float)
   * @see PGraphics#background(float, float, float, float)
   */
  public void imageMode(int mode) {
    if ((mode == CORNER) || (mode == CORNERS) || (mode == CENTER)) {
      imageMode = mode;
    } else {
      String msg =
        "imageMode() only works with CORNER, CORNERS, or CENTER";
      throw new RuntimeException(msg);
    }
  }


  /**
   * ( begin auto-generated from image.xml )
   *
   * Displays images to the screen. The images must be in the sketch's "data"
   * directory to load correctly. Select "Add file..." from the "Sketch" menu
   * to add the image. Processing currently works with GIF, JPEG, and Targa
   * images. The <b>img</b> parameter specifies the image to display and the
   * <b>x</b> and <b>y</b> parameters define the location of the image from
   * its upper-left corner. The image is displayed at its original size
   * unless the <b>width</b> and <b>height</b> parameters specify a different
   * size.<br />
   * <br />
   * The <b>imageMode()</b> function changes the way the parameters work. For
   * example, a call to <b>imageMode(CORNERS)</b> will change the
   * <b>width</b> and <b>height</b> parameters to define the x and y values
   * of the opposite corner of the image.<br />
   * <br />
   * The color of an image may be modified with the <b>tint()</b> function.
   * This function will maintain transparency for GIF and PNG images.
   *
   * ( end auto-generated )
   *
   * <h3>Advanced</h3>
   * Starting with release 0124, when using the default (JAVA2D) renderer,
   * smooth() will also improve image quality of resized images.
   *
   * @webref image:loading_displaying
   * @param img the image to display
   * @param a x-coordinate of the image
   * @param b y-coordinate of the image
   * @see PApplet#loadImage(String, String)
   * @see PImage
   * @see PGraphics#imageMode(int)
   * @see PGraphics#tint(float)
   * @see PGraphics#background(float, float, float, float)
   * @see PGraphics#alpha(int)
   */
  public void image(PImage img, float a, float b) {
    // Starting in release 0144, image errors are simply ignored.
    // loadImageAsync() sets width and height to -1 when loading fails.
    if (img.width == -1 || img.height == -1) return;

    if (imageMode == CORNER || imageMode == CORNERS) {
      imageImpl(img,
                a, b, a+img.width, b+img.height,
                0, 0, img.width, img.height);

    } else if (imageMode == CENTER) {
      float x1 = a - img.width/2;
      float y1 = b - img.height/2;
      imageImpl(img,
                x1, y1, x1+img.width, y1+img.height,
                0, 0, img.width, img.height);
    }
  }

  /**
   * @param c width to display the image
   * @param d height to display the image
   */
  public void image(PImage img, float a, float b, float c, float d) {
    image(img, a, b, c, d, 0, 0, img.width, img.height);
  }


  /**
   * Draw an image(), also specifying u/v coordinates.
   * In this method, the  u, v coordinates are always based on image space
   * location, regardless of the current textureMode().
   *
   * @nowebref
   */
  public void image(PImage img,
                    float a, float b, float c, float d,
                    int u1, int v1, int u2, int v2) {
    // Starting in release 0144, image errors are simply ignored.
    // loadImageAsync() sets width and height to -1 when loading fails.
    if (img.width == -1 || img.height == -1) return;

    if (imageMode == CORNER) {
      if (c < 0) {  // reset a negative width
        a += c; c = -c;
      }
      if (d < 0) {  // reset a negative height
        b += d; d = -d;
      }

      imageImpl(img,
                a, b, a + c, b + d,
                u1, v1, u2, v2);

    } else if (imageMode == CORNERS) {
      if (c < a) {  // reverse because x2 < x1
        float temp = a; a = c; c = temp;
      }
      if (d < b) {  // reverse because y2 < y1
        float temp = b; b = d; d = temp;
      }

      imageImpl(img,
                a, b, c, d,
                u1, v1, u2, v2);

    } else if (imageMode == CENTER) {
      // c and d are width/height
      if (c < 0) c = -c;
      if (d < 0) d = -d;
      float x1 = a - c/2;
      float y1 = b - d/2;

      imageImpl(img,
                x1, y1, x1 + c, y1 + d,
                u1, v1, u2, v2);
    }
  }


  /**
   * Expects x1, y1, x2, y2 coordinates where (x2 >= x1) and (y2 >= y1).
   * If tint() has been called, the image will be colored.
   * <p/>
   * The default implementation draws an image as a textured quad.
   * The (u, v) coordinates are in image space (they're ints, after all..)
   */
  protected void imageImpl(PImage img,
                           float x1, float y1, float x2, float y2,
                           int u1, int v1, int u2, int v2) {
    boolean savedStroke = stroke;
//    boolean savedFill = fill;
    int savedTextureMode = textureMode;

    stroke = false;
//    fill = true;
    textureMode = IMAGE;

//    float savedFillR = fillR;
//    float savedFillG = fillG;
//    float savedFillB = fillB;
//    float savedFillA = fillA;
//
//    if (tint) {
//      fillR = tintR;
//      fillG = tintG;
//      fillB = tintB;
//      fillA = tintA;
//
//    } else {
//      fillR = 1;
//      fillG = 1;
//      fillB = 1;
//      fillA = 1;
//    }

    beginShape(QUADS);
    texture(img);
    vertex(x1, y1, u1, v1);
    vertex(x1, y2, u1, v2);
    vertex(x2, y2, u2, v2);
    vertex(x2, y1, u2, v1);
    endShape();

    stroke = savedStroke;
//    fill = savedFill;
    textureMode = savedTextureMode;

//    fillR = savedFillR;
//    fillG = savedFillG;
//    fillB = savedFillB;
//    fillA = savedFillA;
  }


  //////////////////////////////////////////////////////////////

  // SHAPE


  /**
   * ( begin auto-generated from shapeMode.xml )
   *
   * Modifies the location from which shapes draw. The default mode is
   * <b>shapeMode(CORNER)</b>, which specifies the location to be the upper
   * left corner of the shape and uses the third and fourth parameters of
   * <b>shape()</b> to specify the width and height. The syntax
   * <b>shapeMode(CORNERS)</b> uses the first and second parameters of
   * <b>shape()</b> to set the location of one corner and uses the third and
   * fourth parameters to set the opposite corner. The syntax
   * <b>shapeMode(CENTER)</b> draws the shape from its center point and uses
   * the third and forth parameters of <b>shape()</b> to specify the width
   * and height. The parameter must be written in "ALL CAPS" because
   * Processing is a case sensitive language.
   *
   * ( end auto-generated )
   *
   * @webref shape:loading_displaying
   * @param mode either CORNER, CORNERS, CENTER
   * @see PShape
   * @see PGraphics#shape(PShape)
   * @see PGraphics#rectMode(int)
   */
  public void shapeMode(int mode) {
    this.shapeMode = mode;
  }


  public void shape(PShape shape) {
    if (shape.isVisible()) {  // don't do expensive matrix ops if invisible
      // Flushing any remaining geometry generated in the immediate mode
      // to avoid depth-sorting issues.
      flush();

      if (shapeMode == CENTER) {
        pushMatrix();
        translate(-shape.getWidth()/2, -shape.getHeight()/2);
      }

      shape.draw(this); // needs to handle recorder too

      if (shapeMode == CENTER) {
        popMatrix();
      }
    }
  }



  /**
   * ( begin auto-generated from shape.xml )
   *
   * Displays shapes to the screen. The shapes must be in the sketch's "data"
   * directory to load correctly. Select "Add file..." from the "Sketch" menu
   * to add the shape. Processing currently works with SVG shapes only. The
   * <b>sh</b> parameter specifies the shape to display and the <b>x</b> and
   * <b>y</b> parameters define the location of the shape from its upper-left
   * corner. The shape is displayed at its original size unless the
   * <b>width</b> and <b>height</b> parameters specify a different size. The
   * <b>shapeMode()</b> function changes the way the parameters work. A call
   * to <b>shapeMode(CORNERS)</b>, for example, will change the width and
   * height parameters to define the x and y values of the opposite corner of
   * the shape.
   * <br /><br />
   * Note complex shapes may draw awkwardly with P3D. This renderer does not
   * yet support shapes that have holes or complicated breaks.
   *
   * ( end auto-generated )
   *
   * @webref shape:loading_displaying
   * @param shape the shape to display
   * @param x x-coordinate of the shape
   * @param y y-coordinate of the shape
   * @see PShape
   * @see PApplet#loadShape(String)
   * @see PGraphics#shapeMode(int)
   *
   * Convenience method to draw at a particular location.
   */
  public void shape(PShape shape, float x, float y) {
    if (shape.isVisible()) {  // don't do expensive matrix ops if invisible
      flush();

      pushMatrix();

      if (shapeMode == CENTER) {
        translate(x - shape.getWidth()/2, y - shape.getHeight()/2);

      } else if ((shapeMode == CORNER) || (shapeMode == CORNERS)) {
        translate(x, y);
      }
      shape.draw(this);

      popMatrix();
    }
  }


  // TODO unapproved
  protected void shape(PShape shape, float x, float y, float z) {
    showMissingWarning("shape");
  }


  /**
   * @param a x-coordinate of the shape
   * @param b y-coordinate of the shape
   * @param c width to display the shape
   * @param d height to display the shape
   */
  public void shape(PShape shape, float a, float b, float c, float d) {
    if (shape.isVisible()) {  // don't do expensive matrix ops if invisible
      flush();

      pushMatrix();

      if (shapeMode == CENTER) {
        // x and y are center, c and d refer to a diameter
        translate(a - c/2f, b - d/2f);
        scale(c / shape.getWidth(), d / shape.getHeight());

      } else if (shapeMode == CORNER) {
        translate(a, b);
        scale(c / shape.getWidth(), d / shape.getHeight());

      } else if (shapeMode == CORNERS) {
        // c and d are x2/y2, make them into width/height
        c -= a;
        d -= b;
        // then same as above
        translate(a, b);
        scale(c / shape.getWidth(), d / shape.getHeight());
      }
      shape.draw(this);

      popMatrix();
    }
  }


  // TODO unapproved
  protected void shape(PShape shape, float x, float y, float z, float c, float d, float e) {
    showMissingWarning("shape");
  }


  //////////////////////////////////////////////////////////////

  // TEXT/FONTS


  public void textAlign(int alignX) {
    textAlign(alignX, BASELINE);
  }


  /**
   * ( begin auto-generated from textAlign.xml )
   *
   * Sets the current alignment for drawing text. The parameters LEFT,
   * CENTER, and RIGHT set the display characteristics of the letters in
   * relation to the values for the <b>x</b> and <b>y</b> parameters of the
   * <b>text()</b> function.
   * <br/> <br/>
   * In Processing 0125 and later, an optional second parameter can be used
   * to vertically align the text. BASELINE is the default, and the vertical
   * alignment will be reset to BASELINE if the second parameter is not used.
   * The TOP and CENTER parameters are straightforward. The BOTTOM parameter
   * offsets the line based on the current <b>textDescent()</b>. For multiple
   * lines, the final line will be aligned to the bottom, with the previous
   * lines appearing above it.
   * <br/> <br/>
   * When using <b>text()</b> with width and height parameters, BASELINE is
   * ignored, and treated as TOP. (Otherwise, text would by default draw
   * outside the box, since BASELINE is the default setting. BASELINE is not
   * a useful drawing mode for text drawn in a rectangle.)
   * <br/> <br/>
   * The vertical alignment is based on the value of <b>textAscent()</b>,
   * which many fonts do not specify correctly. It may be necessary to use a
   * hack and offset by a few pixels by hand so that the offset looks
   * correct. To do this as less of a hack, use some percentage of
   * <b>textAscent()</b> or <b>textDescent()</b> so that the hack works even
   * if you change the size of the font.
   *
   * ( end auto-generated )
   *
   * @webref typography:attributes
   * @param alignX horizontal alignment, either LEFT, CENTER, or RIGHT
   * @param alignY vertical alignment, either TOP, BOTTOM, CENTER, or BASELINE
   * @see PApplet#loadFont(String)
   * @see PFont
   * @see PGraphics#text(String, float, float)
   * @see PGraphics#textSize(float)
   * @see PGraphics#textAscent()
   * @see PGraphics#textDescent()
   */
  public void textAlign(int alignX, int alignY) {
    textAlign = alignX;
    textAlignY = alignY;
  }


  /**
   * ( begin auto-generated from textAscent.xml )
   *
   * Returns ascent of the current font at its current size. This information
   * is useful for determining the height of the font above the baseline. For
   * example, adding the <b>textAscent()</b> and <b>textDescent()</b> values
   * will give you the total height of the line.
   *
   * ( end auto-generated )
   *
   * @webref typography:metrics
   * @see PGraphics#textDescent()
   */
  public float textAscent() {
    if (textFont == null) {
      defaultFontOrDeath("textAscent");
    }
    return textFont.ascent() * textSize;
  }


  /**
   * ( begin auto-generated from textDescent.xml )
   *
   * Returns descent of the current font at its current size. This
   * information is useful for determining the height of the font below the
   * baseline. For example, adding the <b>textAscent()</b> and
   * <b>textDescent()</b> values will give you the total height of the line.
   *
   * ( end auto-generated )
   *
   * @webref typography:metrics
   * @see PGraphics#textAscent()
   */
  public float textDescent() {
    if (textFont == null) {
      defaultFontOrDeath("textDescent");
    }
    return textFont.descent() * textSize;
  }


  /**
   * ( begin auto-generated from textFont.xml )
   *
   * Sets the current font that will be drawn with the <b>text()</b>
   * function. Fonts must be loaded with <b>loadFont()</b> before it can be
   * used. This font will be used in all subsequent calls to the
   * <b>text()</b> function. If no <b>size</b> parameter is input, the font
   * will appear at its original size (the size it was created at with the
   * "Create Font..." tool) until it is changed with <b>textSize()</b>. <br
   * /> <br /> Because fonts are usually bitmaped, you should create fonts at
   * the sizes that will be used most commonly. Using <b>textFont()</b>
   * without the size parameter will result in the cleanest-looking text. <br
   * /><br /> With the default (JAVA2D) and PDF renderers, it's also possible
   * to enable the use of native fonts via the command
   * <b>hint(ENABLE_NATIVE_FONTS)</b>. This will produce vector text in
   * JAVA2D sketches and PDF output in cases where the vector data is
   * available: when the font is still installed, or the font is created via
   * the <b>createFont()</b> function (rather than the Create Font tool).
   *
   * ( end auto-generated )
   *
   * @webref typography:loading_displaying
   * @param which any variable of the type PFont
   * @see PApplet#createFont(String, float, boolean)
   * @see PApplet#loadFont(String)
   * @see PFont
   * @see PGraphics#text(String, float, float)
   * @see PGraphics#textSize(float)
   */
  public void textFont(PFont which) {
    if (which != null) {
      textFont = which;
//      if (hints[ENABLE_NATIVE_FONTS]) {
//        //if (which.font == null) {
//        which.findNative();
//        //}
//      }
      /*
      textFontNative = which.font;

      //textFontNativeMetrics = null;
      // changed for rev 0104 for textMode(SHAPE) in opengl
      if (textFontNative != null) {
        // TODO need a better way to handle this. could use reflection to get
        // rid of the warning, but that'd be a little silly. supporting this is
        // an artifact of supporting java 1.1, otherwise we'd use getLineMetrics,
        // as recommended by the @deprecated flag.
        textFontNativeMetrics =
          Toolkit.getDefaultToolkit().getFontMetrics(textFontNative);
        // The following is what needs to be done, however we need to be able
        // to get the actual graphics context where the drawing is happening.
        // For instance, parent.getGraphics() doesn't work for OpenGL since
        // an OpenGL drawing surface is an embedded component.
//        if (parent != null) {
//          textFontNativeMetrics = parent.getGraphics().getFontMetrics(textFontNative);
//        }

        // float w = font.getStringBounds(text, g2.getFontRenderContext()).getWidth();
      }
      */
      textSize(which.size);

    } else {
      throw new RuntimeException(ERROR_TEXTFONT_NULL_PFONT);
    }
  }


  /**
   * @param size the size of the letters in units of pixels
   */
  public void textFont(PFont which, float size) {
    textFont(which);
    textSize(size);
  }


  /**
   * ( begin auto-generated from textLeading.xml )
   *
   * Sets the spacing between lines of text in units of pixels. This setting
   * will be used in all subsequent calls to the <b>text()</b> function.
   *
   * ( end auto-generated )
   *
   * @webref typography:attributes
   * @param leading the size in pixels for spacing between lines
   * @see PApplet#loadFont(String)
   * @see PFont#PFont
   * @see PGraphics#text(String, float, float)
   * @see PGraphics#textFont(PFont)
   * @see PGraphics#textSize(float)
   */
  public void textLeading(float leading) {
    textLeading = leading;
  }


  /**
   * ( begin auto-generated from textMode.xml )
   *
   * Sets the way text draws to the screen. In the default configuration, the
   * <b>MODEL</b> mode, it's possible to rotate, scale, and place letters in
   * two and three dimensional space.<br />
   * <br />
   * The <b>SHAPE</b> mode draws text using the the glyph outlines of
   * individual characters rather than as textures. This mode is only
   * supported with the <b>PDF</b> and <b>P3D</b> renderer settings. With the
   * <b>PDF</b> renderer, you must call <b>textMode(SHAPE)</b> before any
   * other drawing occurs. If the outlines are not available, then
   * <b>textMode(SHAPE)</b> will be ignored and <b>textMode(MODEL)</b> will
   * be used instead.<br />
   * <br />
   * The <b>textMode(SHAPE)</b> option in <b>P3D</b> can be combined with
   * <b>beginRaw()</b> to write vector-accurate text to 2D and 3D output
   * files, for instance <b>DXF</b> or <b>PDF</b>. The <b>SHAPE</b> mode is
   * not currently optimized for <b>P3D</b>, so if recording shape data, use
   * <b>textMode(MODEL)</b> until you're ready to capture the geometry with <b>beginRaw()</b>.
   *
   * ( end auto-generated )
   *
   * @webref typography:attributes
   * @param mode either MODEL or SHAPE
   * @see PApplet#loadFont(String)
   * @see PFont#PFont
   * @see PGraphics#text(String, float, float)
   * @see PGraphics#textFont(PFont)
   * @see PGraphics#beginRaw(PGraphics)
   * @see PApplet#createFont(String, float, boolean)
   */
  public void textMode(int mode) {
    // CENTER and MODEL overlap (they're both 3)
    if ((mode == LEFT) || (mode == RIGHT)) {
      showWarning("Since Processing 1.0 beta, textMode() is now textAlign().");
      return;
    }
    if (mode == SCREEN) {
      showWarning("textMode(SCREEN) has been removed from Processing 2.0.");
      return;
    }

    if (textModeCheck(mode)) {
      textMode = mode;
    } else {
      String modeStr = String.valueOf(mode);
      switch (mode) {
        case MODEL: modeStr = "MODEL"; break;
        case SHAPE: modeStr = "SHAPE"; break;
      }
      showWarning("textMode(" + modeStr + ") is not supported by this renderer.");
    }
  }


  protected boolean textModeCheck(int mode) {
    return true;
  }


  /**
   * ( begin auto-generated from textSize.xml )
   *
   * Sets the current font size. This size will be used in all subsequent
   * calls to the <b>text()</b> function. Font size is measured in units of pixels.
   *
   * ( end auto-generated )
   *
   * @webref typography:attributes
   * @param size the size of the letters in units of pixels
   * @see PApplet#loadFont(String)
   * @see PFont#PFont
   * @see PGraphics#text(String, float, float)
   * @see PGraphics#textFont(PFont)
   */
  public void textSize(float size) {
    // https://github.com/processing/processing/issues/3110
    if (size <= 0) {
      // Using System.err instead of showWarning to avoid running out of
      // memory with a bunch of textSize() variants (cause of this bug is
      // usually something done with map() or in a loop).
      System.err.println("textSize(" + size + ") ignored: " +
                         "the text size must be larger than zero");
      return;
    }
    if (textFont == null) {
      defaultFontOrDeath("textSize", size);
    }
    textSize = size;
    textLeading = (textAscent() + textDescent()) * 1.275f;
  }


  // ........................................................


  /**
   * @param c the character to measure
   */
  public float textWidth(char c) {
    textWidthBuffer[0] = c;
    return textWidthImpl(textWidthBuffer, 0, 1);
  }


  /**
   * ( begin auto-generated from textWidth.xml )
   *
   * Calculates and returns the width of any character or text string.
   *
   * ( end auto-generated )
   *
   * @webref typography:attributes
   * @param str the String of characters to measure
   * @see PApplet#loadFont(String)
   * @see PFont#PFont
   * @see PGraphics#text(String, float, float)
   * @see PGraphics#textFont(PFont)
   * @see PGraphics#textSize(float)
   */
  public float textWidth(String str) {
    if (textFont == null) {
      defaultFontOrDeath("textWidth");
    }

    int length = str.length();
    if (length > textWidthBuffer.length) {
      textWidthBuffer = new char[length + 10];
    }
    str.getChars(0, length, textWidthBuffer, 0);

    float wide = 0;
    int index = 0;
    int start = 0;

    while (index < length) {
      if (textWidthBuffer[index] == '\n') {
        wide = Math.max(wide, textWidthImpl(textWidthBuffer, start, index));
        start = index+1;
      }
      index++;
    }
    if (start < length) {
      wide = Math.max(wide, textWidthImpl(textWidthBuffer, start, index));
    }
    return wide;
  }


  /**
   * @nowebref
   */
  public float textWidth(char[] chars, int start, int length) {
    return textWidthImpl(chars, start, start + length);
  }


  /**
   * Implementation of returning the text width of
   * the chars [start, stop) in the buffer.
   * Unlike the previous version that was inside PFont, this will
   * return the size not of a 1 pixel font, but the actual current size.
   */
  protected float textWidthImpl(char buffer[], int start, int stop) {
    float wide = 0;
    for (int i = start; i < stop; i++) {
      // could add kerning here, but it just ain't implemented
      wide += textFont.width(buffer[i]) * textSize;
    }
    return wide;
  }


  // ........................................................


  /**
   * ( begin auto-generated from text.xml )
   *
   * Draws text to the screen. Displays the information specified in the
   * <b>data</b> or <b>stringdata</b> parameters on the screen in the
   * position specified by the <b>x</b> and <b>y</b> parameters and the
   * optional <b>z</b> parameter. A default font will be used unless a font
   * is set with the <b>textFont()</b> function. Change the color of the text
   * with the <b>fill()</b> function. The text displays in relation to the
   * <b>textAlign()</b> function, which gives the option to draw to the left,
   * right, and center of the coordinates.
   * <br /><br />
   * The <b>x2</b> and <b>y2</b> parameters define a rectangular area to
   * display within and may only be used with string data. For text drawn
   * inside a rectangle, the coordinates are interpreted based on the current
   * <b>rectMode()</b> setting.
   *
   * ( end auto-generated )
   *
   * @webref typography:loading_displaying
   * @param c the alphanumeric character to be displayed
   * @param x x-coordinate of text
   * @param y y-coordinate of text
   * @see PGraphics#textAlign(int, int)
   * @see PGraphics#textFont(PFont)
   * @see PGraphics#textMode(int)
   * @see PGraphics#textSize(float)
   * @see PGraphics#textLeading(float)
   * @see PGraphics#textWidth(String)
   * @see PGraphics#textAscent()
   * @see PGraphics#textDescent()
   * @see PGraphics#rectMode(int)
   * @see PGraphics#fill(int, float)
   * @see_external String
   */
  public void text(char c, float x, float y) {
    if (textFont == null) {
      defaultFontOrDeath("text");
    }

    if (textAlignY == CENTER) {
      y += textAscent() / 2;
    } else if (textAlignY == TOP) {
      y += textAscent();
    } else if (textAlignY == BOTTOM) {
      y -= textDescent();
    //} else if (textAlignY == BASELINE) {
      // do nothing
    }

    textBuffer[0] = c;
    textLineAlignImpl(textBuffer, 0, 1, x, y);
  }


  /**
   * @param z z-coordinate of text
   */
  public void text(char c, float x, float y, float z) {
//    if ((z != 0) && (textMode == SCREEN)) {
//      String msg = "textMode(SCREEN) cannot have a z coordinate";
//      throw new RuntimeException(msg);
//    }

    if (z != 0) translate(0, 0, z);  // slowness, badness

    text(c, x, y);
//    textZ = z;

    if (z != 0) translate(0, 0, -z);
  }


  /**
   * @param str the alphanumeric symbols to be displayed
   */
//  public void text(String str) {
//    text(str, textX, textY, textZ);
//  }


  /**
   * <h3>Advanced</h3>
   * Draw a chunk of text.
   * Newlines that are \n (Unix newline or linefeed char, ascii 10)
   * are honored, but \r (carriage return, Windows and Mac OS) are
   * ignored.
   */
  public void text(String str, float x, float y) {
    if (textFont == null) {
      defaultFontOrDeath("text");
    }

    int length = str.length();
    if (length > textBuffer.length) {
      textBuffer = new char[length + 10];
    }
    str.getChars(0, length, textBuffer, 0);
    text(textBuffer, 0, length, x, y);
  }


  /**
   * <h3>Advanced</h3>
   * Method to draw text from an array of chars. This method will usually be
   * more efficient than drawing from a String object, because the String will
   * not be converted to a char array before drawing.
   * @param chars the alphanumberic symbols to be displayed
   * @param start array index at which to start writing characters
   * @param stop array index at which to stop writing characters
   */
  public void text(char[] chars, int start, int stop, float x, float y) {
    // If multiple lines, sum the height of the additional lines
    float high = 0; //-textAscent();
    for (int i = start; i < stop; i++) {
      if (chars[i] == '\n') {
        high += textLeading;
      }
    }
    if (textAlignY == CENTER) {
      // for a single line, this adds half the textAscent to y
      // for multiple lines, subtract half the additional height
      //y += (textAscent() - textDescent() - high)/2;
      y += (textAscent() - high)/2;
    } else if (textAlignY == TOP) {
      // for a single line, need to add textAscent to y
      // for multiple lines, no different
      y += textAscent();
    } else if (textAlignY == BOTTOM) {
      // for a single line, this is just offset by the descent
      // for multiple lines, subtract leading for each line
      y -= textDescent() + high;
    //} else if (textAlignY == BASELINE) {
      // do nothing
    }

//    int start = 0;
    int index = 0;
    while (index < stop) { //length) {
      if (chars[index] == '\n') {
        textLineAlignImpl(chars, start, index, x, y);
        start = index + 1;
        y += textLeading;
      }
      index++;
    }
    if (start < stop) {  //length) {
      textLineAlignImpl(chars, start, index, x, y);
    }
  }


  /**
   * Same as above but with a z coordinate.
   */
  public void text(String str, float x, float y, float z) {
    if (z != 0) translate(0, 0, z);  // slow!

    text(str, x, y);
//    textZ = z;

    if (z != 0) translate(0, 0, -z);  // inaccurate!
  }


  public void text(char[] chars, int start, int stop,
                   float x, float y, float z) {
    if (z != 0) translate(0, 0, z);  // slow!

    text(chars, start, stop, x, y);
//    textZ = z;

    if (z != 0) translate(0, 0, -z);  // inaccurate!
  }


  /**
   * <h3>Advanced</h3>
   * Draw text in a box that is constrained to a particular size.
   * The current rectMode() determines what the coordinates mean
   * (whether x1/y1/x2/y2 or x/y/w/h).
   * <P/>
   * Note that the x,y coords of the start of the box
   * will align with the *ascent* of the text, not the baseline,
   * as is the case for the other text() functions.
   * <P/>
   * Newlines that are \n (Unix newline or linefeed char, ascii 10)
   * are honored, and \r (carriage return, Windows and Mac OS) are
   * ignored.
   *
   * @param x1 by default, the x-coordinate of text, see rectMode() for more info
   * @param y1 by default, the x-coordinate of text, see rectMode() for more info
   * @param x2 by default, the width of the text box, see rectMode() for more info
   * @param y2 by default, the height of the text box, see rectMode() for more info
   */
  public void text(String str, float x1, float y1, float x2, float y2) {
    if (textFont == null) {
      defaultFontOrDeath("text");
    }

    float hradius, vradius;
    switch (rectMode) {
    case CORNER:
      x2 += x1; y2 += y1;
      break;
    case RADIUS:
      hradius = x2;
      vradius = y2;
      x2 = x1 + hradius;
      y2 = y1 + vradius;
      x1 -= hradius;
      y1 -= vradius;
      break;
    case CENTER:
      hradius = x2 / 2.0f;
      vradius = y2 / 2.0f;
      x2 = x1 + hradius;
      y2 = y1 + vradius;
      x1 -= hradius;
      y1 -= vradius;
    }
    if (x2 < x1) {
      float temp = x1; x1 = x2; x2 = temp;
    }
    if (y2 < y1) {
      float temp = y1; y1 = y2; y2 = temp;
    }

//    float currentY = y1;
    float boxWidth = x2 - x1;

//    // ala illustrator, the text itself must fit inside the box
//    currentY += textAscent(); //ascent() * textSize;
//    // if the box is already too small, tell em to f off
//    if (currentY > y2) return;

    float spaceWidth = textWidth(' ');

    if (textBreakStart == null) {
      textBreakStart = new int[20];
      textBreakStop = new int[20];
    }
    textBreakCount = 0;

    int length = str.length();
    if (length + 1 > textBuffer.length) {
      textBuffer = new char[length + 1];
    }
    str.getChars(0, length, textBuffer, 0);
    // add a fake newline to simplify calculations
    textBuffer[length++] = '\n';

    int sentenceStart = 0;
    for (int i = 0; i < length; i++) {
      if (textBuffer[i] == '\n') {
//        currentY = textSentence(textBuffer, sentenceStart, i,
//                                lineX, boxWidth, currentY, y2, spaceWidth);
        boolean legit =
          textSentence(textBuffer, sentenceStart, i, boxWidth, spaceWidth);
        if (!legit) break;
//      if (Float.isNaN(currentY)) break;  // word too big (or error)
//      if (currentY > y2) break;  // past the box
        sentenceStart = i + 1;
      }
    }

    // lineX is the position where the text starts, which is adjusted
    // to left/center/right based on the current textAlign
    float lineX = x1; //boxX1;
    if (textAlign == CENTER) {
      lineX = lineX + boxWidth/2f;
    } else if (textAlign == RIGHT) {
      lineX = x2; //boxX2;
    }

    float boxHeight = y2 - y1;
    //int lineFitCount = 1 + PApplet.floor((boxHeight - textAscent()) / textLeading);
    // incorporate textAscent() for the top (baseline will be y1 + ascent)
    // and textDescent() for the bottom, so that lower parts of letters aren't
    // outside the box. [0151]
    float topAndBottom = textAscent() + textDescent();
    int lineFitCount = 1 + PApplet.floor((boxHeight - topAndBottom) / textLeading);
    int lineCount = Math.min(textBreakCount, lineFitCount);

    if (textAlignY == CENTER) {
      float lineHigh = textAscent() + textLeading * (lineCount - 1);
      float y = y1 + textAscent() + (boxHeight - lineHigh) / 2;
      for (int i = 0; i < lineCount; i++) {
        textLineAlignImpl(textBuffer, textBreakStart[i], textBreakStop[i], lineX, y);
        y += textLeading;
      }

    } else if (textAlignY == BOTTOM) {
      float y = y2 - textDescent() - textLeading * (lineCount - 1);
      for (int i = 0; i < lineCount; i++) {
        textLineAlignImpl(textBuffer, textBreakStart[i], textBreakStop[i], lineX, y);
        y += textLeading;
      }

    } else {  // TOP or BASELINE just go to the default
      float y = y1 + textAscent();
      for (int i = 0; i < lineCount; i++) {
        textLineAlignImpl(textBuffer, textBreakStart[i], textBreakStop[i], lineX, y);
        y += textLeading;
      }
    }
  }


  /**
   * Emit a sentence of text, defined as a chunk of text without any newlines.
   * @param stop non-inclusive, the end of the text in question
   */
  protected boolean textSentence(char[] buffer, int start, int stop,
                                 float boxWidth, float spaceWidth) {
    float runningX = 0;

    // Keep track of this separately from index, since we'll need to back up
    // from index when breaking words that are too long to fit.
    int lineStart = start;
    int wordStart = start;
    int index = start;
    while (index <= stop) {
      // boundary of a word or end of this sentence
      if ((buffer[index] == ' ') || (index == stop)) {
        float wordWidth = textWidthImpl(buffer, wordStart, index);

        if (runningX + wordWidth >= boxWidth) {
          if (runningX != 0) {
            // Next word is too big, output the current line and advance
            index = wordStart;
            textSentenceBreak(lineStart, index);
            // Eat whitespace before the first word on the next line.
            while ((index < stop) && (buffer[index] == ' ')) {
              index++;
            }
          } else {  // (runningX == 0)
            // If this is the first word on the line, and its width is greater
            // than the width of the text box, then break the word where at the
            // max width, and send the rest of the word to the next line.
            do {
              index--;
              if (index == wordStart) {
                // Not a single char will fit on this line. screw 'em.
                //System.out.println("screw you");
                return false; //Float.NaN;
              }
              wordWidth = textWidthImpl(buffer, wordStart, index);
            } while (wordWidth > boxWidth);

            //textLineImpl(buffer, lineStart, index, x, y);
            textSentenceBreak(lineStart, index);
          }
          lineStart = index;
          wordStart = index;
          runningX = 0;

        } else if (index == stop) {
          // last line in the block, time to unload
          //textLineImpl(buffer, lineStart, index, x, y);
          textSentenceBreak(lineStart, index);
//          y += textLeading;
          index++;

        } else {  // this word will fit, just add it to the line
          runningX += wordWidth;
          wordStart = index ;  // move on to the next word including the space before the word
          index++;
        }
      } else {  // not a space or the last character
        index++;  // this is just another letter
      }
    }
//    return y;
    return true;
  }


  protected void textSentenceBreak(int start, int stop) {
    if (textBreakCount == textBreakStart.length) {
      textBreakStart = PApplet.expand(textBreakStart);
      textBreakStop = PApplet.expand(textBreakStop);
    }
    textBreakStart[textBreakCount] = start;
    textBreakStop[textBreakCount] = stop;
    textBreakCount++;
  }


//  public void text(String s, float a, float b, float c, float d, float z) {
//    if (z != 0) translate(0, 0, z);  // slowness, badness
//
//    text(s, a, b, c, d);
//    textZ = z;
//
//    if (z != 0) translate(0, 0, -z);  // TEMPORARY HACK! SLOW!
//  }


  public void text(int num, float x, float y) {
    text(String.valueOf(num), x, y);
  }


  public void text(int num, float x, float y, float z) {
    text(String.valueOf(num), x, y, z);
  }


  /**
   * This does a basic number formatting, to avoid the
   * generally ugly appearance of printing floats.
   * Users who want more control should use their own nf() cmmand,
   * or if they want the long, ugly version of float,
   * use String.valueOf() to convert the float to a String first.
   *
   * @param num the numeric value to be displayed
   */
  public void text(float num, float x, float y) {
    text(PApplet.nfs(num, 0, 3), x, y);
  }


  public void text(float num, float x, float y, float z) {
    text(PApplet.nfs(num, 0, 3), x, y, z);
  }


  //////////////////////////////////////////////////////////////

  // TEXT IMPL

  // These are most likely to be overridden by subclasses, since the other
  // (public) functions handle generic features like setting alignment.


  /**
   * Handles placement of a text line, then calls textLineImpl
   * to actually render at the specific point.
   */
  protected void textLineAlignImpl(char buffer[], int start, int stop,
                                   float x, float y) {
    if (textAlign == CENTER) {
      x -= textWidthImpl(buffer, start, stop) / 2f;

    } else if (textAlign == RIGHT) {
      x -= textWidthImpl(buffer, start, stop);
    }

    textLineImpl(buffer, start, stop, x, y);
  }


  /**
   * Implementation of actual drawing for a line of text.
   */
  protected void textLineImpl(char buffer[], int start, int stop,
                              float x, float y) {
    for (int index = start; index < stop; index++) {
      textCharImpl(buffer[index], x, y);

      // this doesn't account for kerning
      x += textWidth(buffer[index]);
    }
//    textX = x;
//    textY = y;
//    textZ = 0;  // this will get set by the caller if non-zero
  }


  protected void textCharImpl(char ch, float x, float y) { //, float z) {
    PFont.Glyph glyph = textFont.getGlyph(ch);
    if (glyph != null) {
      if (textMode == MODEL) {
        float high    = glyph.height     / (float) textFont.size;
        float bwidth  = glyph.width      / (float) textFont.size;
        float lextent = glyph.leftExtent / (float) textFont.size;
        float textent = glyph.topExtent  / (float) textFont.size;

        float x1 = x + lextent * textSize;
        float y1 = y - textent * textSize;
        float x2 = x1 + bwidth * textSize;
        float y2 = y1 + high * textSize;

        textCharModelImpl(glyph.image,
                          x1, y1, x2, y2,
                          glyph.width, glyph.height);
      }
    } else if (ch != ' ' && ch != 127) {
      showWarning("No glyph found for the " + ch + " (\\u" + PApplet.hex(ch, 4) + ") character");
    }
  }


  protected void textCharModelImpl(PImage glyph,
                                   float x1, float y1, //float z1,
                                   float x2, float y2, //float z2,
                                   int u2, int v2) {
    boolean savedTint = tint;
    int savedTintColor = tintColor;
    float savedTintR = tintR;
    float savedTintG = tintG;
    float savedTintB = tintB;
    float savedTintA = tintA;
    boolean savedTintAlpha = tintAlpha;

    tint = true;
    tintColor = fillColor;
    tintR = fillR;
    tintG = fillG;
    tintB = fillB;
    tintA = fillA;
    tintAlpha = fillAlpha;

    imageImpl(glyph, x1, y1, x2, y2, 0, 0, u2, v2);

    tint = savedTint;
    tintColor = savedTintColor;
    tintR = savedTintR;
    tintG = savedTintG;
    tintB = savedTintB;
    tintA = savedTintA;
    tintAlpha = savedTintAlpha;
  }


  protected void textCharScreenImpl(PImage glyph,
                                    int xx, int yy,
                                    int w0, int h0) {
    int x0 = 0;
    int y0 = 0;

    if ((xx >= width) || (yy >= height) ||
        (xx + w0 < 0) || (yy + h0 < 0)) return;

    if (xx < 0) {
      x0 -= xx;
      w0 += xx;
      xx = 0;
    }
    if (yy < 0) {
      y0 -= yy;
      h0 += yy;
      yy = 0;
    }
    if (xx + w0 > width) {
      w0 -= ((xx + w0) - width);
    }
    if (yy + h0 > height) {
      h0 -= ((yy + h0) - height);
    }

    int fr = fillRi;
    int fg = fillGi;
    int fb = fillBi;
    int fa = fillAi;

    int pixels1[] = glyph.pixels; //images[glyph].pixels;

    // TODO this can be optimized a bit
    for (int row = y0; row < y0 + h0; row++) {
      for (int col = x0; col < x0 + w0; col++) {
        //int a1 = (fa * pixels1[row * textFont.twidth + col]) >> 8;
        int a1 = (fa * pixels1[row * glyph.width + col]) >> 8;
        int a2 = a1 ^ 0xff;
        //int p1 = pixels1[row * glyph.width + col];
        int p2 = pixels[(yy + row-y0)*width + (xx+col-x0)];

        pixels[(yy + row-y0)*width + xx+col-x0] =
          (0xff000000 |
           (((a1 * fr + a2 * ((p2 >> 16) & 0xff)) & 0xff00) << 8) |
           (( a1 * fg + a2 * ((p2 >>  8) & 0xff)) & 0xff00) |
           (( a1 * fb + a2 * ( p2        & 0xff)) >> 8));
      }
    }
  }


  /**
   * Convenience method to get a legit FontMetrics object. Where possible,
   * override this any renderer subclass so that you're not using what's
   * returned by getDefaultToolkit() to get your metrics.
   */
  @SuppressWarnings("deprecation")
  public FontMetrics getFontMetrics(Font font) {  // ignore
    return Toolkit.getDefaultToolkit().getFontMetrics(font);
  }


  /**
   * Convenience method to jump through some Java2D hoops and get an FRC.
   */
  public FontRenderContext getFontRenderContext(Font font) {  // ignore
    return getFontMetrics(font).getFontRenderContext();
  }



  //////////////////////////////////////////////////////////////

  // MATRIX STACK


  /**
   * ( begin auto-generated from pushMatrix.xml )
   *
   * Pushes the current transformation matrix onto the matrix stack.
   * Understanding <b>pushMatrix()</b> and <b>popMatrix()</b> requires
   * understanding the concept of a matrix stack. The <b>pushMatrix()</b>
   * function saves the current coordinate system to the stack and
   * <b>popMatrix()</b> restores the prior coordinate system.
   * <b>pushMatrix()</b> and <b>popMatrix()</b> are used in conjuction with
   * the other transformation functions and may be embedded to control the
   * scope of the transformations.
   *
   * ( end auto-generated )
   *
   * @webref transform
   * @see PGraphics#popMatrix()
   * @see PGraphics#translate(float, float, float)
   * @see PGraphics#scale(float)
   * @see PGraphics#rotate(float)
   * @see PGraphics#rotateX(float)
   * @see PGraphics#rotateY(float)
   * @see PGraphics#rotateZ(float)
   */
  public void pushMatrix() {
    showMethodWarning("pushMatrix");
  }


  /**
   * ( begin auto-generated from popMatrix.xml )
   *
   * Pops the current transformation matrix off the matrix stack.
   * Understanding pushing and popping requires understanding the concept of
   * a matrix stack. The <b>pushMatrix()</b> function saves the current
   * coordinate system to the stack and <b>popMatrix()</b> restores the prior
   * coordinate system. <b>pushMatrix()</b> and <b>popMatrix()</b> are used
   * in conjuction with the other transformation functions and may be
   * embedded to control the scope of the transformations.
   *
   * ( end auto-generated )
   *
   * @webref transform
   * @see PGraphics#pushMatrix()
   */
  public void popMatrix() {
    showMethodWarning("popMatrix");
  }



  //////////////////////////////////////////////////////////////

  // MATRIX TRANSFORMATIONS


  /**
   * ( begin auto-generated from translate.xml )
   *
   * Specifies an amount to displace objects within the display window. The
   * <b>x</b> parameter specifies left/right translation, the <b>y</b>
   * parameter specifies up/down translation, and the <b>z</b> parameter
   * specifies translations toward/away from the screen. Using this function
   * with the <b>z</b> parameter requires using P3D as a parameter in
   * combination with size as shown in the above example. Transformations
   * apply to everything that happens after and subsequent calls to the
   * function accumulates the effect. For example, calling <b>translate(50,
   * 0)</b> and then <b>translate(20, 0)</b> is the same as <b>translate(70,
   * 0)</b>. If <b>translate()</b> is called within <b>draw()</b>, the
   * transformation is reset when the loop begins again. This function can be
   * further controlled by the <b>pushMatrix()</b> and <b>popMatrix()</b>.
   *
   * ( end auto-generated )
   *
   * @webref transform
   * @param x left/right translation
   * @param y up/down translation
   * @see PGraphics#popMatrix()
   * @see PGraphics#pushMatrix()
   * @see PGraphics#rotate(float)
   * @see PGraphics#rotateX(float)
   * @see PGraphics#rotateY(float)
   * @see PGraphics#rotateZ(float)
   * @see PGraphics#scale(float, float, float)
   */
  public void translate(float x, float y) {
    showMissingWarning("translate");
  }


  /**
   * @param z forward/backward translation
   */
  public void translate(float x, float y, float z) {
    showMissingWarning("translate");
  }


  /**
   * ( begin auto-generated from rotate.xml )
   *
   * Rotates a shape the amount specified by the <b>angle</b> parameter.
   * Angles should be specified in radians (values from 0 to TWO_PI) or
   * converted to radians with the <b>radians()</b> function.
   * <br/> <br/>
   * Objects are always rotated around their relative position to the origin
   * and positive numbers rotate objects in a clockwise direction.
   * Transformations apply to everything that happens after and subsequent
   * calls to the function accumulates the effect. For example, calling
   * <b>rotate(HALF_PI)</b> and then <b>rotate(HALF_PI)</b> is the same as
   * <b>rotate(PI)</b>. All tranformations are reset when <b>draw()</b>
   * begins again.
   * <br/> <br/>
   * Technically, <b>rotate()</b> multiplies the current transformation
   * matrix by a rotation matrix. This function can be further controlled by
   * the <b>pushMatrix()</b> and <b>popMatrix()</b>.
   *
   * ( end auto-generated )
   *
   * @webref transform
   * @param angle angle of rotation specified in radians
   * @see PGraphics#popMatrix()
   * @see PGraphics#pushMatrix()
   * @see PGraphics#rotateX(float)
   * @see PGraphics#rotateY(float)
   * @see PGraphics#rotateZ(float)
   * @see PGraphics#scale(float, float, float)
   * @see PApplet#radians(float)
   */
  public void rotate(float angle) {
    showMissingWarning("rotate");
  }


  /**
   * ( begin auto-generated from rotateX.xml )
   *
   * Rotates a shape around the x-axis the amount specified by the
   * <b>angle</b> parameter. Angles should be specified in radians (values
   * from 0 to PI*2) or converted to radians with the <b>radians()</b>
   * function. Objects are always rotated around their relative position to
   * the origin and positive numbers rotate objects in a counterclockwise
   * direction. Transformations apply to everything that happens after and
   * subsequent calls to the function accumulates the effect. For example,
   * calling <b>rotateX(PI/2)</b> and then <b>rotateX(PI/2)</b> is the same
   * as <b>rotateX(PI)</b>. If <b>rotateX()</b> is called within the
   * <b>draw()</b>, the transformation is reset when the loop begins again.
   * This function requires using P3D as a third parameter to <b>size()</b>
   * as shown in the example above.
   *
   * ( end auto-generated )
   *
   * @webref transform
   * @param angle angle of rotation specified in radians
   * @see PGraphics#popMatrix()
   * @see PGraphics#pushMatrix()
   * @see PGraphics#rotate(float)
   * @see PGraphics#rotateY(float)
   * @see PGraphics#rotateZ(float)
   * @see PGraphics#scale(float, float, float)
   * @see PGraphics#translate(float, float, float)
   */
  public void rotateX(float angle) {
    showMethodWarning("rotateX");
  }


  /**
   * ( begin auto-generated from rotateY.xml )
   *
   * Rotates a shape around the y-axis the amount specified by the
   * <b>angle</b> parameter. Angles should be specified in radians (values
   * from 0 to PI*2) or converted to radians with the <b>radians()</b>
   * function. Objects are always rotated around their relative position to
   * the origin and positive numbers rotate objects in a counterclockwise
   * direction. Transformations apply to everything that happens after and
   * subsequent calls to the function accumulates the effect. For example,
   * calling <b>rotateY(PI/2)</b> and then <b>rotateY(PI/2)</b> is the same
   * as <b>rotateY(PI)</b>. If <b>rotateY()</b> is called within the
   * <b>draw()</b>, the transformation is reset when the loop begins again.
   * This function requires using P3D as a third parameter to <b>size()</b>
   * as shown in the examples above.
   *
   * ( end auto-generated )
   *
   * @webref transform
   * @param angle angle of rotation specified in radians
   * @see PGraphics#popMatrix()
   * @see PGraphics#pushMatrix()
   * @see PGraphics#rotate(float)
   * @see PGraphics#rotateX(float)
   * @see PGraphics#rotateZ(float)
   * @see PGraphics#scale(float, float, float)
   * @see PGraphics#translate(float, float, float)
   */
  public void rotateY(float angle) {
    showMethodWarning("rotateY");
  }


  /**
   * ( begin auto-generated from rotateZ.xml )
   *
   * Rotates a shape around the z-axis the amount specified by the
   * <b>angle</b> parameter. Angles should be specified in radians (values
   * from 0 to PI*2) or converted to radians with the <b>radians()</b>
   * function. Objects are always rotated around their relative position to
   * the origin and positive numbers rotate objects in a counterclockwise
   * direction. Transformations apply to everything that happens after and
   * subsequent calls to the function accumulates the effect. For example,
   * calling <b>rotateZ(PI/2)</b> and then <b>rotateZ(PI/2)</b> is the same
   * as <b>rotateZ(PI)</b>. If <b>rotateZ()</b> is called within the
   * <b>draw()</b>, the transformation is reset when the loop begins again.
   * This function requires using P3D as a third parameter to <b>size()</b>
   * as shown in the examples above.
   *
   * ( end auto-generated )
   *
   * @webref transform
   * @param angle angle of rotation specified in radians
   * @see PGraphics#popMatrix()
   * @see PGraphics#pushMatrix()
   * @see PGraphics#rotate(float)
   * @see PGraphics#rotateX(float)
   * @see PGraphics#rotateY(float)
   * @see PGraphics#scale(float, float, float)
   * @see PGraphics#translate(float, float, float)
   */
  public void rotateZ(float angle) {
    showMethodWarning("rotateZ");
  }


  /**
   * <h3>Advanced</h3>
   * Rotate about a vector in space. Same as the glRotatef() function.
   * @param x
   * @param y
   * @param z
   */
  public void rotate(float angle, float x, float y, float z) {
    showMissingWarning("rotate");
  }


  /**
   * ( begin auto-generated from scale.xml )
   *
   * Increases or decreases the size of a shape by expanding and contracting
   * vertices. Objects always scale from their relative origin to the
   * coordinate system. Scale values are specified as decimal percentages.
   * For example, the function call <b>scale(2.0)</b> increases the dimension
   * of a shape by 200%. Transformations apply to everything that happens
   * after and subsequent calls to the function multiply the effect. For
   * example, calling <b>scale(2.0)</b> and then <b>scale(1.5)</b> is the
   * same as <b>scale(3.0)</b>. If <b>scale()</b> is called within
   * <b>draw()</b>, the transformation is reset when the loop begins again.
   * Using this fuction with the <b>z</b> parameter requires using P3D as a
   * parameter for <b>size()</b> as shown in the example above. This function
   * can be further controlled by <b>pushMatrix()</b> and <b>popMatrix()</b>.
   *
   * ( end auto-generated )
   *
   * @webref transform
   * @param s percentage to scale the object
   * @see PGraphics#pushMatrix()
   * @see PGraphics#popMatrix()
   * @see PGraphics#translate(float, float, float)
   * @see PGraphics#rotate(float)
   * @see PGraphics#rotateX(float)
   * @see PGraphics#rotateY(float)
   * @see PGraphics#rotateZ(float)
   */
  public void scale(float s) {
    showMissingWarning("scale");
  }


  /**
   * <h3>Advanced</h3>
   * Scale in X and Y. Equivalent to scale(sx, sy, 1).
   *
   * Not recommended for use in 3D, because the z-dimension is just
   * scaled by 1, since there's no way to know what else to scale it by.
   *
   * @param x percentage to scale the object in the x-axis
   * @param y percentage to scale the object in the y-axis
   */
  public void scale(float x, float y) {
    showMissingWarning("scale");
  }


  /**
   * @param z percentage to scale the object in the z-axis
   */
  public void scale(float x, float y, float z) {
    showMissingWarning("scale");
  }


  /**
   * ( begin auto-generated from shearX.xml )
   *
   * Shears a shape around the x-axis the amount specified by the
   * <b>angle</b> parameter. Angles should be specified in radians (values
   * from 0 to PI*2) or converted to radians with the <b>radians()</b>
   * function. Objects are always sheared around their relative position to
   * the origin and positive numbers shear objects in a clockwise direction.
   * Transformations apply to everything that happens after and subsequent
   * calls to the function accumulates the effect. For example, calling
   * <b>shearX(PI/2)</b> and then <b>shearX(PI/2)</b> is the same as
   * <b>shearX(PI)</b>. If <b>shearX()</b> is called within the
   * <b>draw()</b>, the transformation is reset when the loop begins again.
   * <br/> <br/>
   * Technically, <b>shearX()</b> multiplies the current transformation
   * matrix by a rotation matrix. This function can be further controlled by
   * the <b>pushMatrix()</b> and <b>popMatrix()</b> functions.
   *
   * ( end auto-generated )
   *
   * @webref transform
   * @param angle angle of shear specified in radians
   * @see PGraphics#popMatrix()
   * @see PGraphics#pushMatrix()
   * @see PGraphics#shearY(float)
   * @see PGraphics#scale(float, float, float)
   * @see PGraphics#translate(float, float, float)
   * @see PApplet#radians(float)
   */
  public void shearX(float angle) {
    showMissingWarning("shearX");
  }


  /**
   * ( begin auto-generated from shearY.xml )
   *
   * Shears a shape around the y-axis the amount specified by the
   * <b>angle</b> parameter. Angles should be specified in radians (values
   * from 0 to PI*2) or converted to radians with the <b>radians()</b>
   * function. Objects are always sheared around their relative position to
   * the origin and positive numbers shear objects in a clockwise direction.
   * Transformations apply to everything that happens after and subsequent
   * calls to the function accumulates the effect. For example, calling
   * <b>shearY(PI/2)</b> and then <b>shearY(PI/2)</b> is the same as
   * <b>shearY(PI)</b>. If <b>shearY()</b> is called within the
   * <b>draw()</b>, the transformation is reset when the loop begins again.
   * <br/> <br/>
   * Technically, <b>shearY()</b> multiplies the current transformation
   * matrix by a rotation matrix. This function can be further controlled by
   * the <b>pushMatrix()</b> and <b>popMatrix()</b> functions.
   *
   * ( end auto-generated )
   *
   * @webref transform
   * @param angle angle of shear specified in radians
   * @see PGraphics#popMatrix()
   * @see PGraphics#pushMatrix()
   * @see PGraphics#shearX(float)
   * @see PGraphics#scale(float, float, float)
   * @see PGraphics#translate(float, float, float)
   * @see PApplet#radians(float)
   */
  public void shearY(float angle) {
    showMissingWarning("shearY");
  }


  //////////////////////////////////////////////////////////////

  // MATRIX FULL MONTY


  /**
   * ( begin auto-generated from resetMatrix.xml )
   *
   * Replaces the current matrix with the identity matrix. The equivalent
   * function in OpenGL is glLoadIdentity().
   *
   * ( end auto-generated )
   *
   * @webref transform
   * @see PGraphics#pushMatrix()
   * @see PGraphics#popMatrix()
   * @see PGraphics#applyMatrix(PMatrix)
   * @see PGraphics#printMatrix()
   */
  public void resetMatrix() {
    showMethodWarning("resetMatrix");
  }

  /**
   * ( begin auto-generated from applyMatrix.xml )
   *
   * Multiplies the current matrix by the one specified through the
   * parameters. This is very slow because it will try to calculate the
   * inverse of the transform, so avoid it whenever possible. The equivalent
   * function in OpenGL is glMultMatrix().
   *
   * ( end auto-generated )
   *
   * @webref transform
   * @source
   * @see PGraphics#pushMatrix()
   * @see PGraphics#popMatrix()
   * @see PGraphics#resetMatrix()
   * @see PGraphics#printMatrix()
   */
  public void applyMatrix(PMatrix source) {
    if (source instanceof PMatrix2D) {
      applyMatrix((PMatrix2D) source);
    } else if (source instanceof PMatrix3D) {
      applyMatrix((PMatrix3D) source);
    }
  }


  public void applyMatrix(PMatrix2D source) {
    applyMatrix(source.m00, source.m01, source.m02,
                source.m10, source.m11, source.m12);
  }


  /**
   * @param n00 numbers which define the 4x4 matrix to be multiplied
   * @param n01 numbers which define the 4x4 matrix to be multiplied
   * @param n02 numbers which define the 4x4 matrix to be multiplied
   * @param n10 numbers which define the 4x4 matrix to be multiplied
   * @param n11 numbers which define the 4x4 matrix to be multiplied
   * @param n12 numbers which define the 4x4 matrix to be multiplied
   */
  public void applyMatrix(float n00, float n01, float n02,
                          float n10, float n11, float n12) {
    showMissingWarning("applyMatrix");
  }

  public void applyMatrix(PMatrix3D source) {
    applyMatrix(source.m00, source.m01, source.m02, source.m03,
                source.m10, source.m11, source.m12, source.m13,
                source.m20, source.m21, source.m22, source.m23,
                source.m30, source.m31, source.m32, source.m33);
  }


  /**
   * @param n03 numbers which define the 4x4 matrix to be multiplied
   * @param n13 numbers which define the 4x4 matrix to be multiplied
   * @param n20 numbers which define the 4x4 matrix to be multiplied
   * @param n21 numbers which define the 4x4 matrix to be multiplied
   * @param n22 numbers which define the 4x4 matrix to be multiplied
   * @param n23 numbers which define the 4x4 matrix to be multiplied
   * @param n30 numbers which define the 4x4 matrix to be multiplied
   * @param n31 numbers which define the 4x4 matrix to be multiplied
   * @param n32 numbers which define the 4x4 matrix to be multiplied
   * @param n33 numbers which define the 4x4 matrix to be multiplied
   */
  public void applyMatrix(float n00, float n01, float n02, float n03,
                          float n10, float n11, float n12, float n13,
                          float n20, float n21, float n22, float n23,
                          float n30, float n31, float n32, float n33) {
    showMissingWarning("applyMatrix");
  }



  //////////////////////////////////////////////////////////////

  // MATRIX GET/SET/PRINT


  public PMatrix getMatrix() {
    showMissingWarning("getMatrix");
    return null;
  }


  /**
   * Copy the current transformation matrix into the specified target.
   * Pass in null to create a new matrix.
   */
  public PMatrix2D getMatrix(PMatrix2D target) {
    showMissingWarning("getMatrix");
    return null;
  }


  /**
   * Copy the current transformation matrix into the specified target.
   * Pass in null to create a new matrix.
   */
  public PMatrix3D getMatrix(PMatrix3D target) {
    showMissingWarning("getMatrix");
    return null;
  }


  /**
   * Set the current transformation matrix to the contents of another.
   */
  public void setMatrix(PMatrix source) {
    if (source instanceof PMatrix2D) {
      setMatrix((PMatrix2D) source);
    } else if (source instanceof PMatrix3D) {
      setMatrix((PMatrix3D) source);
    }
  }


  /**
   * Set the current transformation to the contents of the specified source.
   */
  public void setMatrix(PMatrix2D source) {
    showMissingWarning("setMatrix");
  }


  /**
   * Set the current transformation to the contents of the specified source.
   */
  public void setMatrix(PMatrix3D source) {
    showMissingWarning("setMatrix");
  }


  /**
   * ( begin auto-generated from printMatrix.xml )
   *
   * Prints the current matrix to the Console (the text window at the bottom
   * of Processing).
   *
   * ( end auto-generated )
   *
   * @webref transform
   * @see PGraphics#pushMatrix()
   * @see PGraphics#popMatrix()
   * @see PGraphics#resetMatrix()
   * @see PGraphics#applyMatrix(PMatrix)
   */
  public void printMatrix() {
    showMethodWarning("printMatrix");
  }


  //////////////////////////////////////////////////////////////

  // CAMERA

  /**
   * ( begin auto-generated from beginCamera.xml )
   *
   * The <b>beginCamera()</b> and <b>endCamera()</b> functions enable
   * advanced customization of the camera space. The functions are useful if
   * you want to more control over camera movement, however for most users,
   * the <b>camera()</b> function will be sufficient.<br /><br />The camera
   * functions will replace any transformations (such as <b>rotate()</b> or
   * <b>translate()</b>) that occur before them in <b>draw()</b>, but they
   * will not automatically replace the camera transform itself. For this
   * reason, camera functions should be placed at the beginning of
   * <b>draw()</b> (so that transformations happen afterwards), and the
   * <b>camera()</b> function can be used after <b>beginCamera()</b> if you
   * want to reset the camera before applying transformations.<br /><br
   * />This function sets the matrix mode to the camera matrix so calls such
   * as <b>translate()</b>, <b>rotate()</b>, applyMatrix() and resetMatrix()
   * affect the camera. <b>beginCamera()</b> should always be used with a
   * following <b>endCamera()</b> and pairs of <b>beginCamera()</b> and
   * <b>endCamera()</b> cannot be nested.
   *
   * ( end auto-generated )
   *
   * @webref lights_camera:camera
   * @see PGraphics#camera()
   * @see PGraphics#endCamera()
   * @see PGraphics#applyMatrix(PMatrix)
   * @see PGraphics#resetMatrix()
   * @see PGraphics#translate(float, float, float)
   * @see PGraphics#scale(float, float, float)
   */
  public void beginCamera() {
    showMethodWarning("beginCamera");
  }

  /**
   * ( begin auto-generated from endCamera.xml )
   *
   * The <b>beginCamera()</b> and <b>endCamera()</b> functions enable
   * advanced customization of the camera space. Please see the reference for
   * <b>beginCamera()</b> for a description of how the functions are used.
   *
   * ( end auto-generated )
   *
   * @webref lights_camera:camera
   * @see PGraphics#camera(float, float, float, float, float, float, float, float, float)
   */
  public void endCamera() {
    showMethodWarning("endCamera");
  }

  /**
   * ( begin auto-generated from camera.xml )
   *
   * Sets the position of the camera through setting the eye position, the
   * center of the scene, and which axis is facing upward. Moving the eye
   * position and the direction it is pointing (the center of the scene)
   * allows the images to be seen from different angles. The version without
   * any parameters sets the camera to the default position, pointing to the
   * center of the display window with the Y axis as up. The default values
   * are <b>camera(width/2.0, height/2.0, (height/2.0) / tan(PI*30.0 /
   * 180.0), width/2.0, height/2.0, 0, 0, 1, 0)</b>. This function is similar
   * to <b>gluLookAt()</b> in OpenGL, but it first clears the current camera settings.
   *
   * ( end auto-generated )
   *
   * @webref lights_camera:camera
   * @see PGraphics#endCamera()
   * @see PGraphics#frustum(float, float, float, float, float, float)
   */
  public void camera() {
    showMissingWarning("camera");
  }

/**
 * @param eyeX x-coordinate for the eye
 * @param eyeY y-coordinate for the eye
 * @param eyeZ z-coordinate for the eye
 * @param centerX x-coordinate for the center of the scene
 * @param centerY y-coordinate for the center of the scene
 * @param centerZ z-coordinate for the center of the scene
 * @param upX usually 0.0, 1.0, or -1.0
 * @param upY usually 0.0, 1.0, or -1.0
 * @param upZ usually 0.0, 1.0, or -1.0
 */
  public void camera(float eyeX, float eyeY, float eyeZ,
                     float centerX, float centerY, float centerZ,
                     float upX, float upY, float upZ) {
    showMissingWarning("camera");
  }

/**
   * ( begin auto-generated from printCamera.xml )
   *
   * Prints the current camera matrix to the Console (the text window at the
   * bottom of Processing).
   *
   * ( end auto-generated )
 * @webref lights_camera:camera
 * @see PGraphics#camera(float, float, float, float, float, float, float, float, float)
 */
  public void printCamera() {
    showMethodWarning("printCamera");
  }



  //////////////////////////////////////////////////////////////

  // PROJECTION

  /**
   * ( begin auto-generated from ortho.xml )
   *
   * Sets an orthographic projection and defines a parallel clipping volume.
   * All objects with the same dimension appear the same size, regardless of
   * whether they are near or far from the camera. The parameters to this
   * function specify the clipping volume where left and right are the
   * minimum and maximum x values, top and bottom are the minimum and maximum
   * y values, and near and far are the minimum and maximum z values. If no
   * parameters are given, the default is used: ortho(0, width, 0, height,
   * -10, 10).
   *
   * ( end auto-generated )
   *
   * @webref lights_camera:camera
   */
  public void ortho() {
    showMissingWarning("ortho");
  }

  /**
   * @param left left plane of the clipping volume
   * @param right right plane of the clipping volume
   * @param bottom bottom plane of the clipping volume
   * @param top top plane of the clipping volume
   */
  public void ortho(float left, float right,
                    float bottom, float top) {
    showMissingWarning("ortho");
  }

  /**
   * @param near maximum distance from the origin to the viewer
   * @param far maximum distance from the origin away from the viewer
   */
  public void ortho(float left, float right,
                    float bottom, float top,
                    float near, float far) {
    showMissingWarning("ortho");
  }

  /**
   * ( begin auto-generated from perspective.xml )
   *
   * Sets a perspective projection applying foreshortening, making distant
   * objects appear smaller than closer ones. The parameters define a viewing
   * volume with the shape of truncated pyramid. Objects near to the front of
   * the volume appear their actual size, while farther objects appear
   * smaller. This projection simulates the perspective of the world more
   * accurately than orthographic projection. The version of perspective
   * without parameters sets the default perspective and the version with
   * four parameters allows the programmer to set the area precisely. The
   * default values are: perspective(PI/3.0, width/height, cameraZ/10.0,
   * cameraZ*10.0) where cameraZ is ((height/2.0) / tan(PI*60.0/360.0));
   *
   * ( end auto-generated )
   *
   * @webref lights_camera:camera
   */
  public void perspective() {
    showMissingWarning("perspective");
  }

  /**
   * @param fovy field-of-view angle (in radians) for vertical direction
   * @param aspect ratio of width to height
   * @param zNear z-position of nearest clipping plane
   * @param zFar z-position of farthest clipping plane
   */
  public void perspective(float fovy, float aspect, float zNear, float zFar) {
    showMissingWarning("perspective");
  }

  /**
   * ( begin auto-generated from frustum.xml )
   *
   * Sets a perspective matrix defined through the parameters. Works like
   * glFrustum, except it wipes out the current perspective matrix rather
   * than muliplying itself with it.
   *
   * ( end auto-generated )
   *
   * @webref lights_camera:camera
   * @param left left coordinate of the clipping plane
   * @param right right coordinate of the clipping plane
   * @param bottom bottom coordinate of the clipping plane
   * @param top top coordinate of the clipping plane
   * @param near near component of the clipping plane; must be greater than zero
   * @param far far component of the clipping plane; must be greater than the near value
   * @see PGraphics#camera(float, float, float, float, float, float, float, float, float)
   * @see PGraphics#endCamera()
   * @see PGraphics#perspective(float, float, float, float)
   */
  public void frustum(float left, float right,
                      float bottom, float top,
                      float near, float far) {
    showMethodWarning("frustum");
  }

  /**
   * ( begin auto-generated from printProjection.xml )
   *
   * Prints the current projection matrix to the Console (the text window at
   * the bottom of Processing).
   *
   * ( end auto-generated )
   *
   * @webref lights_camera:camera
   * @see PGraphics#camera(float, float, float, float, float, float, float, float, float)
   */
  public void printProjection() {
    showMethodWarning("printProjection");
  }



  //////////////////////////////////////////////////////////////

  // SCREEN TRANSFORMS


  /**
   * ( begin auto-generated from screenX.xml )
   *
   * Takes a three-dimensional X, Y, Z position and returns the X value for
   * where it will appear on a (two-dimensional) screen.
   *
   * ( end auto-generated )
   *
   * @webref lights_camera:coordinates
   * @param x 3D x-coordinate to be mapped
   * @param y 3D y-coordinate to be mapped
   * @see PGraphics#screenY(float, float, float)
   * @see PGraphics#screenZ(float, float, float)
   */
  public float screenX(float x, float y) {
    showMissingWarning("screenX");
    return 0;
  }


  /**
   * ( begin auto-generated from screenY.xml )
   *
   * Takes a three-dimensional X, Y, Z position and returns the Y value for
   * where it will appear on a (two-dimensional) screen.
   *
   * ( end auto-generated )
   *
   * @webref lights_camera:coordinates
   * @param x 3D x-coordinate to be mapped
   * @param y 3D y-coordinate to be mapped
   * @see PGraphics#screenX(float, float, float)
   * @see PGraphics#screenZ(float, float, float)
   */
  public float screenY(float x, float y) {
    showMissingWarning("screenY");
    return 0;
  }


  /**
   * @param z 3D z-coordinate to be mapped
   */
  public float screenX(float x, float y, float z) {
    showMissingWarning("screenX");
    return 0;
  }


  /**
   * @param z 3D z-coordinate to be mapped
   */
  public float screenY(float x, float y, float z) {
    showMissingWarning("screenY");
    return 0;
  }



  /**
   * ( begin auto-generated from screenZ.xml )
   *
   * Takes a three-dimensional X, Y, Z position and returns the Z value for
   * where it will appear on a (two-dimensional) screen.
   *
   * ( end auto-generated )
   *
   * @webref lights_camera:coordinates
   * @param x 3D x-coordinate to be mapped
   * @param y 3D y-coordinate to be mapped
   * @param z 3D z-coordinate to be mapped
   * @see PGraphics#screenX(float, float, float)
   * @see PGraphics#screenY(float, float, float)
   */
  public float screenZ(float x, float y, float z) {
    showMissingWarning("screenZ");
    return 0;
  }


  /**
   * ( begin auto-generated from modelX.xml )
   *
   * Returns the three-dimensional X, Y, Z position in model space. This
   * returns the X value for a given coordinate based on the current set of
   * transformations (scale, rotate, translate, etc.) The X value can be used
   * to place an object in space relative to the location of the original
   * point once the transformations are no longer in use.
   * <br/> <br/>
   * In the example, the <b>modelX()</b>, <b>modelY()</b>, and
   * <b>modelZ()</b> functions record the location of a box in space after
   * being placed using a series of translate and rotate commands. After
   * popMatrix() is called, those transformations no longer apply, but the
   * (x, y, z) coordinate returned by the model functions is used to place
   * another box in the same location.
   *
   * ( end auto-generated )
   *
   * @webref lights_camera:coordinates
   * @param x 3D x-coordinate to be mapped
   * @param y 3D y-coordinate to be mapped
   * @param z 3D z-coordinate to be mapped
   * @see PGraphics#modelY(float, float, float)
   * @see PGraphics#modelZ(float, float, float)
   */
  public float modelX(float x, float y, float z) {
    showMissingWarning("modelX");
    return 0;
  }


  /**
   * ( begin auto-generated from modelY.xml )
   *
   * Returns the three-dimensional X, Y, Z position in model space. This
   * returns the Y value for a given coordinate based on the current set of
   * transformations (scale, rotate, translate, etc.) The Y value can be used
   * to place an object in space relative to the location of the original
   * point once the transformations are no longer in use.<br />
   * <br />
   * In the example, the <b>modelX()</b>, <b>modelY()</b>, and
   * <b>modelZ()</b> functions record the location of a box in space after
   * being placed using a series of translate and rotate commands. After
   * popMatrix() is called, those transformations no longer apply, but the
   * (x, y, z) coordinate returned by the model functions is used to place
   * another box in the same location.
   *
   * ( end auto-generated )
   *
   * @webref lights_camera:coordinates
   * @param x 3D x-coordinate to be mapped
   * @param y 3D y-coordinate to be mapped
   * @param z 3D z-coordinate to be mapped
   * @see PGraphics#modelX(float, float, float)
   * @see PGraphics#modelZ(float, float, float)
   */
  public float modelY(float x, float y, float z) {
    showMissingWarning("modelY");
    return 0;
  }


  /**
   * ( begin auto-generated from modelZ.xml )
   *
   * Returns the three-dimensional X, Y, Z position in model space. This
   * returns the Z value for a given coordinate based on the current set of
   * transformations (scale, rotate, translate, etc.) The Z value can be used
   * to place an object in space relative to the location of the original
   * point once the transformations are no longer in use.<br />
   * <br />
   * In the example, the <b>modelX()</b>, <b>modelY()</b>, and
   * <b>modelZ()</b> functions record the location of a box in space after
   * being placed using a series of translate and rotate commands. After
   * popMatrix() is called, those transformations no longer apply, but the
   * (x, y, z) coordinate returned by the model functions is used to place
   * another box in the same location.
   *
   * ( end auto-generated )
   *
   * @webref lights_camera:coordinates
   * @param x 3D x-coordinate to be mapped
   * @param y 3D y-coordinate to be mapped
   * @param z 3D z-coordinate to be mapped
   * @see PGraphics#modelX(float, float, float)
   * @see PGraphics#modelY(float, float, float)
   */
  public float modelZ(float x, float y, float z) {
    showMissingWarning("modelZ");
    return 0;
  }



  //////////////////////////////////////////////////////////////

  // STYLE

  /**
   * ( begin auto-generated from pushStyle.xml )
   *
   * The <b>pushStyle()</b> function saves the current style settings and
   * <b>popStyle()</b> restores the prior settings. Note that these functions
   * are always used together. They allow you to change the style settings
   * and later return to what you had. When a new style is started with
   * <b>pushStyle()</b>, it builds on the current style information. The
   * <b>pushStyle()</b> and <b>popStyle()</b> functions can be embedded to
   * provide more control (see the second example above for a demonstration.)
   * <br /><br />
   * The style information controlled by the following functions are included
   * in the style:
   * fill(), stroke(), tint(), strokeWeight(), strokeCap(), strokeJoin(),
   * imageMode(), rectMode(), ellipseMode(), shapeMode(), colorMode(),
   * textAlign(), textFont(), textMode(), textSize(), textLeading(),
   * emissive(), specular(), shininess(), ambient()
   *
   * ( end auto-generated )
   *
   * @webref structure
   * @see PGraphics#popStyle()
   */
  public void pushStyle() {
    if (styleStackDepth == styleStack.length) {
      styleStack = (PStyle[]) PApplet.expand(styleStack);
    }
    if (styleStack[styleStackDepth] == null) {
      styleStack[styleStackDepth] = new PStyle();
    }
    PStyle s = styleStack[styleStackDepth++];
    getStyle(s);
  }

  /**
   * ( begin auto-generated from popStyle.xml )
   *
   * The <b>pushStyle()</b> function saves the current style settings and
   * <b>popStyle()</b> restores the prior settings; these functions are
   * always used together. They allow you to change the style settings and
   * later return to what you had. When a new style is started with
   * <b>pushStyle()</b>, it builds on the current style information. The
   * <b>pushStyle()</b> and <b>popStyle()</b> functions can be embedded to
   * provide more control (see the second example above for a demonstration.)
   *
   * ( end auto-generated )
   *
   * @webref structure
   * @see PGraphics#pushStyle()
   */
  public void popStyle() {
    if (styleStackDepth == 0) {
      throw new RuntimeException("Too many popStyle() without enough pushStyle()");
    }
    styleStackDepth--;
    style(styleStack[styleStackDepth]);
  }


  public void style(PStyle s) {
    //  if (s.smooth) {
    //    smooth();
    //  } else {
    //    noSmooth();
    //  }

    imageMode(s.imageMode);
    rectMode(s.rectMode);
    ellipseMode(s.ellipseMode);
    shapeMode(s.shapeMode);

    blendMode(s.blendMode);

    if (s.tint) {
      tint(s.tintColor);
    } else {
      noTint();
    }
    if (s.fill) {
      fill(s.fillColor);
    } else {
      noFill();
    }
    if (s.stroke) {
      stroke(s.strokeColor);
    } else {
      noStroke();
    }
    strokeWeight(s.strokeWeight);
    strokeCap(s.strokeCap);
    strokeJoin(s.strokeJoin);

    // Set the colorMode() for the material properties.
    // TODO this is really inefficient, need to just have a material() method,
    // but this has the least impact to the API.
    colorMode(RGB, 1);
    ambient(s.ambientR, s.ambientG, s.ambientB);
    emissive(s.emissiveR, s.emissiveG, s.emissiveB);
    specular(s.specularR, s.specularG, s.specularB);
    shininess(s.shininess);

    /*
  s.ambientR = ambientR;
  s.ambientG = ambientG;
  s.ambientB = ambientB;
  s.specularR = specularR;
  s.specularG = specularG;
  s.specularB = specularB;
  s.emissiveR = emissiveR;
  s.emissiveG = emissiveG;
  s.emissiveB = emissiveB;
  s.shininess = shininess;
     */
    //  material(s.ambientR, s.ambientG, s.ambientB,
    //           s.emissiveR, s.emissiveG, s.emissiveB,
    //           s.specularR, s.specularG, s.specularB,
    //           s.shininess);

    // Set this after the material properties.
    colorMode(s.colorMode,
              s.colorModeX, s.colorModeY, s.colorModeZ, s.colorModeA);

    // This is a bit asymmetric, since there's no way to do "noFont()",
    // and a null textFont will produce an error (since usually that means that
    // the font couldn't load properly). So in some cases, the font won't be
    // 'cleared' to null, even though that's technically correct.
    if (s.textFont != null) {
      textFont(s.textFont, s.textSize);
      textLeading(s.textLeading);
    }
    // These don't require a font to be set.
    textAlign(s.textAlign, s.textAlignY);
    textMode(s.textMode);
  }


  public PStyle getStyle() {  // ignore
    return getStyle(null);
  }


  public PStyle getStyle(PStyle s) {  // ignore
    if (s == null) {
      s = new PStyle();
    }

    s.imageMode = imageMode;
    s.rectMode = rectMode;
    s.ellipseMode = ellipseMode;
    s.shapeMode = shapeMode;

    s.blendMode = blendMode;

    s.colorMode = colorMode;
    s.colorModeX = colorModeX;
    s.colorModeY = colorModeY;
    s.colorModeZ = colorModeZ;
    s.colorModeA = colorModeA;

    s.tint = tint;
    s.tintColor = tintColor;
    s.fill = fill;
    s.fillColor = fillColor;
    s.stroke = stroke;
    s.strokeColor = strokeColor;
    s.strokeWeight = strokeWeight;
    s.strokeCap = strokeCap;
    s.strokeJoin = strokeJoin;

    s.ambientR = ambientR;
    s.ambientG = ambientG;
    s.ambientB = ambientB;
    s.specularR = specularR;
    s.specularG = specularG;
    s.specularB = specularB;
    s.emissiveR = emissiveR;
    s.emissiveG = emissiveG;
    s.emissiveB = emissiveB;
    s.shininess = shininess;

    s.textFont = textFont;
    s.textAlign = textAlign;
    s.textAlignY = textAlignY;
    s.textMode = textMode;
    s.textSize = textSize;
    s.textLeading = textLeading;

    return s;
  }



  //////////////////////////////////////////////////////////////

  // STROKE CAP/JOIN/WEIGHT

  /**
   * ( begin auto-generated from strokeWeight.xml )
   *
   * Sets the width of the stroke used for lines, points, and the border
   * around shapes. All widths are set in units of pixels.
   * <br/> <br/>
   * When drawing with P3D, series of connected lines (such as the stroke
   * around a polygon, triangle, or ellipse) produce unattractive results
   * when a thick stroke weight is set (<a
   * href="http://code.google.com/p/processing/issues/detail?id=123">see
   * Issue 123</a>). With P3D, the minimum and maximum values for
   * <b>strokeWeight()</b> are controlled by the graphics card and the
   * operating system's OpenGL implementation. For instance, the thickness
   * may not go higher than 10 pixels.
   *
   * ( end auto-generated )
   *
   * @webref shape:attributes
   * @param weight the weight (in pixels) of the stroke
   * @see PGraphics#stroke(int, float)
   * @see PGraphics#strokeJoin(int)
   * @see PGraphics#strokeCap(int)
   */
  public void strokeWeight(float weight) {
    strokeWeight = weight;
  }

  /**
   * ( begin auto-generated from strokeJoin.xml )
   *
   * Sets the style of the joints which connect line segments. These joints
   * are either mitered, beveled, or rounded and specified with the
   * corresponding parameters MITER, BEVEL, and ROUND. The default joint is
   * MITER.
   * <br/> <br/>
   * This function is not available with the P3D renderer, (<a
   * href="http://code.google.com/p/processing/issues/detail?id=123">see
   * Issue 123</a>). More information about the renderers can be found in the
   * <b>size()</b> reference.
   *
   * ( end auto-generated )
   *
   * @webref shape:attributes
   * @param join either MITER, BEVEL, ROUND
   * @see PGraphics#stroke(int, float)
   * @see PGraphics#strokeWeight(float)
   * @see PGraphics#strokeCap(int)
   */
  public void strokeJoin(int join) {
    strokeJoin = join;
  }

  /**
   * ( begin auto-generated from strokeCap.xml )
   *
   * Sets the style for rendering line endings. These ends are either
   * squared, extended, or rounded and specified with the corresponding
   * parameters SQUARE, PROJECT, and ROUND. The default cap is ROUND.
   * <br/> <br/>
   * This function is not available with the P3D renderer (<a
   * href="http://code.google.com/p/processing/issues/detail?id=123">see
   * Issue 123</a>). More information about the renderers can be found in the
   * <b>size()</b> reference.
   *
   * ( end auto-generated )
   *
   * @webref shape:attributes
   * @param cap either SQUARE, PROJECT, or ROUND
   * @see PGraphics#stroke(int, float)
   * @see PGraphics#strokeWeight(float)
   * @see PGraphics#strokeJoin(int)
   * @see PApplet#size(int, int, String, String)
   */
  public void strokeCap(int cap) {
    strokeCap = cap;
  }



  //////////////////////////////////////////////////////////////

  // STROKE COLOR


  /**
   * ( begin auto-generated from noStroke.xml )
   *
   * Disables drawing the stroke (outline). If both <b>noStroke()</b> and
   * <b>noFill()</b> are called, nothing will be drawn to the screen.
   *
   * ( end auto-generated )
   *
   * @webref color:setting
   * @see PGraphics#stroke(int, float)
   * @see PGraphics#fill(float, float, float, float)
   * @see PGraphics#noFill()
   */
  public void noStroke() {
    stroke = false;
  }


  /**
   * ( begin auto-generated from stroke.xml )
   *
   * Sets the color used to draw lines and borders around shapes. This color
   * is either specified in terms of the RGB or HSB color depending on the
   * current <b>colorMode()</b> (the default color space is RGB, with each
   * value in the range from 0 to 255).
   * <br/> <br/>
   * When using hexadecimal notation to specify a color, use "#" or "0x"
   * before the values (e.g. #CCFFAA, 0xFFCCFFAA). The # syntax uses six
   * digits to specify a color (the way colors are specified in HTML and
   * CSS). When using the hexadecimal notation starting with "0x", the
   * hexadecimal value must be specified with eight characters; the first two
   * characters define the alpha component and the remainder the red, green,
   * and blue components.
   * <br/> <br/>
   * The value for the parameter "gray" must be less than or equal to the
   * current maximum value as specified by <b>colorMode()</b>. The default
   * maximum value is 255.
   *
   * ( end auto-generated )
   *
   * @param rgb color value in hexadecimal notation
   * @see PGraphics#noStroke()
   * @see PGraphics#strokeWeight(float)
   * @see PGraphics#strokeJoin(int)
   * @see PGraphics#strokeCap(int)
   * @see PGraphics#fill(int, float)
   * @see PGraphics#noFill()
   * @see PGraphics#tint(int, float)
   * @see PGraphics#background(float, float, float, float)
   * @see PGraphics#colorMode(int, float, float, float, float)
   */
  public void stroke(int rgb) {
    colorCalc(rgb);
    strokeFromCalc();
  }


  /**
   * @param alpha opacity of the stroke
   */
  public void stroke(int rgb, float alpha) {
    colorCalc(rgb, alpha);
    strokeFromCalc();
  }


  /**
   * @param gray specifies a value between white and black
   */
  public void stroke(float gray) {
    colorCalc(gray);
    strokeFromCalc();
  }


  public void stroke(float gray, float alpha) {
    colorCalc(gray, alpha);
    strokeFromCalc();
  }


  /**
   * @param v1 red or hue value (depending on current color mode)
   * @param v2 green or saturation value (depending on current color mode)
   * @param v3 blue or brightness value (depending on current color mode)
   * @webref color:setting
   */
  public void stroke(float v1, float v2, float v3) {
    colorCalc(v1, v2, v3);
    strokeFromCalc();
  }


  public void stroke(float v1, float v2, float v3, float alpha) {
    colorCalc(v1, v2, v3, alpha);
    strokeFromCalc();
  }


  protected void strokeFromCalc() {
    stroke = true;
    strokeR = calcR;
    strokeG = calcG;
    strokeB = calcB;
    strokeA = calcA;
    strokeRi = calcRi;
    strokeGi = calcGi;
    strokeBi = calcBi;
    strokeAi = calcAi;
    strokeColor = calcColor;
    strokeAlpha = calcAlpha;
  }



  //////////////////////////////////////////////////////////////

  // TINT COLOR


  /**
   * ( begin auto-generated from noTint.xml )
   *
   * Removes the current fill value for displaying images and reverts to
   * displaying images with their original hues.
   *
   * ( end auto-generated )
   *
   * @webref image:loading_displaying
   * @usage web_application
   * @see PGraphics#tint(float, float, float, float)
   * @see PGraphics#image(PImage, float, float, float, float)
   */
  public void noTint() {
    tint = false;
  }


  /**
   * ( begin auto-generated from tint.xml )
   *
   * Sets the fill value for displaying images. Images can be tinted to
   * specified colors or made transparent by setting the alpha.<br />
   * <br />
   * To make an image transparent, but not change it's color, use white as
   * the tint color and specify an alpha value. For instance, tint(255, 128)
   * will make an image 50% transparent (unless <b>colorMode()</b> has been
   * used).<br />
   * <br />
   * When using hexadecimal notation to specify a color, use "#" or "0x"
   * before the values (e.g. #CCFFAA, 0xFFCCFFAA). The # syntax uses six
   * digits to specify a color (the way colors are specified in HTML and
   * CSS). When using the hexadecimal notation starting with "0x", the
   * hexadecimal value must be specified with eight characters; the first two
   * characters define the alpha component and the remainder the red, green,
   * and blue components.<br />
   * <br />
   * The value for the parameter "gray" must be less than or equal to the
   * current maximum value as specified by <b>colorMode()</b>. The default
   * maximum value is 255.<br />
   * <br />
   * The <b>tint()</b> function is also used to control the coloring of
   * textures in 3D.
   *
   * ( end auto-generated )
   *
   * @webref image:loading_displaying
   * @usage web_application
   * @param rgb color value in hexadecimal notation
   * @see PGraphics#noTint()
   * @see PGraphics#image(PImage, float, float, float, float)
   */
  public void tint(int rgb) {
    colorCalc(rgb);
    tintFromCalc();
  }


  /**
   * @param alpha opacity of the image
   */
  public void tint(int rgb, float alpha) {
    colorCalc(rgb, alpha);
    tintFromCalc();
  }


  /**
   * @param gray specifies a value between white and black
   */
  public void tint(float gray) {
    colorCalc(gray);
    tintFromCalc();
  }


  public void tint(float gray, float alpha) {
    colorCalc(gray, alpha);
    tintFromCalc();
  }

/**
 * @param v1 red or hue value (depending on current color mode)
 * @param v2 green or saturation value (depending on current color mode)
 * @param v3 blue or brightness value (depending on current color mode)
 */
  public void tint(float v1, float v2, float v3) {
    colorCalc(v1, v2, v3);
    tintFromCalc();
  }


  public void tint(float v1, float v2, float v3, float alpha) {
    colorCalc(v1, v2, v3, alpha);
    tintFromCalc();
  }


  protected void tintFromCalc() {
    tint = true;
    tintR = calcR;
    tintG = calcG;
    tintB = calcB;
    tintA = calcA;
    tintRi = calcRi;
    tintGi = calcGi;
    tintBi = calcBi;
    tintAi = calcAi;
    tintColor = calcColor;
    tintAlpha = calcAlpha;
  }



  //////////////////////////////////////////////////////////////

  // FILL COLOR


  /**
   * ( begin auto-generated from noFill.xml )
   *
   * Disables filling geometry. If both <b>noStroke()</b> and <b>noFill()</b>
   * are called, nothing will be drawn to the screen.
   *
   * ( end auto-generated )
   *
   * @webref color:setting
   * @usage web_application
   * @see PGraphics#fill(float, float, float, float)
   * @see PGraphics#stroke(int, float)
   * @see PGraphics#noStroke()
   */
  public void noFill() {
    fill = false;
  }


  /**
   * ( begin auto-generated from fill.xml )
   *
   * Sets the color used to fill shapes. For example, if you run <b>fill(204,
   * 102, 0)</b>, all subsequent shapes will be filled with orange. This
   * color is either specified in terms of the RGB or HSB color depending on
   * the current <b>colorMode()</b> (the default color space is RGB, with
   * each value in the range from 0 to 255).
   * <br/> <br/>
   * When using hexadecimal notation to specify a color, use "#" or "0x"
   * before the values (e.g. #CCFFAA, 0xFFCCFFAA). The # syntax uses six
   * digits to specify a color (the way colors are specified in HTML and
   * CSS). When using the hexadecimal notation starting with "0x", the
   * hexadecimal value must be specified with eight characters; the first two
   * characters define the alpha component and the remainder the red, green,
   * and blue components.
   * <br/> <br/>
   * The value for the parameter "gray" must be less than or equal to the
   * current maximum value as specified by <b>colorMode()</b>. The default
   * maximum value is 255.
   * <br/> <br/>
   * To change the color of an image (or a texture), use tint().
   *
   * ( end auto-generated )
   *
   * @webref color:setting
   * @usage web_application
   * @param rgb color variable or hex value
   * @see PGraphics#noFill()
   * @see PGraphics#stroke(int, float)
   * @see PGraphics#noStroke()
   * @see PGraphics#tint(int, float)
   * @see PGraphics#background(float, float, float, float)
   * @see PGraphics#colorMode(int, float, float, float, float)
   */
  public void fill(int rgb) {
    colorCalc(rgb);
    fillFromCalc();
  }

  /**
   * @param alpha opacity of the fill
   */
  public void fill(int rgb, float alpha) {
    colorCalc(rgb, alpha);
    fillFromCalc();
  }


  /**
   * @param gray number specifying value between white and black
   */
  public void fill(float gray) {
    colorCalc(gray);
    fillFromCalc();
  }


  public void fill(float gray, float alpha) {
    colorCalc(gray, alpha);
    fillFromCalc();
  }


  /**
   * @param v1 red or hue value (depending on current color mode)
   * @param v2 green or saturation value (depending on current color mode)
   * @param v3 blue or brightness value (depending on current color mode)
   */
  public void fill(float v1, float v2, float v3) {
    colorCalc(v1, v2, v3);
    fillFromCalc();
  }


  public void fill(float v1, float v2, float v3, float alpha) {
    colorCalc(v1, v2, v3, alpha);
    fillFromCalc();
  }


  protected void fillFromCalc() {
    fill = true;
    fillR = calcR;
    fillG = calcG;
    fillB = calcB;
    fillA = calcA;
    fillRi = calcRi;
    fillGi = calcGi;
    fillBi = calcBi;
    fillAi = calcAi;
    fillColor = calcColor;
    fillAlpha = calcAlpha;
  }



  //////////////////////////////////////////////////////////////

  // MATERIAL PROPERTIES

  /**
   * ( begin auto-generated from ambient.xml )
   *
   * Sets the ambient reflectance for shapes drawn to the screen. This is
   * combined with the ambient light component of environment. The color
   * components set through the parameters define the reflectance. For
   * example in the default color mode, setting v1=255, v2=126, v3=0, would
   * cause all the red light to reflect and half of the green light to
   * reflect. Used in combination with <b>emissive()</b>, <b>specular()</b>,
   * and <b>shininess()</b> in setting the material properties of shapes.
   *
   * ( end auto-generated )
   *
   * @webref lights_camera:material_properties
   * @usage web_application
   * @param rgb any value of the color datatype
   * @see PGraphics#emissive(float, float, float)
   * @see PGraphics#specular(float, float, float)
   * @see PGraphics#shininess(float)
   */
  public void ambient(int rgb) {
//    if (((rgb & 0xff000000) == 0) && (rgb <= colorModeX)) {
//      ambient((float) rgb);
//
//    } else {
//      colorCalcARGB(rgb, colorModeA);
//      ambientFromCalc();
//    }
    colorCalc(rgb);
    ambientFromCalc();
  }

/**
 * @param gray number specifying value between white and black
 */
  public void ambient(float gray) {
    colorCalc(gray);
    ambientFromCalc();
  }

/**
 * @param v1 red or hue value (depending on current color mode)
 * @param v2 green or saturation value (depending on current color mode)
 * @param v3 blue or brightness value (depending on current color mode)
 */
  public void ambient(float v1, float v2, float v3) {
    colorCalc(v1, v2, v3);
    ambientFromCalc();
  }


  protected void ambientFromCalc() {
    ambientColor = calcColor;
    ambientR = calcR;
    ambientG = calcG;
    ambientB = calcB;
    setAmbient = true;
  }

  /**
   * ( begin auto-generated from specular.xml )
   *
   * Sets the specular color of the materials used for shapes drawn to the
   * screen, which sets the color of hightlights. Specular refers to light
   * which bounces off a surface in a perferred direction (rather than
   * bouncing in all directions like a diffuse light). Used in combination
   * with <b>emissive()</b>, <b>ambient()</b>, and <b>shininess()</b> in
   * setting the material properties of shapes.
   *
   * ( end auto-generated )
   *
   * @webref lights_camera:material_properties
   * @usage web_application
   * @param rgb color to set
   * @see PGraphics#lightSpecular(float, float, float)
   * @see PGraphics#ambient(float, float, float)
   * @see PGraphics#emissive(float, float, float)
   * @see PGraphics#shininess(float)
   */
  public void specular(int rgb) {
//    if (((rgb & 0xff000000) == 0) && (rgb <= colorModeX)) {
//      specular((float) rgb);
//
//    } else {
//      colorCalcARGB(rgb, colorModeA);
//      specularFromCalc();
//    }
    colorCalc(rgb);
    specularFromCalc();
  }


/**
 * gray number specifying value between white and black
 */
  public void specular(float gray) {
    colorCalc(gray);
    specularFromCalc();
  }


/**
 * @param v1 red or hue value (depending on current color mode)
 * @param v2 green or saturation value (depending on current color mode)
 * @param v3 blue or brightness value (depending on current color mode)
 */
  public void specular(float v1, float v2, float v3) {
    colorCalc(v1, v2, v3);
    specularFromCalc();
  }


  protected void specularFromCalc() {
    specularColor = calcColor;
    specularR = calcR;
    specularG = calcG;
    specularB = calcB;
  }


  /**
   * ( begin auto-generated from shininess.xml )
   *
   * Sets the amount of gloss in the surface of shapes. Used in combination
   * with <b>ambient()</b>, <b>specular()</b>, and <b>emissive()</b> in
   * setting the material properties of shapes.
   *
   * ( end auto-generated )
   *
   * @webref lights_camera:material_properties
   * @usage web_application
   * @param shine degree of shininess
   * @see PGraphics#emissive(float, float, float)
   * @see PGraphics#ambient(float, float, float)
   * @see PGraphics#specular(float, float, float)
   */
  public void shininess(float shine) {
    shininess = shine;
  }

  /**
   * ( begin auto-generated from emissive.xml )
   *
   * Sets the emissive color of the material used for drawing shapes drawn to
   * the screen. Used in combination with <b>ambient()</b>,
   * <b>specular()</b>, and <b>shininess()</b> in setting the material
   * properties of shapes.
   *
   * ( end auto-generated )
   *
   * @webref lights_camera:material_properties
   * @usage web_application
   * @param rgb color to set
   * @see PGraphics#ambient(float, float, float)
   * @see PGraphics#specular(float, float, float)
   * @see PGraphics#shininess(float)
   */
  public void emissive(int rgb) {
//    if (((rgb & 0xff000000) == 0) && (rgb <= colorModeX)) {
//      emissive((float) rgb);
//
//    } else {
//      colorCalcARGB(rgb, colorModeA);
//      emissiveFromCalc();
//    }
    colorCalc(rgb);
    emissiveFromCalc();
  }

  /**
   * gray number specifying value between white and black
   */
  public void emissive(float gray) {
    colorCalc(gray);
    emissiveFromCalc();
  }

  /**
   * @param v1 red or hue value (depending on current color mode)
   * @param v2 green or saturation value (depending on current color mode)
   * @param v3 blue or brightness value (depending on current color mode)
   */
  public void emissive(float v1, float v2, float v3) {
    colorCalc(v1, v2, v3);
    emissiveFromCalc();
  }


  protected void emissiveFromCalc() {
    emissiveColor = calcColor;
    emissiveR = calcR;
    emissiveG = calcG;
    emissiveB = calcB;
  }



  //////////////////////////////////////////////////////////////

  // LIGHTS

  // The details of lighting are very implementation-specific, so this base
  // class does not handle any details of settings lights. It does however
  // display warning messages that the functions are not available.

  /**
   * ( begin auto-generated from lights.xml )
   *
   * Sets the default ambient light, directional light, falloff, and specular
   * values. The defaults are ambientLight(128, 128, 128) and
   * directionalLight(128, 128, 128, 0, 0, -1), lightFalloff(1, 0, 0), and
   * lightSpecular(0, 0, 0). Lights need to be included in the draw() to
   * remain persistent in a looping program. Placing them in the setup() of a
   * looping program will cause them to only have an effect the first time
   * through the loop.
   *
   * ( end auto-generated )
   *
   * @webref lights_camera:lights
   * @usage web_application
   * @see PGraphics#ambientLight(float, float, float, float, float, float)
   * @see PGraphics#directionalLight(float, float, float, float, float, float)
   * @see PGraphics#pointLight(float, float, float, float, float, float)
   * @see PGraphics#spotLight(float, float, float, float, float, float, float, float, float, float, float)
   * @see PGraphics#noLights()
   */
  public void lights() {
    showMethodWarning("lights");
  }

  /**
   * ( begin auto-generated from noLights.xml )
   *
   * Disable all lighting. Lighting is turned off by default and enabled with
   * the <b>lights()</b> function. This function can be used to disable
   * lighting so that 2D geometry (which does not require lighting) can be
   * drawn after a set of lighted 3D geometry.
   *
   * ( end auto-generated )
   *
   * @webref lights_camera:lights
   * @usage web_application
   * @see PGraphics#lights()
   */
  public void noLights() {
    showMethodWarning("noLights");
  }

  /**
   * ( begin auto-generated from ambientLight.xml )
   *
   * Adds an ambient light. Ambient light doesn't come from a specific
   * direction, the rays have light have bounced around so much that objects
   * are evenly lit from all sides. Ambient lights are almost always used in
   * combination with other types of lights. Lights need to be included in
   * the <b>draw()</b> to remain persistent in a looping program. Placing
   * them in the <b>setup()</b> of a looping program will cause them to only
   * have an effect the first time through the loop. The effect of the
   * parameters is determined by the current color mode.
   *
   * ( end auto-generated )
   *
   * @webref lights_camera:lights
   * @usage web_application
   * @param v1 red or hue value (depending on current color mode)
   * @param v2 green or saturation value (depending on current color mode)
   * @param v3 blue or brightness value (depending on current color mode)
   * @see PGraphics#lights()
   * @see PGraphics#directionalLight(float, float, float, float, float, float)
   * @see PGraphics#pointLight(float, float, float, float, float, float)
   * @see PGraphics#spotLight(float, float, float, float, float, float, float, float, float, float, float)
   */
  public void ambientLight(float v1, float v2, float v3) {
    showMethodWarning("ambientLight");
  }

  /**
   * @param x x-coordinate of the light
   * @param y y-coordinate of the light
   * @param z z-coordinate of the light
   */
  public void ambientLight(float v1, float v2, float v3,
                           float x, float y, float z) {
    showMethodWarning("ambientLight");
  }

  /**
   * ( begin auto-generated from directionalLight.xml )
   *
   * Adds a directional light. Directional light comes from one direction and
   * is stronger when hitting a surface squarely and weaker if it hits at a a
   * gentle angle. After hitting a surface, a directional lights scatters in
   * all directions. Lights need to be included in the <b>draw()</b> to
   * remain persistent in a looping program. Placing them in the
   * <b>setup()</b> of a looping program will cause them to only have an
   * effect the first time through the loop. The affect of the <b>v1</b>,
   * <b>v2</b>, and <b>v3</b> parameters is determined by the current color
   * mode. The <b>nx</b>, <b>ny</b>, and <b>nz</b> parameters specify the
   * direction the light is facing. For example, setting <b>ny</b> to -1 will
   * cause the geometry to be lit from below (the light is facing directly upward).
   *
   * ( end auto-generated )
   *
   * @webref lights_camera:lights
   * @usage web_application
   * @param v1 red or hue value (depending on current color mode)
   * @param v2 green or saturation value (depending on current color mode)
   * @param v3 blue or brightness value (depending on current color mode)
   * @param nx direction along the x-axis
   * @param ny direction along the y-axis
   * @param nz direction along the z-axis
   * @see PGraphics#lights()
   * @see PGraphics#ambientLight(float, float, float, float, float, float)
   * @see PGraphics#pointLight(float, float, float, float, float, float)
   * @see PGraphics#spotLight(float, float, float, float, float, float, float, float, float, float, float)
   */
  public void directionalLight(float v1, float v2, float v3,
                               float nx, float ny, float nz) {
    showMethodWarning("directionalLight");
  }

  /**
   * ( begin auto-generated from pointLight.xml )
   *
   * Adds a point light. Lights need to be included in the <b>draw()</b> to
   * remain persistent in a looping program. Placing them in the
   * <b>setup()</b> of a looping program will cause them to only have an
   * effect the first time through the loop. The affect of the <b>v1</b>,
   * <b>v2</b>, and <b>v3</b> parameters is determined by the current color
   * mode. The <b>x</b>, <b>y</b>, and <b>z</b> parameters set the position
   * of the light.
   *
   * ( end auto-generated )
   *
   * @webref lights_camera:lights
   * @usage web_application
   * @param v1 red or hue value (depending on current color mode)
   * @param v2 green or saturation value (depending on current color mode)
   * @param v3 blue or brightness value (depending on current color mode)
   * @param x x-coordinate of the light
   * @param y y-coordinate of the light
   * @param z z-coordinate of the light
   * @see PGraphics#lights()
   * @see PGraphics#directionalLight(float, float, float, float, float, float)
   * @see PGraphics#ambientLight(float, float, float, float, float, float)
   * @see PGraphics#spotLight(float, float, float, float, float, float, float, float, float, float, float)
   */
  public void pointLight(float v1, float v2, float v3,
                         float x, float y, float z) {
    showMethodWarning("pointLight");
  }

  /**
   * ( begin auto-generated from spotLight.xml )
   *
   * Adds a spot light. Lights need to be included in the <b>draw()</b> to
   * remain persistent in a looping program. Placing them in the
   * <b>setup()</b> of a looping program will cause them to only have an
   * effect the first time through the loop. The affect of the <b>v1</b>,
   * <b>v2</b>, and <b>v3</b> parameters is determined by the current color
   * mode. The <b>x</b>, <b>y</b>, and <b>z</b> parameters specify the
   * position of the light and <b>nx</b>, <b>ny</b>, <b>nz</b> specify the
   * direction or light. The <b>angle</b> parameter affects angle of the
   * spotlight cone.
   *
   * ( end auto-generated )
   *
   * @webref lights_camera:lights
   * @usage web_application
   * @param v1 red or hue value (depending on current color mode)
   * @param v2 green or saturation value (depending on current color mode)
   * @param v3 blue or brightness value (depending on current color mode)
   * @param x x-coordinate of the light
   * @param y y-coordinate of the light
   * @param z z-coordinate of the light
   * @param nx direction along the x axis
   * @param ny direction along the y axis
   * @param nz direction along the z axis
   * @param angle angle of the spotlight cone
   * @param concentration exponent determining the center bias of the cone
   * @see PGraphics#lights()
   * @see PGraphics#directionalLight(float, float, float, float, float, float)
   * @see PGraphics#pointLight(float, float, float, float, float, float)
   * @see PGraphics#ambientLight(float, float, float, float, float, float)
   */
  public void spotLight(float v1, float v2, float v3,
                        float x, float y, float z,
                        float nx, float ny, float nz,
                        float angle, float concentration) {
    showMethodWarning("spotLight");
  }

  /**
   * ( begin auto-generated from lightFalloff.xml )
   *
   * Sets the falloff rates for point lights, spot lights, and ambient
   * lights. The parameters are used to determine the falloff with the
   * following equation:<br /><br />d = distance from light position to
   * vertex position<br />falloff = 1 / (CONSTANT + d * LINEAR + (d*d) *
   * QUADRATIC)<br /><br />Like <b>fill()</b>, it affects only the elements
   * which are created after it in the code. The default value if
   * <b>LightFalloff(1.0, 0.0, 0.0)</b>. Thinking about an ambient light with
   * a falloff can be tricky. It is used, for example, if you wanted a region
   * of your scene to be lit ambiently one color and another region to be lit
   * ambiently by another color, you would use an ambient light with location
   * and falloff. You can think of it as a point light that doesn't care
   * which direction a surface is facing.
   *
   * ( end auto-generated )
   *
   * @webref lights_camera:lights
   * @usage web_application
   * @param constant constant value or determining falloff
   * @param linear linear value for determining falloff
   * @param quadratic quadratic value for determining falloff
   * @see PGraphics#lights()
   * @see PGraphics#ambientLight(float, float, float, float, float, float)
   * @see PGraphics#pointLight(float, float, float, float, float, float)
   * @see PGraphics#spotLight(float, float, float, float, float, float, float, float, float, float, float)
   * @see PGraphics#lightSpecular(float, float, float)
   */
  public void lightFalloff(float constant, float linear, float quadratic) {
    showMethodWarning("lightFalloff");
  }

  /**
   * ( begin auto-generated from lightSpecular.xml )
   *
   * Sets the specular color for lights. Like <b>fill()</b>, it affects only
   * the elements which are created after it in the code. Specular refers to
   * light which bounces off a surface in a perferred direction (rather than
   * bouncing in all directions like a diffuse light) and is used for
   * creating highlights. The specular quality of a light interacts with the
   * specular material qualities set through the <b>specular()</b> and
   * <b>shininess()</b> functions.
   *
   * ( end auto-generated )
   *
   * @webref lights_camera:lights
   * @usage web_application
   * @param v1 red or hue value (depending on current color mode)
   * @param v2 green or saturation value (depending on current color mode)
   * @param v3 blue or brightness value (depending on current color mode)
   * @see PGraphics#specular(float, float, float)
   * @see PGraphics#lights()
   * @see PGraphics#ambientLight(float, float, float, float, float, float)
   * @see PGraphics#pointLight(float, float, float, float, float, float)
   * @see PGraphics#spotLight(float, float, float, float, float, float, float, float, float, float, float)
   */
  public void lightSpecular(float v1, float v2, float v3) {
    showMethodWarning("lightSpecular");
  }



  //////////////////////////////////////////////////////////////

  // BACKGROUND


  /**
   * ( begin auto-generated from background.xml )
   *
   * The <b>background()</b> function sets the color used for the background
   * of the Processing window. The default background is light gray. In the
   * <b>draw()</b> function, the background color is used to clear the
   * display window at the beginning of each frame.
   * <br/> <br/>
   * An image can also be used as the background for a sketch, however its
   * width and height must be the same size as the sketch window. To resize
   * an image 'b' to the size of the sketch window, use b.resize(width, height).
   * <br/> <br/>
   * Images used as background will ignore the current <b>tint()</b> setting.
   * <br/> <br/>
   * It is not possible to use transparency (alpha) in background colors with
   * the main drawing surface, however they will work properly with <b>createGraphics()</b>.
   *
   * ( end auto-generated )
   *
   * <h3>Advanced</h3>
   * <p>Clear the background with a color that includes an alpha value. This can
   * only be used with objects created by createGraphics(), because the main
   * drawing surface cannot be set transparent.</p>
   * <p>It might be tempting to use this function to partially clear the screen
   * on each frame, however that's not how this function works. When calling
   * background(), the pixels will be replaced with pixels that have that level
   * of transparency. To do a semi-transparent overlay, use fill() with alpha
   * and draw a rectangle.</p>
   *
   * @webref color:setting
   * @usage web_application
   * @param rgb any value of the color datatype
   * @see PGraphics#stroke(float)
   * @see PGraphics#fill(float)
   * @see PGraphics#tint(float)
   * @see PGraphics#colorMode(int)
   */
  public void background(int rgb) {
//    if (((rgb & 0xff000000) == 0) && (rgb <= colorModeX)) {
//      background((float) rgb);
//
//    } else {
//      if (format == RGB) {
//        rgb |= 0xff000000;  // ignore alpha for main drawing surface
//      }
//      colorCalcARGB(rgb, colorModeA);
//      backgroundFromCalc();
//      backgroundImpl();
//    }
    colorCalc(rgb);
    backgroundFromCalc();
  }


  /**
   * @param alpha opacity of the background
   */
  public void background(int rgb, float alpha) {
//    if (format == RGB) {
//      background(rgb);  // ignore alpha for main drawing surface
//
//    } else {
//      if (((rgb & 0xff000000) == 0) && (rgb <= colorModeX)) {
//        background((float) rgb, alpha);
//
//      } else {
//        colorCalcARGB(rgb, alpha);
//        backgroundFromCalc();
//        backgroundImpl();
//      }
//    }
    colorCalc(rgb, alpha);
    backgroundFromCalc();
  }


  /**
   * @param gray specifies a value between white and black
   */
  public void background(float gray) {
    colorCalc(gray);
    backgroundFromCalc();
//    backgroundImpl();
  }


  public void background(float gray, float alpha) {
    if (format == RGB) {
      background(gray);  // ignore alpha for main drawing surface

    } else {
      colorCalc(gray, alpha);
      backgroundFromCalc();
//      backgroundImpl();
    }
  }


  /**
   * @param v1 red or hue value (depending on the current color mode)
   * @param v2 green or saturation value (depending on the current color mode)
   * @param v3 blue or brightness value (depending on the current color mode)
   */
  public void background(float v1, float v2, float v3) {
    colorCalc(v1, v2, v3);
    backgroundFromCalc();
//    backgroundImpl();
  }


  public void background(float v1, float v2, float v3, float alpha) {
    colorCalc(v1, v2, v3, alpha);
    backgroundFromCalc();
  }

  /**
   * @webref color:setting
   */
  public void clear() {
    background(0, 0, 0, 0);
  }


  protected void backgroundFromCalc() {
    backgroundR = calcR;
    backgroundG = calcG;
    backgroundB = calcB;
    //backgroundA = (format == RGB) ? colorModeA : calcA;
    // If drawing surface is opaque, this maxes out at 1.0. [fry 150513]
    backgroundA = (format == RGB) ? 1 : calcA;
    backgroundRi = calcRi;
    backgroundGi = calcGi;
    backgroundBi = calcBi;
    backgroundAi = (format == RGB) ? 255 : calcAi;
    backgroundAlpha = (format == RGB) ? false : calcAlpha;
    backgroundColor = calcColor;

    backgroundImpl();
  }


  /**
   * Takes an RGB or ARGB image and sets it as the background.
   * The width and height of the image must be the same size as the sketch.
   * Use image.resize(width, height) to make short work of such a task.<br/>
   * <br/>
   * Note that even if the image is set as RGB, the high 8 bits of each pixel
   * should be set opaque (0xFF000000) because the image data will be copied
   * directly to the screen, and non-opaque background images may have strange
   * behavior. Use image.filter(OPAQUE) to handle this easily.<br/>
   * <br/>
   * When using 3D, this will also clear the zbuffer (if it exists).
   *
   * @param image PImage to set as background (must be same size as the sketch window)
   */
  public void background(PImage image) {
    if ((image.width != width) || (image.height != height)) {
      throw new RuntimeException(ERROR_BACKGROUND_IMAGE_SIZE);
    }
    if ((image.format != RGB) && (image.format != ARGB)) {
      throw new RuntimeException(ERROR_BACKGROUND_IMAGE_FORMAT);
    }
    backgroundColor = 0;  // just zero it out for images
    backgroundImpl(image);
  }


  /**
   * Actually set the background image. This is separated from the error
   * handling and other semantic goofiness that is shared across renderers.
   */
  protected void backgroundImpl(PImage image) {
    // blit image to the screen
    set(0, 0, image);
  }


  /**
   * Actual implementation of clearing the background, now that the
   * internal variables for background color have been set. Called by the
   * backgroundFromCalc() method, which is what all the other background()
   * methods call once the work is done.
   */
  protected void backgroundImpl() {
    pushStyle();
    pushMatrix();
    resetMatrix();
    fill(backgroundColor);
    rect(0, 0, width, height);
    popMatrix();
    popStyle();
  }


  /**
   * Callback to handle clearing the background when begin/endRaw is in use.
   * Handled as separate function for OpenGL (or other) subclasses that
   * override backgroundImpl() but still needs this to work properly.
   */
//  protected void backgroundRawImpl() {
//    if (raw != null) {
//      raw.colorMode(RGB, 1);
//      raw.noStroke();
//      raw.fill(backgroundR, backgroundG, backgroundB);
//      raw.beginShape(TRIANGLES);
//
//      raw.vertex(0, 0);
//      raw.vertex(width, 0);
//      raw.vertex(0, height);
//
//      raw.vertex(width, 0);
//      raw.vertex(width, height);
//      raw.vertex(0, height);
//
//      raw.endShape();
//    }
//  }



  //////////////////////////////////////////////////////////////

  // COLOR MODE

  /**
   * ( begin auto-generated from colorMode.xml )
   *
   * Changes the way Processing interprets color data. By default, the
   * parameters for <b>fill()</b>, <b>stroke()</b>, <b>background()</b>, and
   * <b>color()</b> are defined by values between 0 and 255 using the RGB
   * color model. The <b>colorMode()</b> function is used to change the
   * numerical range used for specifying colors and to switch color systems.
   * For example, calling <b>colorMode(RGB, 1.0)</b> will specify that values
   * are specified between 0 and 1. The limits for defining colors are
   * altered by setting the parameters range1, range2, range3, and range 4.
   *
   * ( end auto-generated )
   *
   * @webref color:setting
   * @usage web_application
   * @param mode Either RGB or HSB, corresponding to Red/Green/Blue and Hue/Saturation/Brightness
   * @see PGraphics#background(float)
   * @see PGraphics#fill(float)
   * @see PGraphics#stroke(float)
   */
  public void colorMode(int mode) {
    colorMode(mode, colorModeX, colorModeY, colorModeZ, colorModeA);
  }


  /**
   * @param max range for all color elements
   */
  public void colorMode(int mode, float max) {
    colorMode(mode, max, max, max, max);
  }


  /**
   * @param max1 range for the red or hue depending on the current color mode
   * @param max2 range for the green or saturation depending on the current color mode
   * @param max3 range for the blue or brightness depending on the current color mode
   */
  public void colorMode(int mode, float max1, float max2, float max3) {
    colorMode(mode, max1, max2, max3, colorModeA);
  }


  /**
   * @param maxA range for the alpha
   */
  public void colorMode(int mode,
                        float max1, float max2, float max3, float maxA) {
    colorMode = mode;

    colorModeX = max1;  // still needs to be set for hsb
    colorModeY = max2;
    colorModeZ = max3;
    colorModeA = maxA;

    // if color max values are all 1, then no need to scale
    colorModeScale =
      ((maxA != 1) || (max1 != max2) || (max2 != max3) || (max3 != maxA));

    // if color is rgb/0..255 this will make it easier for the
    // red() green() etc functions
    colorModeDefault = (colorMode == RGB) &&
      (colorModeA == 255) && (colorModeX == 255) &&
      (colorModeY == 255) && (colorModeZ == 255);
  }



  //////////////////////////////////////////////////////////////

  // COLOR CALCULATIONS

  // Given input values for coloring, these functions will fill the calcXxxx
  // variables with values that have been properly filtered through the
  // current colorMode settings.

  // Renderers that need to subclass any drawing properties such as fill or
  // stroke will usally want to override methods like fillFromCalc (or the
  // same for stroke, ambient, etc.) That way the color calcuations are
  // covered by this based PGraphics class, leaving only a single function
  // to override/implement in the subclass.


  /**
   * Set the fill to either a grayscale value or an ARGB int.
   * <P>
   * The problem with this code is that it has to detect between these two
   * situations automatically. This is done by checking to see if the high bits
   * (the alpha for 0xAA000000) is set, and if not, whether the color value
   * that follows is less than colorModeX (first param passed to colorMode).
   * <P>
   * This auto-detect would break in the following situation:
   * <PRE>size(256, 256);
   * for (int i = 0; i < 256; i++) {
   *   color c = color(0, 0, 0, i);
   *   stroke(c);
   *   line(i, 0, i, 256);
   * }</PRE>
   * ...on the first time through the loop, where (i == 0), since the color
   * itself is zero (black) then it would appear indistinguishable from code
   * that reads "fill(0)". The solution is to use the four parameter versions
   * of stroke or fill to more directly specify the desired result.
   */
  protected void colorCalc(int rgb) {
    if (((rgb & 0xff000000) == 0) && (rgb <= colorModeX)) {
      colorCalc((float) rgb);

    } else {
      colorCalcARGB(rgb, colorModeA);
    }
  }


  protected void colorCalc(int rgb, float alpha) {
    if (((rgb & 0xff000000) == 0) && (rgb <= colorModeX)) {  // see above
      colorCalc((float) rgb, alpha);

    } else {
      colorCalcARGB(rgb, alpha);
    }
  }


  protected void colorCalc(float gray) {
    colorCalc(gray, colorModeA);
  }


  protected void colorCalc(float gray, float alpha) {
    if (gray > colorModeX) gray = colorModeX;
    if (alpha > colorModeA) alpha = colorModeA;

    if (gray < 0) gray = 0;
    if (alpha < 0) alpha = 0;

    calcR = colorModeScale ? (gray / colorModeX) : gray;
    calcG = calcR;
    calcB = calcR;
    calcA = colorModeScale ? (alpha / colorModeA) : alpha;

    calcRi = (int)(calcR*255); calcGi = (int)(calcG*255);
    calcBi = (int)(calcB*255); calcAi = (int)(calcA*255);
    calcColor = (calcAi << 24) | (calcRi << 16) | (calcGi << 8) | calcBi;
    calcAlpha = (calcAi != 255);
  }


  protected void colorCalc(float x, float y, float z) {
    colorCalc(x, y, z, colorModeA);
  }


  protected void colorCalc(float x, float y, float z, float a) {
    if (x > colorModeX) x = colorModeX;
    if (y > colorModeY) y = colorModeY;
    if (z > colorModeZ) z = colorModeZ;
    if (a > colorModeA) a = colorModeA;

    if (x < 0) x = 0;
    if (y < 0) y = 0;
    if (z < 0) z = 0;
    if (a < 0) a = 0;

    switch (colorMode) {
    case RGB:
      if (colorModeScale) {
        calcR = x / colorModeX;
        calcG = y / colorModeY;
        calcB = z / colorModeZ;
        calcA = a / colorModeA;
      } else {
        calcR = x; calcG = y; calcB = z; calcA = a;
      }
      break;

    case HSB:
      x /= colorModeX; // h
      y /= colorModeY; // s
      z /= colorModeZ; // b

      calcA = colorModeScale ? (a/colorModeA) : a;

      if (y == 0) {  // saturation == 0
        calcR = calcG = calcB = z;

      } else {
        float which = (x - (int)x) * 6.0f;
        float f = which - (int)which;
        float p = z * (1.0f - y);
        float q = z * (1.0f - y * f);
        float t = z * (1.0f - (y * (1.0f - f)));

        switch ((int)which) {
        case 0: calcR = z; calcG = t; calcB = p; break;
        case 1: calcR = q; calcG = z; calcB = p; break;
        case 2: calcR = p; calcG = z; calcB = t; break;
        case 3: calcR = p; calcG = q; calcB = z; break;
        case 4: calcR = t; calcG = p; calcB = z; break;
        case 5: calcR = z; calcG = p; calcB = q; break;
        }
      }
      break;
    }
    calcRi = (int)(255*calcR); calcGi = (int)(255*calcG);
    calcBi = (int)(255*calcB); calcAi = (int)(255*calcA);
    calcColor = (calcAi << 24) | (calcRi << 16) | (calcGi << 8) | calcBi;
    calcAlpha = (calcAi != 255);
  }


  /**
   * Unpacks AARRGGBB color for direct use with colorCalc.
   * <P>
   * Handled here with its own function since this is indepenent
   * of the color mode.
   * <P>
   * Strangely the old version of this code ignored the alpha
   * value. not sure if that was a bug or what.
   * <P>
   * Note, no need for a bounds check for 'argb' since it's a 32 bit number.
   * Bounds now checked on alpha, however (rev 0225).
   */
  protected void colorCalcARGB(int argb, float alpha) {
    if (alpha == colorModeA) {
      calcAi = (argb >> 24) & 0xff;
      calcColor = argb;
    } else {
      calcAi = (int) (((argb >> 24) & 0xff) * PApplet.constrain((alpha / colorModeA), 0, 1));
      calcColor = (calcAi << 24) | (argb & 0xFFFFFF);
    }
    calcRi = (argb >> 16) & 0xff;
    calcGi = (argb >> 8) & 0xff;
    calcBi = argb & 0xff;
    calcA = calcAi / 255.0f;
    calcR = calcRi / 255.0f;
    calcG = calcGi / 255.0f;
    calcB = calcBi / 255.0f;
    calcAlpha = (calcAi != 255);
  }



  //////////////////////////////////////////////////////////////

  // COLOR DATATYPE STUFFING

  // The 'color' primitive type in Processing syntax is in fact a 32-bit int.
  // These functions handle stuffing color values into a 32-bit cage based
  // on the current colorMode settings.

  // These functions are really slow (because they take the current colorMode
  // into account), but they're easy to use. Advanced users can write their
  // own bit shifting operations to setup 'color' data types.


  public final int color(int c) {  // ignore
//    if (((c & 0xff000000) == 0) && (c <= colorModeX)) {
//      if (colorModeDefault) {
//        // bounds checking to make sure the numbers aren't to high or low
//        if (c > 255) c = 255; else if (c < 0) c = 0;
//        return 0xff000000 | (c << 16) | (c << 8) | c;
//      } else {
//        colorCalc(c);
//      }
//    } else {
//      colorCalcARGB(c, colorModeA);
//    }
    colorCalc(c);
    return calcColor;
  }


  public final int color(float gray) {  // ignore
    colorCalc(gray);
    return calcColor;
  }


  /**
   * @param c can be packed ARGB or a gray in this case
   */
  public final int color(int c, int alpha) {  // ignore
//    if (colorModeDefault) {
//      // bounds checking to make sure the numbers aren't to high or low
//      if (c > 255) c = 255; else if (c < 0) c = 0;
//      if (alpha > 255) alpha = 255; else if (alpha < 0) alpha = 0;
//
//      return ((alpha & 0xff) << 24) | (c << 16) | (c << 8) | c;
//    }
    colorCalc(c, alpha);
    return calcColor;
  }


  /**
   * @param c can be packed ARGB or a gray in this case
   */
  public final int color(int c, float alpha) {  // ignore
//    if (((c & 0xff000000) == 0) && (c <= colorModeX)) {
    colorCalc(c, alpha);
//  } else {
//    colorCalcARGB(c, alpha);
//  }
    return calcColor;
  }


  public final int color(float gray, float alpha) {  // ignore
    colorCalc(gray, alpha);
    return calcColor;
  }


  public final int color(int v1, int v2, int v3) {  // ignore
    colorCalc(v1, v2, v3);
    return calcColor;
  }


  public final int color(float v1, float v2, float v3) {  // ignore
    colorCalc(v1, v2, v3);
    return calcColor;
  }


  public final int color(int v1, int v2, int v3, int a) {  // ignore
    colorCalc(v1, v2, v3, a);
    return calcColor;
  }


  public final int color(float v1, float v2, float v3, float a) {  // ignore
    colorCalc(v1, v2, v3, a);
    return calcColor;
  }



  //////////////////////////////////////////////////////////////

  // COLOR DATATYPE EXTRACTION

  // Vee have veys of making the colors talk.

  /**
   * ( begin auto-generated from alpha.xml )
   *
   * Extracts the alpha value from a color.
   *
   * ( end auto-generated )
   * @webref color:creating_reading
   * @usage web_application
   * @param rgb any value of the color datatype
   * @see PGraphics#red(int)
   * @see PGraphics#green(int)
   * @see PGraphics#blue(int)
   * @see PGraphics#hue(int)
   * @see PGraphics#saturation(int)
   * @see PGraphics#brightness(int)
   */
  public final float alpha(int rgb) {
    float outgoing = (rgb >> 24) & 0xff;
    if (colorModeA == 255) return outgoing;
    return (outgoing / 255.0f) * colorModeA;
  }


  /**
   * ( begin auto-generated from red.xml )
   *
   * Extracts the red value from a color, scaled to match current
   * <b>colorMode()</b>. This value is always returned as a  float so be
   * careful not to assign it to an int value.<br /><br />The red() function
   * is easy to use and undestand, but is slower than another technique. To
   * achieve the same results when working in <b>colorMode(RGB, 255)</b>, but
   * with greater speed, use the &gt;&gt; (right shift) operator with a bit
   * mask. For example, the following two lines of code are equivalent:<br
   * /><pre>float r1 = red(myColor);<br />float r2 = myColor &gt;&gt; 16
   * &amp; 0xFF;</pre>
   *
   * ( end auto-generated )
   *
   * @webref color:creating_reading
   * @usage web_application
   * @param rgb any value of the color datatype
   * @see PGraphics#green(int)
   * @see PGraphics#blue(int)
   * @see PGraphics#alpha(int)
   * @see PGraphics#hue(int)
   * @see PGraphics#saturation(int)
   * @see PGraphics#brightness(int)
   * @see_external rightshift
   */
  public final float red(int rgb) {
    float c = (rgb >> 16) & 0xff;
    if (colorModeDefault) return c;
    return (c / 255.0f) * colorModeX;
  }


  /**
   * ( begin auto-generated from green.xml )
   *
   * Extracts the green value from a color, scaled to match current
   * <b>colorMode()</b>. This value is always returned as a  float so be
   * careful not to assign it to an int value.<br /><br />The <b>green()</b>
   * function is easy to use and undestand, but is slower than another
   * technique. To achieve the same results when working in <b>colorMode(RGB,
   * 255)</b>, but with greater speed, use the &gt;&gt; (right shift)
   * operator with a bit mask. For example, the following two lines of code
   * are equivalent:<br /><pre>float r1 = green(myColor);<br />float r2 =
   * myColor &gt;&gt; 8 &amp; 0xFF;</pre>
   *
   * ( end auto-generated )
   *
   * @webref color:creating_reading
   * @usage web_application
   * @param rgb any value of the color datatype
   * @see PGraphics#red(int)
   * @see PGraphics#blue(int)
   * @see PGraphics#alpha(int)
   * @see PGraphics#hue(int)
   * @see PGraphics#saturation(int)
   * @see PGraphics#brightness(int)
   * @see_external rightshift
   */
  public final float green(int rgb) {
    float c = (rgb >> 8) & 0xff;
    if (colorModeDefault) return c;
    return (c / 255.0f) * colorModeY;
  }


  /**
   * ( begin auto-generated from blue.xml )
   *
   * Extracts the blue value from a color, scaled to match current
   * <b>colorMode()</b>. This value is always returned as a  float so be
   * careful not to assign it to an int value.<br /><br />The <b>blue()</b>
   * function is easy to use and undestand, but is slower than another
   * technique. To achieve the same results when working in <b>colorMode(RGB,
   * 255)</b>, but with greater speed, use a bit mask to remove the other
   * color components. For example, the following two lines of code are
   * equivalent:<br /><pre>float r1 = blue(myColor);<br />float r2 = myColor
   * &amp; 0xFF;</pre>
   *
   * ( end auto-generated )
   *
   * @webref color:creating_reading
   * @usage web_application
   * @param rgb any value of the color datatype
   * @see PGraphics#red(int)
   * @see PGraphics#green(int)
   * @see PGraphics#alpha(int)
   * @see PGraphics#hue(int)
   * @see PGraphics#saturation(int)
   * @see PGraphics#brightness(int)
   * @see_external rightshift
   */
  public final float blue(int rgb) {
    float c = (rgb) & 0xff;
    if (colorModeDefault) return c;
    return (c / 255.0f) * colorModeZ;
  }


  /**
   * ( begin auto-generated from hue.xml )
   *
   * Extracts the hue value from a color.
   *
   * ( end auto-generated )
   * @webref color:creating_reading
   * @usage web_application
   * @param rgb any value of the color datatype
   * @see PGraphics#red(int)
   * @see PGraphics#green(int)
   * @see PGraphics#blue(int)
   * @see PGraphics#alpha(int)
   * @see PGraphics#saturation(int)
   * @see PGraphics#brightness(int)
   */
  public final float hue(int rgb) {
    if (rgb != cacheHsbKey) {
      Color.RGBtoHSB((rgb >> 16) & 0xff, (rgb >> 8) & 0xff,
                     rgb & 0xff, cacheHsbValue);
      cacheHsbKey = rgb;
    }
    return cacheHsbValue[0] * colorModeX;
  }


  /**
   * ( begin auto-generated from saturation.xml )
   *
   * Extracts the saturation value from a color.
   *
   * ( end auto-generated )
   * @webref color:creating_reading
   * @usage web_application
   * @param rgb any value of the color datatype
   * @see PGraphics#red(int)
   * @see PGraphics#green(int)
   * @see PGraphics#blue(int)
   * @see PGraphics#alpha(int)
   * @see PGraphics#hue(int)
   * @see PGraphics#brightness(int)
   */
  public final float saturation(int rgb) {
    if (rgb != cacheHsbKey) {
      Color.RGBtoHSB((rgb >> 16) & 0xff, (rgb >> 8) & 0xff,
                     rgb & 0xff, cacheHsbValue);
      cacheHsbKey = rgb;
    }
    return cacheHsbValue[1] * colorModeY;
  }


  /**
   * ( begin auto-generated from brightness.xml )
   *
   * Extracts the brightness value from a color.
   *
   * ( end auto-generated )
   *
   * @webref color:creating_reading
   * @usage web_application
   * @param rgb any value of the color datatype
   * @see PGraphics#red(int)
   * @see PGraphics#green(int)
   * @see PGraphics#blue(int)
   * @see PGraphics#alpha(int)
   * @see PGraphics#hue(int)
   * @see PGraphics#saturation(int)
   */
  public final float brightness(int rgb) {
    if (rgb != cacheHsbKey) {
      Color.RGBtoHSB((rgb >> 16) & 0xff, (rgb >> 8) & 0xff,
                     rgb & 0xff, cacheHsbValue);
      cacheHsbKey = rgb;
    }
    return cacheHsbValue[2] * colorModeZ;
  }



  //////////////////////////////////////////////////////////////

  // COLOR DATATYPE INTERPOLATION

  // Against our better judgement.


  /**
   * ( begin auto-generated from lerpColor.xml )
   *
   * Calculates a color or colors between two color at a specific increment.
   * The <b>amt</b> parameter is the amount to interpolate between the two
   * values where 0.0 equal to the first point, 0.1 is very near the first
   * point, 0.5 is half-way in between, etc.
   *
   * ( end auto-generated )
   *
   * @webref color:creating_reading
   * @usage web_application
   * @param c1 interpolate from this color
   * @param c2 interpolate to this color
   * @param amt between 0.0 and 1.0
   * @see PImage#blendColor(int, int, int)
   * @see PGraphics#color(float, float, float, float)
   * @see PApplet#lerp(float, float, float)
   */
  public int lerpColor(int c1, int c2, float amt) {  // ignore
    return lerpColor(c1, c2, amt, colorMode);
  }

  static float[] lerpColorHSB1;
  static float[] lerpColorHSB2;

  /**
   * @nowebref
   * Interpolate between two colors. Like lerp(), but for the
   * individual color components of a color supplied as an int value.
   */
  static public int lerpColor(int c1, int c2, float amt, int mode) {
    if (amt < 0) amt = 0;
    if (amt > 1) amt = 1;

    if (mode == RGB) {
      float a1 = ((c1 >> 24) & 0xff);
      float r1 = (c1 >> 16) & 0xff;
      float g1 = (c1 >> 8) & 0xff;
      float b1 = c1 & 0xff;
      float a2 = (c2 >> 24) & 0xff;
      float r2 = (c2 >> 16) & 0xff;
      float g2 = (c2 >> 8) & 0xff;
      float b2 = c2 & 0xff;

      return ((PApplet.round(a1 + (a2-a1)*amt) << 24) |
              (PApplet.round(r1 + (r2-r1)*amt) << 16) |
              (PApplet.round(g1 + (g2-g1)*amt) << 8) |
              (PApplet.round(b1 + (b2-b1)*amt)));

    } else if (mode == HSB) {
      if (lerpColorHSB1 == null) {
        lerpColorHSB1 = new float[3];
        lerpColorHSB2 = new float[3];
      }

      float a1 = (c1 >> 24) & 0xff;
      float a2 = (c2 >> 24) & 0xff;
      int alfa = (PApplet.round(a1 + (a2-a1)*amt)) << 24;

      Color.RGBtoHSB((c1 >> 16) & 0xff, (c1 >> 8) & 0xff, c1 & 0xff,
                     lerpColorHSB1);
      Color.RGBtoHSB((c2 >> 16) & 0xff, (c2 >> 8) & 0xff, c2 & 0xff,
                     lerpColorHSB2);

      /* If mode is HSB, this will take the shortest path around the
       * color wheel to find the new color. For instance, red to blue
       * will go red violet blue (backwards in hue space) rather than
       * cycling through ROYGBIV.
       */
      // Disabling rollover (wasn't working anyway) for 0126.
      // Otherwise it makes full spectrum scale impossible for
      // those who might want it...in spite of how despicable
      // a full spectrum scale might be.
      // roll around when 0.9 to 0.1
      // more than 0.5 away means that it should roll in the other direction
      /*
      float h1 = lerpColorHSB1[0];
      float h2 = lerpColorHSB2[0];
      if (Math.abs(h1 - h2) > 0.5f) {
        if (h1 > h2) {
          // i.e. h1 is 0.7, h2 is 0.1
          h2 += 1;
        } else {
          // i.e. h1 is 0.1, h2 is 0.7
          h1 += 1;
        }
      }
      float ho = (PApplet.lerp(lerpColorHSB1[0], lerpColorHSB2[0], amt)) % 1.0f;
      */
      float ho = PApplet.lerp(lerpColorHSB1[0], lerpColorHSB2[0], amt);
      float so = PApplet.lerp(lerpColorHSB1[1], lerpColorHSB2[1], amt);
      float bo = PApplet.lerp(lerpColorHSB1[2], lerpColorHSB2[2], amt);

      return alfa | (Color.HSBtoRGB(ho, so, bo) & 0xFFFFFF);
    }
    return 0;
  }


  //////////////////////////////////////////////////////////////

  // BEGINRAW/ENDRAW


  /**
   * Record individual lines and triangles by echoing them to another renderer.
   */
  public void beginRaw(PGraphics rawGraphics) {  // ignore
    this.raw = rawGraphics;
    rawGraphics.beginDraw();
  }


  public void endRaw() {  // ignore
    if (raw != null) {
      // for 3D, need to flush any geometry that's been stored for sorting
      // (particularly if the ENABLE_DEPTH_SORT hint is set)
      flush();

      // just like beginDraw, this will have to be called because
      // endDraw() will be happening outside of draw()
      raw.endDraw();
      raw.dispose();
      raw = null;
    }
  }


  public boolean haveRaw() { // ignore
    return raw != null;
  }


  public PGraphics getRaw() { // ignore
    return raw;
  }


  //////////////////////////////////////////////////////////////

  // WARNINGS and EXCEPTIONS


  static protected HashMap<String, Object> warnings;


  /**
   * Show a renderer error, and keep track of it so that it's only shown once.
   * @param msg the error message (which will be stored for later comparison)
   */
  static public void showWarning(String msg) {  // ignore
    if (warnings == null) {
      warnings = new HashMap<String, Object>();
    }
    if (!warnings.containsKey(msg)) {
      System.err.println(msg);
      warnings.put(msg, new Object());
    }
  }


  /**
   * Version of showWarning() that takes a parsed String.
   */
  static public void showWarning(String msg, Object... args) {  // ignore
    showWarning(String.format(msg, args));
  }


  /**
   * Display a warning that the specified method is only available with 3D.
   * @param method The method name (no parentheses)
   */
  static public void showDepthWarning(String method) {
    showWarning(method + "() can only be used with a renderer that " +
                "supports 3D, such as P3D.");
  }


  /**
   * Display a warning that the specified method that takes x, y, z parameters
   * can only be used with x and y parameters in this renderer.
   * @param method The method name (no parentheses)
   */
  static public void showDepthWarningXYZ(String method) {
    showWarning(method + "() with x, y, and z coordinates " +
                "can only be used with a renderer that " +
                "supports 3D, such as P3D. " +
                "Use a version without a z-coordinate instead.");
  }


  /**
   * Display a warning that the specified method is simply unavailable.
   */
  static public void showMethodWarning(String method) {
    showWarning(method + "() is not available with this renderer.");
  }


  /**
   * Error that a particular variation of a method is unavailable (even though
   * other variations are). For instance, if vertex(x, y, u, v) is not
   * available, but vertex(x, y) is just fine.
   */
  static public void showVariationWarning(String str) {
    showWarning(str + " is not available with this renderer.");
  }


  /**
   * Display a warning that the specified method is not implemented, meaning
   * that it could be either a completely missing function, although other
   * variations of it may still work properly.
   */
  static public void showMissingWarning(String method) {
    showWarning(method + "(), or this particular variation of it, " +
                "is not available with this renderer.");
  }


  /**
   * Show an renderer-related exception that halts the program. Currently just
   * wraps the message as a RuntimeException and throws it, but might do
   * something more specific might be used in the future.
   */
  static public void showException(String msg) {  // ignore
    throw new RuntimeException(msg);
  }


  /**
   * Same as below, but defaults to a 12 point font, just as MacWrite intended.
   */
  protected void defaultFontOrDeath(String method) {
    defaultFontOrDeath(method, 12);
  }


  /**
   * First try to create a default font, but if that's not possible, throw
   * an exception that halts the program because textFont() has not been used
   * prior to the specified method.
   */
  protected void defaultFontOrDeath(String method, float size) {
    if (parent != null) {
      textFont = parent.createDefaultFont(size);
    } else {
      throw new RuntimeException("Use textFont() before " + method + "()");
    }
  }



  //////////////////////////////////////////////////////////////

  // RENDERER SUPPORT QUERIES


  /**
   * Return true if this renderer should be drawn to the screen. Defaults to
   * returning true, since nearly all renderers are on-screen beasts. But can
   * be overridden for subclasses like PDF so that a window doesn't open up.
   * <br/> <br/>
   * A better name? showFrame, displayable, isVisible, visible, shouldDisplay,
   * what to call this?
   */
  public boolean displayable() {  // ignore
    return true;
  }


  /**
   * Return true if this renderer supports 2D drawing. Defaults to true.
   */
  public boolean is2D() {  // ignore
    return true;
  }


  /**
   * Return true if this renderer supports 3D drawing. Defaults to false.
   */
  public boolean is3D() {  // ignore
    return false;
  }


  /**
   * Return true if this renderer does rendering through OpenGL. Defaults to false.
   */
  public boolean isGL() {  // ignore
    return false;
  }


  public boolean is2X() {
    return pixelFactor == 2;
  }
}<|MERGE_RESOLUTION|>--- conflicted
+++ resolved
@@ -3560,54 +3560,6 @@
   // SMOOTHING
 
 
-//  /**
-//   * If true in PImage, use bilinear interpolation for copy()
-//   * operations. When inherited by PGraphics, also controls shapes.
-//   */
-//
-//  /**
-//   * ( begin auto-generated from smooth.xml )
-//   *
-//   * Draws all geometry with smooth (anti-aliased) edges. This will sometimes
-//   * slow down the frame rate of the application, but will enhance the visual
-//   * refinement. Note that <b>smooth()</b> will also improve image quality of
-//   * resized images, and <b>noSmooth()</b> will disable image (and font)
-//   * smoothing altogether.
-//   *
-//   * ( end auto-generated )
-//   *
-//   * @webref shape:attributes
-//   * @see PGraphics#noSmooth()
-//   * @see PGraphics#hint(int)
-//   * @see PApplet#size(int, int, String)
-//   */
-//  public void smooth() {
-//    smooth = true;
-//  }
-//
-//  /**
-//   *
-//   * @param level either 2, 4, or 8
-//   */
-//  public void smooth(int level) {
-//    smooth = true;
-//  }
-//
-//  /**
-//   * ( begin auto-generated from noSmooth.xml )
-//   *
-//   * Draws all geometry with jagged (aliased) edges.
-//   *
-//   * ( end auto-generated )
-//   * @webref shape:attributes
-//   * @see PGraphics#smooth()
-//   */
-//  public void noSmooth() {
-//    smooth = false;
-//  }
-
-<<<<<<< HEAD
-
   final public void smooth() {  // ignore
     smooth(1);
   }
@@ -3632,59 +3584,13 @@
 
   final public void noSmooth() {  // ignore
     smooth(0);
-    /*
-    if (primarySurface) {
-      parent.noSmooth();
-    } else {
-    }
-    */
-=======
-  /**
-   * ( begin auto-generated from smooth.xml )
-   *
-   * Draws all geometry with smooth (anti-aliased) edges. This will sometimes
-   * slow down the frame rate of the application, but will enhance the visual
-   * refinement. Note that <b>smooth()</b> will also improve image quality of
-   * resized images, and <b>noSmooth()</b> will disable image (and font)
-   * smoothing altogether.
-   *
-   * ( end auto-generated )
-   *
-   * @webref Environment
-   * @see PGraphics#noSmooth()
-   * @see PGraphics#hint(int)
-   * @see PApplet#size(int, int, String)
-   */
-  public void smooth() {
-    smooth = true;
-  }
-
-  /**
-   *
-   * @param level either 0, 1, 2, 4, or 8
-   */
-  public void smooth(int level) {
-    smooth = true;
-  }
-
-  /**
-   * ( begin auto-generated from noSmooth.xml )
-   *
-   * Draws all geometry with jagged (aliased) edges.
-   *
-   * ( end auto-generated )
-   * @webref Environment
-   * @see PGraphics#smooth()
-   */
-  public void noSmooth() {
-    smooth = false;
->>>>>>> c444eefb
   }
 
 
   private void smoothWarning(String method) {
     PGraphics.showWarning("%s() can only be used before beginDraw()", method);
   }
+
 
 
   //////////////////////////////////////////////////////////////
